--- conflicted
+++ resolved
@@ -52,7 +52,6 @@
 import java.util.concurrent.atomic.AtomicBoolean;
 import java.util.concurrent.atomic.AtomicInteger;
 import java.util.function.BiConsumer;
-import java.util.function.Consumer;
 import java.util.function.IntFunction;
 import java.util.logging.Level;
 import java.util.logging.Logger;
@@ -167,22 +166,17 @@
 import org.netbeans.modules.java.hints.introduce.IntroduceFixBase;
 import org.netbeans.modules.java.hints.introduce.IntroduceHint;
 import org.netbeans.modules.java.hints.introduce.IntroduceKind;
-<<<<<<< HEAD
-=======
-import org.netbeans.modules.java.hints.project.IncompleteClassPath;
 import org.netbeans.modules.java.hints.spiimpl.JavaFixImpl;
 import org.netbeans.modules.java.hints.spiimpl.MessageImpl;
 import org.netbeans.modules.java.hints.spiimpl.RulesManager;
 import org.netbeans.modules.java.hints.spiimpl.hints.HintsInvoker;
 import org.netbeans.modules.java.hints.spiimpl.options.HintsSettings;
->>>>>>> ccfbd08c
 import org.netbeans.modules.java.lsp.server.LspServerState;
 import org.netbeans.modules.java.lsp.server.Utils;
 import org.netbeans.modules.java.lsp.server.debugging.utils.ErrorUtilities;
 import org.netbeans.modules.java.testrunner.ui.spi.ComputeTestMethods;
 import org.netbeans.modules.parsing.api.Source;
 import org.netbeans.modules.parsing.impl.indexing.implspi.ActiveDocumentProvider.IndexingAware;
-import org.netbeans.modules.parsing.spi.ParseException;
 import org.netbeans.modules.parsing.spi.SchedulerEvent;
 import org.netbeans.modules.refactoring.api.Problem;
 import org.netbeans.modules.refactoring.api.RefactoringElement;
@@ -199,6 +193,7 @@
 import org.netbeans.modules.refactoring.spi.Transaction;
 import org.netbeans.spi.editor.hints.ErrorDescription;
 import org.netbeans.spi.editor.hints.Fix;
+import org.netbeans.spi.java.hints.JavaFix;
 import org.netbeans.spi.lsp.ErrorProvider;
 import org.openide.cookies.EditorCookie;
 import org.openide.filesystems.FileObject;
@@ -910,8 +905,6 @@
         return CompletableFuture.completedFuture(result);
     }
 
-<<<<<<< HEAD
-=======
     private boolean containsEdit(List<Either<Command, CodeAction>> results, List<TextEdit> edit) {
         for (Either<Command, CodeAction> result : results) {
             List<Either<TextDocumentEdit, ResourceOperation>> documentChanges = result.getRight().getEdit().getDocumentChanges();
@@ -926,44 +919,6 @@
         return false;
     }
 
-    //TODO: copied from spi.editor.hints/.../FixData:
-    private List<Fix> sortFixes(Collection<Fix> fixes) {
-        List<Fix> result = new ArrayList<Fix>(fixes);
-
-        Collections.sort(result, new FixComparator());
-
-        return result;
-    }
-
-    private static final String DEFAULT_SORT_TEXT = "\uFFFF";
-
-    private static CharSequence getSortText(Fix f) {
-        if (f instanceof EnhancedFix) {
-            return ((EnhancedFix) f).getSortText();
-        } else {
-            return DEFAULT_SORT_TEXT;
-        }
-    }
-    private static final class FixComparator implements Comparator<Fix> {
-        public int compare(Fix o1, Fix o2) {
-            return compareText(getSortText(o1), getSortText(o2));
-        }
-    }
-
-    private static int compareText(CharSequence text1, CharSequence text2) {
-        int len = Math.min(text1.length(), text2.length());
-        for (int i = 0; i < len; i++) {
-            char ch1 = text1.charAt(i);
-            char ch2 = text2.charAt(i);
-            if (ch1 != ch2) {
-                return ch1 - ch2;
-            }
-        }
-        return text1.length() - text2.length();
-    }
-    //end copied
-
->>>>>>> ccfbd08c
     private ConcurrentHashMap<String, Boolean> upToDateTests = new ConcurrentHashMap<>();
 
     @Override
