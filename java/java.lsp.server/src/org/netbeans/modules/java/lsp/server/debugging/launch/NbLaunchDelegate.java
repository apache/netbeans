--- conflicted
+++ resolved
@@ -222,16 +222,11 @@
                 if (selectConfiguration != null) {
                     runContext.add(selectConfiguration);
                 }
-<<<<<<< HEAD
 
                 Lookup lookup = new ProxyLookup(
                     createTargetLookup(prj, singleMethod, toRun),
                     Lookups.fixed(runContext.toArray(new Object[runContext.size()]))
                 );
-=======
-                
-                lookup = Lookups.fixed(runContext.toArray(new Object[0]));
->>>>>>> b810530d
                 // the execution Lookup is fully populated now. If the Project supports Configurations,
                 // check if the action is actually enabled in the prescribed configuration. If it is not,
                 if (pcp != null) {
