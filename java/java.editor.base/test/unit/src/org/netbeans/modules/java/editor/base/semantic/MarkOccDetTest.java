--- conflicted
+++ resolved
@@ -361,13 +361,10 @@
                 }.processImpl(info, MarkOccurencesSettings.getCurrentNode(), doc, offset);
                 
                 if (spans != null) {
-<<<<<<< HEAD
                     setter.setHighlights(doc, spans.stream()
                                                    .map(span -> Pair.of(span, MARK_OCCURRENCES))
-                                                   .collect(Collectors.toList()));
-=======
-                    setter.setHighlights(doc, spans, Collections.<int[], String>emptyMap());
->>>>>>> 6480ac1d
+                                                   .collect(Collectors.toList()),
+                                         Collections.<int[], String>emptyMap());
                 }
             }
         }, doCompileRecursively);
