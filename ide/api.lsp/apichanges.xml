<?xml version="1.0" encoding="UTF-8"?>
<!--

    Licensed to the Apache Software Foundation (ASF) under one
    or more contributor license agreements.  See the NOTICE file
    distributed with this work for additional information
    regarding copyright ownership.  The ASF licenses this file
    to you under the Apache License, Version 2.0 (the
    "License"); you may not use this file except in compliance
    with the License.  You may obtain a copy of the License at

      http://www.apache.org/licenses/LICENSE-2.0

    Unless required by applicable law or agreed to in writing,
    software distributed under the License is distributed on an
    "AS IS" BASIS, WITHOUT WARRANTIES OR CONDITIONS OF ANY
    KIND, either express or implied.  See the License for the
    specific language governing permissions and limitations
    under the License.

-->

<?xml-stylesheet href="../../nbbuild/javadoctools/apichanges.xsl" type="text/xsl"?>
<!DOCTYPE apichanges PUBLIC "-//NetBeans//DTD API changes list 1.0//EN" "../../nbbuild/javadoctools/apichanges.dtd">

<!-- INFO FOR PEOPLE ADDING CHANGES:
[most of contents snipped - see openide's apichanges for how-to instructions]
<change>
    <api name="compiler"/>
    <summary>Some brief description here, can use <b>XHTML</b></summary>
    <version major="1" minor="99"/>
    <date day="13" month="6" year="2001"/>
    <author login="jrhacker"/>
    <compatibility addition="yes"/>
    <description>
        The main description of the change here.
        Again can use full <b>XHTML</b> as needed.
    </description>
    <class package="org.openide.compiler" name="DoWhatIWantCompiler"/>
    <issue number="14309"/>
</change>
-->

<apichanges>

<!-- First, a list of API names you may use: -->
<apidefs>
        <apidef name="LSP_API">LSP APIs</apidef>
</apidefs>

<!-- ACTUAL CHANGES BEGIN HERE: -->

<changes>
<<<<<<< HEAD
    <change id="CommandProvider">
        <api name="LSP_API"/>
        <summary>Added CommandProvider interface</summary>
        <version major="1" minor="18"/>
        <date day="30" month="6" year="2023"/>
        <author login="jlahoda"/>
        <compatibility binary="compatible" source="compatible" addition="yes" deletion="no"/>
        <description>
            <a href="@TOP@/org/netbeans/spi/lsp/CommandProvider.html">CommandProvider</a>
            has been added to allow server provide arbitrary commands runnable from a client.
        </description>
        <class package="org.netbeans.spi.lsp" name="CommandProvider"/>
=======
    <change id="SignatureInformation">
        <api name="LSP_API"/>
        <summary>Added SignatureInformation and SignatureInformationCollector</summary>
        <version major="1" minor="20"/>
        <date day="21" month="9" year="2023"/>
        <author login="dbalek"/>
        <compatibility binary="compatible" source="compatible" addition="yes" deletion="no"/>
        <description>
            A <a href="@TOP@/org/netbeans/api/lsp/SignatureInformation.html">SignatureInformation</a> class
            and <a href="@TOP@/org/netbeans/spi/lsp/SignatureInformationCollector.html">SignatureInformationCollector</a> interface
            introduced that allows to compute and collect signature information.
        </description>
        <class package="org.netbeans.api.lsp" name="SignatureInformation"/>
        <class package="org.netbeans.spi.lsp" name="SignatureInformationCollector"/>
    </change>
    <change id="LazyCodeAction">
        <api name="LSP_API"/>
        <summary>Added CodeAction with lazy edit computation</summary>
        <version major="1" minor="18"/>
        <date day="17" month="7" year="2023"/>
        <author login="dbalek"/>
        <compatibility binary="compatible" source="compatible" addition="yes" deletion="no"/>
        <description>
            <a href="@TOP@/org/netbeans/api/lsp/LazyCodeAction.html">LazyCodeAction</a> allows for lazy edit computation.
        </description>
        <class package="org.netbeans.api.lsp" name="LazyCodeAction"/>
>>>>>>> 5fe7d3da
    </change>
    <change id="Completion_getCommand">
        <api name="LSP_API"/>
        <summary>Added URL to diagnostic code description</summary>
        <version major="1" minor="17"/>
        <date day="23" month="5" year="2023"/>
        <author login="dbalek"/>
        <compatibility binary="compatible" source="compatible" addition="yes" deletion="no"/>
        <description>
            <a href="@TOP@/org/netbeans/api/lsp/Completion.html#getCommand--">Completion.getCommand</a> to get an optional command
            that is executed after inserting the completion.
        </description>
        <class package="org.netbeans.api.lsp" name="Completion"/>
    </change>
    <change id="DiagnosticURL">
        <api name="LSP_API"/>
        <summary>Added URL to diagnostic code description</summary>
        <version major="1" minor="12"/>
        <date day="3" month="8" year="2022"/>
        <author login="sdedic"/>
        <compatibility binary="compatible" source="compatible" addition="yes" deletion="no"/>
        <description>
            <a href="@TOP@/org/netbeans/api/lsp/Diagnostic.html">Diagnostic</a> can link to the details of the error code using URL.
        </description>
        <class package="org.netbeans.api.lsp" name="Diagnostic"/>
    </change>
    <change id="CodeLensProvider">
        <api name="LSP_API"/>
        <summary>Added CodeLensProvider and relevant elements</summary>
        <version major="1" minor="12"/>
        <date day="2" month="7" year="2022"/>
        <author login="jlahoda"/>
        <compatibility binary="compatible" source="compatible" addition="yes" deletion="no"/>
        <description>
            <a href="@TOP@/org/netbeans/spi/lsp/CodeLensProvider.html">CodeLensProvider</a> SPI allows to provide code lens for a given document.
        </description>
        <class package="org.netbeans.api.lsp" name="CodeLens"/>
        <class package="org.netbeans.spi.lsp" name="CodeLensProvider"/>
    </change>
    <change id="diagnosticReporter">
        <api name="LSP_API"/>
        <summary>Added DiagnosticReporter to trigger diagnostic collection</summary>
        <version major="1" minor="11"/>
        <date day="30" month="5" year="2022"/>
        <author login="sdedic"/>
        <compatibility binary="compatible" source="compatible" addition="yes" deletion="no"/>
        <description>
            <a href="@TOP@/org/netbeans/spi/lsp/DiagnosticReporter.html">DiagnosticReporter</a> SPI should be implemented to allow
            alerting the LSP server core that diagnostics for certain file(s) may have changed. The core implementation should then poll 
            <a href="@TOP@/org/netbeans/spi/lsp/ErrorProvider.html">ErrorProviders</a> to collect the diagnostics.
            API clients should call <a href="@TOP@/org/netbeans/api/lsp/Diagnostic.html#findReporterControl-org.openide.util.Lookup-org.openide.filesystems.FileObject-">Diagnostic.findReporterControl</a>
            to obtain an accessor which can fire the alert.
        </description>
        <class package="org.netbeans.api.lsp" name="Diagnostic"/>
        <class package="org.netbeans.spi.lsp" name="DiagnosticReporter"/>
    </change>
    <change id="CallHierarchyProvider">
        <api name="LSP_API"/>
        <summary>Added CallHierarchyProvider and relevant elements</summary>
        <version major="1" minor="9"/>
        <date day="9" month="3" year="2022"/>
        <author login="sdedic"/>
        <compatibility binary="compatible" source="compatible" addition="yes" deletion="no"/>
        <description>
            <a href="@TOP@/org/netbeans/spi/lsp/CallHierarchyProvider.html">CallHierarchyProvider</a> SPI allows to trace incoming and
            outgoing calls. <a href="@TOP@/org/netbeans/api/lsp/CallHierarchyEntry.html">CallHierarchyEntry</a> describes a specific call site 
            or target.
        </description>
        <class package="org.netbeans.api.lsp" name="CallHierarchyEntry"/>
        <class package="org.netbeans.spi.lsp" name="CallHierarchyProvider"/>
    </change>
    <change id="StructureProvider">
        <api name="LSP_API"/>
        <summary>Adding StructeProvider and StructureElement</summary>
        <version major="1" minor="8"/>
        <date day="24" month="1" year="2022"/>
        <author login="ppisl"/>
        <compatibility binary="compatible" source="compatible" addition="yes" deletion="no"/>
        <description>
            A <code>StructureProvider</code> interface allows to compute structure (tree of <code>SourceElement</code>s)
            of the given file. 
        </description>
        <class package="org.netbeans.api.lsp" name="StructureElement"/>
        <class package="org.netbeans.spi.lsp" name="StructureProvider"/>
    </change>
    <change id="ErrorProvider.Context.getOffset">
        <api name="LSP_API"/>
        <summary>Adding ErrorProvider.Context.getOffset() method</summary>
        <version major="1" minor="4"/>
        <date day="21" month="6" year="2021"/>
        <author login="balek"/>
        <compatibility binary="compatible" source="compatible" addition="yes" deletion="no"/>
        <description>
            An <code>ErrorProvider.Context.getOffset()</code> method introduced that allows to
            compute hint for a given file offset.
        </description>
        <class package="org.netbeans.spi.lsp" name="ErrorProvider"/>
    </change>
    <change id="ErrorProvider">
        <api name="LSP_API"/>
        <summary>Adding ErrorProvider</summary>
        <version major="1" minor="3"/>
        <date day="10" month="6" year="2021"/>
        <author login="jlahoda"/>
        <compatibility binary="compatible" source="compatible" addition="yes" deletion="no"/>
        <description>
            An <code>ErrorProvider</code> interface introduced that allows to
            compute errors/warnings for a given file.
        </description>
        <class package="org.netbeans.spi.lsp" name="ErrorProvider"/>
    </change>
    <change id="HoverProvider">
        <api name="LSP_API"/>
        <summary>Adding Hover and HoverProvider</summary>
        <version major="1" minor="2"/>
        <date day="13" month="5" year="2021"/>
        <author login="dbalek"/>
        <compatibility binary="compatible" source="compatible" addition="yes" deletion="no"/>
        <description>
            A <code>Hover</code> class and <code>HoverProvider</code> interface introduced
            that allows to resolve a hover information at a given document offset and
            return its content.
        </description>
        <class package="org.netbeans.api.lsp" name="Hover"/>
        <class package="org.netbeans.spi.lsp" name="HoverProvider"/>
    </change>
    <change id="HyperlinkTypeDefLocationProvider">
        <api name="LSP_API"/>
        <summary>Adding HyperlinkTypeDefLocationProvider</summary>
        <version major="1" minor="1"/>
        <date day="5" month="5" year="2021"/>
        <author login="dbalek"/>
        <compatibility binary="compatible" source="compatible" addition="yes" deletion="no"/>
        <description>
            A <code>HyperlinkTypeDefLocationProvider</code> interface introduced that allows to
            compute hyperlinks to type definition locations.
        </description>
        <class package="org.netbeans.spi.lsp" name="HyperlinkTypeDefLocationProvider"/>
    </change>
</changes>

  <!-- Now the surrounding HTML text and document structure: -->

  <htmlcontents>
<!--
                            NO NO NO NO NO!
         ==============>    DO NOT EDIT ME!  <======================
          AUTOMATICALLY GENERATED FROM APICHANGES.XML, DO NOT EDIT
                SEE xml/api/doc/changes/apichanges.xml
-->
    <head>
      <title>LSP API changes by date</title>
      <link rel="stylesheet" href="prose.css" type="text/css"/>
    </head>
    <body>

<p class="overviewlink"><a href="overview-summary.html">Overview</a></p>

<h1>Introduction</h1>

<p>This document lists changes made to the LSP APIs. Please ask on the
    <code>dev@netbeans.apache.org</code>
    mailing list if you have any questions about the details of a
    change, or are wondering how to convert existing code to be compatible.
</p>

      <hr/><standard-changelists module-code-name="org.netbeans.api.lsp/1"/>

      <hr/><p>@FOOTER@</p>

    </body>
  </htmlcontents>
</apichanges><|MERGE_RESOLUTION|>--- conflicted
+++ resolved
@@ -51,12 +51,11 @@
 <!-- ACTUAL CHANGES BEGIN HERE: -->
 
 <changes>
-<<<<<<< HEAD
     <change id="CommandProvider">
         <api name="LSP_API"/>
         <summary>Added CommandProvider interface</summary>
-        <version major="1" minor="18"/>
-        <date day="30" month="6" year="2023"/>
+        <version major="1" minor="22"/>
+        <date day="30" month="11" year="2023"/>
         <author login="jlahoda"/>
         <compatibility binary="compatible" source="compatible" addition="yes" deletion="no"/>
         <description>
@@ -64,7 +63,7 @@
             has been added to allow server provide arbitrary commands runnable from a client.
         </description>
         <class package="org.netbeans.spi.lsp" name="CommandProvider"/>
-=======
+    </change>
     <change id="SignatureInformation">
         <api name="LSP_API"/>
         <summary>Added SignatureInformation and SignatureInformationCollector</summary>
@@ -91,7 +90,6 @@
             <a href="@TOP@/org/netbeans/api/lsp/LazyCodeAction.html">LazyCodeAction</a> allows for lazy edit computation.
         </description>
         <class package="org.netbeans.api.lsp" name="LazyCodeAction"/>
->>>>>>> 5fe7d3da
     </change>
     <change id="Completion_getCommand">
         <api name="LSP_API"/>
