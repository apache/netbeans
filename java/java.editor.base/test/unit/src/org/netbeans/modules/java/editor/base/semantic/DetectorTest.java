/*
 * Licensed to the Apache Software Foundation (ASF) under one
 * or more contributor license agreements.  See the NOTICE file
 * distributed with this work for additional information
 * regarding copyright ownership.  The ASF licenses this file
 * to you under the Apache License, Version 2.0 (the
 * "License"); you may not use this file except in compliance
 * with the License.  You may obtain a copy of the License at
 *
 *   http://www.apache.org/licenses/LICENSE-2.0
 *
 * Unless required by applicable law or agreed to in writing,
 * software distributed under the License is distributed on an
 * "AS IS" BASIS, WITHOUT WARRANTIES OR CONDITIONS OF ANY
 * KIND, either express or implied.  See the License for the
 * specific language governing permissions and limitations
 * under the License.
 */
package org.netbeans.modules.java.editor.base.semantic;

import java.util.logging.Handler;
import java.util.logging.LogRecord;
import java.util.logging.Logger;
import javax.lang.model.SourceVersion;
import javax.swing.text.BadLocationException;
import javax.swing.text.Document;
import org.netbeans.api.java.source.CompilationController;
import org.netbeans.api.java.source.CompilationInfo;
import org.netbeans.junit.RandomlyFails;
import org.netbeans.modules.java.editor.base.semantic.SemanticHighlighterBase.ErrorDescriptionSetter;
import org.netbeans.modules.java.editor.base.semantic.TestBase.Performer;
import org.netbeans.modules.java.source.parsing.JavacParser;
import org.openide.LifecycleManager;
import org.openide.filesystems.FileObject;

/**
 *
 * @author Jan Lahoda
 */
public class DetectorTest extends TestBase {
    
    public DetectorTest(String testName) {
        super(testName);
    }

    @Override
    protected void tearDown() throws Exception {
        super.tearDown();
        LifecycleManager.getDefault().saveAll();
    }

    public void testUnusedImports() throws Exception {
        performTest("UnusedImports");
    }

    public void testColorings1() throws Exception {
        performTest("Colorings1");
    }

    public void testReadUseInstanceOf() throws Exception {
        performTest("ReadUseInstanceOf");
    }

    public void testReadUseTypeCast() throws Exception {
        performTest("ReadUseTypeCast");
    }

    public void testReadUseArrayIndex() throws Exception {
        performTest("ReadUseArrayIndex");
    }

    public void testReadUseUnaryOperator() throws Exception {
        performTest("ReadUseUnaryOperator");
    }

    public void testReadUseReturn() throws Exception {
        performTest("ReadUseReturn");
    }

    public void testCompoundPackage() throws Exception {
	performTest("CompoundPackage");
    }

    public void testSemanticInnerClasses() throws Exception {
	performTest("SemanticInnerClasses");
    }

    public void testForEach() throws Exception {
	performTest("ForEach");
    }

    public void testWriteUseArgument() throws Exception {
	performTest("WriteUseArgument");
    }

    public void testReturnType() throws Exception {
	performTest("ReturnType");
    }

    public void testFieldByThis1() throws Exception {
	performTest("FieldByThis1");
    }

    public void testFieldByThis2() throws Exception {
        performTest("FieldByThis2");
    }

    public void testWriteUseCatch() throws Exception {
	performTest("WriteUseCatch");
    }

    public void testReadWriteUseArgumentOfAbstractMethod() throws Exception {
	performTest("ReadWriteUseArgumentOfAbstractMethod");
    }

    public void testReadUseExprIsIdent1() throws Exception {
	performTest("ReadUseExprIsIdent1");
    }

    public void testReadUseExprIsIdent2() throws Exception {
	performTest("ReadUseExprIsIdent2");
    }

    public void testReadUseExprIsIdent3() throws Exception {
	performTest("ReadUseExprIsIdent3");
    }

    public void testReadUseExprIsIdent4() throws Exception {
	performTest("ReadUseExprIsIdent4");
    }

    public void testClassUseNewInstance() throws Exception {
	performTest("ClassUseNewInstance");
    }

    public void testExecUseMethodCall() throws Exception {
	performTest("ExecUseMethodCall");
    }

    public void testReadUseArrayInit() throws Exception {
	performTest("ReadUseArrayInit");
    }

    public void testReadUseNewArrayIndex() throws Exception {
	performTest("ReadUseNewArrayIndex");
    }

    public void testUsages2() throws Exception {
        performTest("Usages2");
    }

    public void testCommentedGenerics() throws Exception {
        performTest("CommentedGenerics");
    }

    public void DISABLEDtestRetentionPolicy() throws Exception {
        performTest("RetentionPolicyTest");
    }

    public void testSimpleGeneric() throws Exception {
        performTest("SimpleGeneric");
    }

    public void testReadUseMathSet() throws Exception {
        performTest("ReadUseMathSet");
    }

    public void testReadUseMathSet2() throws Exception {
        performTest("ReadUseMathSet2");
    }

    public void testReadUseTernaryOperator() throws Exception {
        performTest("ReadUseTernaryOperator");
    }

    public void testUseInGenerics() throws Exception {
        performTest("UseInGenerics");
    }

    public void testFieldIsWritten1() throws Exception {
        performTest("FieldIsWritten1");
    }

    public void testFieldIsWritten2() throws Exception {
        performTest("FieldIsWritten2");
    }

    public void testConstructorsAreMethods() throws Exception {
        performTest("ConstructorsAreMethods");
    }

    public void testConstructorsAreMethods2() throws Exception {
        performTest("ConstructorsAreMethods2");
    }

    public void testDoubleBrackets() throws Exception {
        performTest("DoubleBrackets");
    }

    public void testConstructorsAreMethods3() throws Exception {
        performTest("ConstructorsAreMethods3");
    }

    public void testMethodWithArrayAtTheEnd() throws Exception {
        performTest("MethodWithArrayAtTheEnd");
    }

    public void testReadUseAssert() throws Exception {
        performTest("ReadUseAssert");
    }

    public void testSuperIsKeyword() throws Exception {
        performTest("SuperIsKeyword");
    }

    public void testNewArrayIsClassUse() throws Exception {
        performTest("NewArrayIsClassUse");
    }

    public void testNotKeywords() throws Exception {
        performTest("NotKeywords");
    }

    public void testArrayThroughInitializer() throws Exception {
        performTest("ArrayThroughInitializer");
    }

    public void testReadUseAssert2() throws Exception {
        performTest("ReadUseAssert2");
    }

    public void testConstructorUsedBySuper1() throws Exception {
        performTest("ConstructorUsedBySuper1");
    }

    public void testConstructorUsedBySuper2() throws Exception {
        performTest("ConstructorUsedBySuper2");
    }

    public void testConstructorUsedByThis() throws Exception {
        performTest("ConstructorUsedByThis");
    }

    public void testEnums() throws Exception {
        performTest("Enums");
    }

    public void testReadUseThrow() throws Exception {
        performTest("ReadUseThrow");
    }

    public void testGenericBoundIsClassUse() throws Exception {
        performTest("GenericBoundIsClassUse");
    }

    public void testParameterNames() throws Exception {
        setShowPrependedText(true);
        performTest("Test.java",
                    "package test;" +
                    "public class Test {" +
                    "    public void api(String param1, int param2, int param3, float param4, Object... param5) {" +
                    "    }" +
                    "    private int getValue() {" +
                    "        return -1;" +
                    "    }" +
                    "    private void test() {" +
                    "        api(\"\", 2, getValue(), 1.0f);" +
                    "        api(\"\", 2, getValue(), 1.0f, null);" +
                    "        api(\"\", 2, getValue(), 1.0f, null, null);" +
                    "    }" +
                    "}",
                    "[PUBLIC, CLASS, DECLARATION], 0:26-0:30\n" +
                    "[PUBLIC, METHOD, DECLARATION], 0:48-0:51\n" +
                    "[PUBLIC, CLASS], 0:52-0:58\n" +
                    "[PARAMETER, DECLARATION], 0:59-0:65\n" +
                    "[PARAMETER, DECLARATION], 0:71-0:77\n" +
                    "[PARAMETER, DECLARATION], 0:83-0:89\n" +
                    "[PARAMETER, DECLARATION], 0:97-0:103\n" +
                    "[PUBLIC, CLASS], 0:105-0:111\n" +
                    "[PARAMETER, DECLARATION], 0:115-0:121\n" +
                    "[PRIVATE, METHOD, DECLARATION], 0:145-0:153\n" +
                    "[PRIVATE, METHOD, UNUSED, DECLARATION], 0:197-0:201\n" +
                    "[PUBLIC, METHOD], 0:213-0:216\n" +
                    "[param1:], 0:217-0:218\n" +
                    "[param2:], 0:221-0:222\n" +
                    "[PRIVATE, METHOD], 0:224-0:232\n" +
                    "[param4:], 0:236-0:237\n" +
                    "[PUBLIC, METHOD], 0:250-0:253\n" +
                    "[param1:], 0:254-0:255\n" +
                    "[param2:], 0:258-0:259\n" +
                    "[PRIVATE, METHOD], 0:261-0:269\n" +
                    "[param4:], 0:273-0:274\n" +
                    "[param5:], 0:279-0:280\n" +
                    "[PUBLIC, METHOD], 0:293-0:296\n" +
                    "[param1:], 0:297-0:298\n" +
                    "[param2:], 0:301-0:302\n" +
                    "[PRIVATE, METHOD], 0:304-0:312\n" +
                    "[param4:], 0:316-0:317\n" +
                    "[param5:], 0:322-0:323\n" +
                    "[param5:], 0:328-0:329\n");
    }

    @RandomlyFails
    public void testBLE91246() throws Exception {
        final boolean wasThrown[] = new boolean[1];
        Logger.getLogger(Utilities.class.getName()).addHandler(new Handler() {
            public void publish(LogRecord lr) {
                if (lr.getThrown() != null && lr.getThrown().getClass() == BadLocationException.class) {
                    wasThrown[0] = true;
                }
            }
            public void close() {}
            public void flush() {}
        });
        performTest("BLE91246");

        assertFalse("BLE was not thrown", wasThrown[0]);
    }

    public void testArrayAccess() throws Exception {
        performTest("ArrayAccess");
    }

    public void test88119() throws Exception {
        performTest("package-info");
    }

    public void test111113() throws Exception {
        performTest("UnusedImport111113");
    }

    public void test89356() throws Exception {
        performTest("SerialVersionUID89356");
    }

    public void testFullMemberSelect109886() throws Exception {
	performTest("FullMemberSelect109886");
    }

    public void testMultiFields116520a() throws Exception {
	performTest("MultiFields");
    }

    public void testMultiFields116520b() throws Exception {
	performTest("MultiFields");
    }

    public void testUnusedParameters() throws Exception {
	performTest("UnusedParameters");
    }

    public void testUsedInFor() throws Exception {
	performTest("UsedInFor");
    }

    public void testCastIsClassUse() throws Exception {
	performTest("CastIsClassUse");
    }

    public void testWildcardBoundIsClassUse() throws Exception {
	performTest("WildcardBoundIsClassUse");
    }

    public void testStaticImport128662() throws Exception {
	performTest("StaticImport128662");
    }

    public void testUsedImport129988() throws Exception {
	performTest("UsedImport129988");
    }

    public void testUsedImport132980() throws Exception {
	performTest("UsedImport132980");
    }

    public void testUsedImport159773() throws Exception {
	performTest("UsedImport159773");
    }

    public void testReadUse132342() throws Exception {
	performTest("ReadUse132342");
    }

    public void testRecursiveExecutionIsNotUse() throws Exception {
	performTest("RecursiveExecutionIsNotUse");
    }

    public void testDeprecatedClassDeprecatesConstructor() throws Exception {
        performTest("DeprecatedClassDeprecatesConstructor");
    }

    public void testAttributeDefaultValue() throws Exception {
        performTest("AttributeDefaultValue");
    }

    public void testWriteThroughThis() throws Exception {
        performTest("WriteThroughThis");
    }

    public void testTwoPackagePrivateConstructors() throws Exception {
        performTest("TwoPackagePrivateConstructors");
    }
    
    public void testUnary220003() throws Exception {
        performTest("Unary220003");
    }
    
    public void testConstructorParamIsUsed220117() throws Exception {
        performTest("ConstructorParamIsUsed");
    }

    //Support for exotic identifiers has been removed 6999438
    public void REMOVEDtestExoticIdentifiers() throws Exception {
        setSourceLevel("1.7");
        performTest("ExoticIdentifier");
    }

    public void testStaticImport189226() throws Exception {
        performTest("StaticImport189226");
    }

    public void testReadUseElseTernary191230() throws Exception {
        performTest("ReadUseElseTernary191230");
    }

    public void testImportDisambiguation203874() throws Exception {
        performTest("ImportDisambiguation");
    }

    public void testLambdaAndFunctionType() throws Exception {
        setSourceLevel("1.8");
        performTest("LambdaAndFunctionType");
    }

    public void testExtensionMethod() throws Exception {
        setSourceLevel("1.8");
        performTest("ExtensionMethod");
    }

    public void testMemberReference() throws Exception {
        setSourceLevel("1.8");
        performTest("MemberReference");
    }

    public void testIncDecReading230408() throws Exception {
        performTest("IncDecReading230408");
    }

    public void testRawStringLiteral() throws Exception {
        try {
            SourceVersion.valueOf("RELEASE_11");
        } catch (IllegalArgumentException iae) {
            //OK, presumably no support for raw string literals
        }
        setSourceLevel("11");
        performTest("RawStringLiteral",
                    "public class RawStringLiteral {\n" +
                    "    String s1 = \"\"\"\n" +
                    "                int i1 = 1;    \n" +
                    "                  int i2 = 2;\n" +
                    "             \"\"\";\n" +
                    "    String s2 = \"\"\"\n" +
                    "                int i1 = 1;    \n" +
                    "                  int i2 = 2;\n" +
                    "                      \"\"\";\n" +
                    "}\n",
                    "[PUBLIC, CLASS, DECLARATION], 0:13-0:29",
                    "[PUBLIC, CLASS], 1:4-1:10",
                    "[PACKAGE_PRIVATE, FIELD, DECLARATION], 1:11-1:13",
                    "[UNINDENTED_TEXT_BLOCK], 2:13-2:27",
                    "[UNINDENTED_TEXT_BLOCK], 3:13-3:29",
                    "[PUBLIC, CLASS], 5:4-5:10",
                    "[PACKAGE_PRIVATE, FIELD, DECLARATION], 5:11-5:13",
                    "[UNINDENTED_TEXT_BLOCK], 6:16-6:27",
                    "[UNINDENTED_TEXT_BLOCK], 7:16-7:29");
    }

    private void performTest(String fileName) throws Exception {
        performTest(fileName, new Performer() {
            public void compute(CompilationController parameter, Document doc, final ErrorDescriptionSetter setter) {
                new SemanticHighlighterBase() {
                    @Override
                    protected boolean process(CompilationInfo info, Document doc) {
                        return process(info, doc, setter);
                    }
                }.process(parameter, doc);
            }
        });
    }
    
<<<<<<< HEAD
    private void performTest(String fileName, String code, String... expected) throws Exception {
        performTest(fileName, code, new Performer() {
=======
    private void performTest(String fileName, String content, String expected) throws Exception {
        performTest(fileName, content, new Performer() {
>>>>>>> 6480ac1d
            public void compute(CompilationController parameter, Document doc, final ErrorDescriptionSetter setter) {
                new SemanticHighlighterBase() {
                    @Override
                    protected boolean process(CompilationInfo info, Document doc) {
                        return process(info, doc, setter);
                    }
                }.process(parameter, doc);
            }
<<<<<<< HEAD
        }, expected);
=======
        }, false, expected);
>>>>>>> 6480ac1d
    }

    private FileObject testSourceFO;
    
    static {
        JavacParser.DISABLE_SOURCE_LEVEL_DOWNGRADE = true;
    }
}<|MERGE_RESOLUTION|>--- conflicted
+++ resolved
@@ -488,13 +488,8 @@
         });
     }
     
-<<<<<<< HEAD
-    private void performTest(String fileName, String code, String... expected) throws Exception {
-        performTest(fileName, code, new Performer() {
-=======
     private void performTest(String fileName, String content, String expected) throws Exception {
         performTest(fileName, content, new Performer() {
->>>>>>> 6480ac1d
             public void compute(CompilationController parameter, Document doc, final ErrorDescriptionSetter setter) {
                 new SemanticHighlighterBase() {
                     @Override
@@ -503,11 +498,20 @@
                     }
                 }.process(parameter, doc);
             }
-<<<<<<< HEAD
+        }, false, expected);
+    }
+
+    private void performTest(String fileName, String code, String... expected) throws Exception {
+        performTest(fileName, code, new Performer() {
+            public void compute(CompilationController parameter, Document doc, final ErrorDescriptionSetter setter) {
+                new SemanticHighlighterBase() {
+                    @Override
+                    protected boolean process(CompilationInfo info, Document doc) {
+                        return process(info, doc, setter);
+                    }
+                }.process(parameter, doc);
+            }
         }, expected);
-=======
-        }, false, expected);
->>>>>>> 6480ac1d
     }
 
     private FileObject testSourceFO;
