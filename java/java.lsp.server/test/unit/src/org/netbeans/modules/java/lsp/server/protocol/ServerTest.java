/*
 * Licensed to the Apache Software Foundation (ASF) under one
 * or more contributor license agreements.  See the NOTICE file
 * distributed with this work for additional information
 * regarding copyright ownership.  The ASF licenses this file
 * to you under the Apache License, Version 2.0 (the
 * "License"); you may not use this file except in compliance
 * with the License.  You may obtain a copy of the License at
 *
 *   http://www.apache.org/licenses/LICENSE-2.0
 *
 * Unless required by applicable law or agreed to in writing,
 * software distributed under the License is distributed on an
 * "AS IS" BASIS, WITHOUT WARRANTIES OR CONDITIONS OF ANY
 * KIND, either express or implied.  See the License for the
 * specific language governing permissions and limitations
 * under the License.
 */
package org.netbeans.modules.java.lsp.server.protocol;

import com.google.gson.Gson;
import com.google.gson.JsonParser;
import java.io.File;
import java.io.FileWriter;
import java.io.IOException;
import java.io.OutputStreamWriter;
import java.io.Writer;
import java.lang.ref.Reference;
import java.lang.ref.WeakReference;
import java.net.InetAddress;
import java.net.ServerSocket;
import java.net.Socket;
import java.net.URL;
import java.nio.charset.StandardCharsets;
import java.nio.file.Files;
import java.nio.file.Path;
import java.nio.file.Paths;
import java.util.ArrayList;
import java.util.Arrays;
import java.util.Collections;
import java.util.EnumSet;
import java.util.HashMap;
import java.util.HashSet;
import java.util.List;
import java.util.Map;
import java.util.Optional;
import java.util.Set;
import java.util.concurrent.CompletableFuture;
import java.util.concurrent.CountDownLatch;
import java.util.concurrent.Executors;
import java.util.concurrent.Semaphore;
import java.util.concurrent.TimeUnit;
import java.util.concurrent.atomic.AtomicBoolean;
import java.util.function.Consumer;
import java.util.stream.Collectors;
import javax.swing.event.ChangeListener;
import javax.swing.text.Document;
import javax.swing.text.StyledDocument;
import static junit.framework.TestCase.assertNotNull;
import static junit.framework.TestCase.assertNull;
import org.eclipse.lsp4j.ApplyWorkspaceEditParams;
import org.eclipse.lsp4j.ApplyWorkspaceEditResponse;
import org.eclipse.lsp4j.ClientCapabilities;
import org.eclipse.lsp4j.CodeAction;
import org.eclipse.lsp4j.CodeActionContext;
import org.eclipse.lsp4j.CodeActionKind;
import org.eclipse.lsp4j.CodeActionParams;
import org.eclipse.lsp4j.Command;
import org.eclipse.lsp4j.CompletionItem;
import org.eclipse.lsp4j.CompletionItemKind;
import org.eclipse.lsp4j.CompletionList;
import org.eclipse.lsp4j.CompletionParams;
import org.eclipse.lsp4j.DefinitionParams;
import org.eclipse.lsp4j.Diagnostic;
import org.eclipse.lsp4j.DidChangeTextDocumentParams;
import org.eclipse.lsp4j.DidCloseTextDocumentParams;
import org.eclipse.lsp4j.DidOpenTextDocumentParams;
import org.eclipse.lsp4j.DocumentHighlight;
import org.eclipse.lsp4j.DocumentHighlightKind;
import org.eclipse.lsp4j.DocumentHighlightParams;
import org.eclipse.lsp4j.DocumentSymbol;
import org.eclipse.lsp4j.DocumentSymbolParams;
import org.eclipse.lsp4j.ExecuteCommandParams;
import org.eclipse.lsp4j.FoldingRange;
import org.eclipse.lsp4j.FoldingRangeRequestParams;
import org.eclipse.lsp4j.Hover;
import org.eclipse.lsp4j.HoverParams;
import org.eclipse.lsp4j.ImplementationParams;
import org.eclipse.lsp4j.InitializeParams;
import org.eclipse.lsp4j.InitializeResult;
import org.eclipse.lsp4j.InsertTextFormat;
import org.eclipse.lsp4j.Location;
import org.eclipse.lsp4j.MarkupContent;
import org.eclipse.lsp4j.MessageActionItem;
import org.eclipse.lsp4j.MessageParams;
import org.eclipse.lsp4j.Position;
import org.eclipse.lsp4j.ProgressParams;
import org.eclipse.lsp4j.PublishDiagnosticsParams;
import org.eclipse.lsp4j.Range;
import org.eclipse.lsp4j.ReferenceContext;
import org.eclipse.lsp4j.ReferenceParams;
import org.eclipse.lsp4j.RenameFile;
import org.eclipse.lsp4j.RenameParams;
import org.eclipse.lsp4j.ResourceOperation;
import org.eclipse.lsp4j.ShowMessageRequestParams;
import org.eclipse.lsp4j.SymbolInformation;
import org.eclipse.lsp4j.TextDocumentContentChangeEvent;
import org.eclipse.lsp4j.TextDocumentEdit;
import org.eclipse.lsp4j.TextDocumentIdentifier;
import org.eclipse.lsp4j.TextDocumentItem;
import org.eclipse.lsp4j.TextEdit;
import org.eclipse.lsp4j.TypeDefinitionParams;
import org.eclipse.lsp4j.VersionedTextDocumentIdentifier;
import org.eclipse.lsp4j.WorkDoneProgressCancelParams;
import org.eclipse.lsp4j.WorkDoneProgressCreateParams;
import org.eclipse.lsp4j.WorkDoneProgressKind;
import org.eclipse.lsp4j.WorkDoneProgressReport;
import org.eclipse.lsp4j.WorkspaceClientCapabilities;
import org.eclipse.lsp4j.WorkspaceEdit;
import org.eclipse.lsp4j.WorkspaceEditCapabilities;
import org.eclipse.lsp4j.WorkspaceFolder;
import org.eclipse.lsp4j.WorkspaceSymbolParams;
import org.eclipse.lsp4j.jsonrpc.Launcher;
import org.eclipse.lsp4j.jsonrpc.messages.Either;
import org.eclipse.lsp4j.launch.LSPLauncher;
import org.eclipse.lsp4j.services.LanguageClient;
import org.eclipse.lsp4j.services.LanguageServer;
import org.netbeans.api.java.classpath.ClassPath;
import org.netbeans.api.java.classpath.GlobalPathRegistry;
import org.netbeans.api.java.queries.AnnotationProcessingQuery.Result;
import org.netbeans.api.java.queries.AnnotationProcessingQuery.Trigger;
import org.netbeans.api.java.source.JavaSource;
import org.netbeans.api.project.Project;
import org.netbeans.api.project.ui.OpenProjects;
import org.netbeans.api.sendopts.CommandLine;
import org.netbeans.junit.NbTestCase;
import org.netbeans.modules.java.source.BootClassPathUtil;
import org.netbeans.modules.parsing.impl.indexing.implspi.CacheFolderProvider;
import org.netbeans.spi.java.classpath.ClassPathProvider;
import org.netbeans.spi.java.classpath.support.ClassPathSupport;
import org.netbeans.spi.java.queries.AnnotationProcessingQueryImplementation;
import org.netbeans.spi.project.ProjectFactory;
import org.netbeans.spi.project.ProjectState;
import org.netbeans.spi.project.ui.ProjectOpenedHook;
import org.openide.cookies.EditorCookie;
import org.openide.cookies.LineCookie;
import org.openide.filesystems.FileObject;
import org.openide.filesystems.FileUtil;
import org.openide.filesystems.URLMapper;
import org.openide.modules.ModuleInfo;
import org.openide.modules.Places;
import org.openide.text.Line;
import org.openide.text.NbDocument;
import org.openide.util.Lookup;
import org.openide.util.Utilities;
import org.openide.util.lookup.Lookups;
import org.openide.util.lookup.ServiceProvider;
import org.openide.windows.IOProvider;

/**
 *
 * @author lahvac
 */
public class ServerTest extends NbTestCase {

    private final Gson gson = new Gson();
    private Socket client;
    private Thread serverThread;

    public ServerTest(String name) {
        super(name);
    }

    @Override
    protected void setUp() throws Exception {
        System.setProperty("java.awt.headless", Boolean.TRUE.toString());
        super.setUp();
        clearWorkDir();
        ServerSocket srv = new ServerSocket(0, 1, InetAddress.getLoopbackAddress());
        serverThread = new Thread(() -> {
            try {
                Socket server = srv.accept();

                Path tempDir = Files.createTempDirectory("lsp-server");
                File userdir = tempDir.resolve("scratch-user").toFile();
                File cachedir = tempDir.resolve("scratch-cache").toFile();
                System.setProperty("netbeans.user", userdir.getAbsolutePath());
                File varLog = new File(new File(userdir, "var"), "log");
                varLog.mkdirs();
                System.setProperty("jdk.home", System.getProperty("java.home")); //for j2seplatform
                Class<?> main = Class.forName("org.netbeans.core.startup.Main");
                main.getDeclaredMethod("initializeURLFactory").invoke(null);
                new File(cachedir, "index").mkdirs();
                Class jsClass = JavaSource.class;
                File javaCluster = Utilities.toFile(jsClass.getProtectionDomain().getCodeSource().getLocation().toURI()).getParentFile().getParentFile();
                System.setProperty("netbeans.dirs", javaCluster.getAbsolutePath());
                CacheFolderProvider.getCacheFolderForRoot(Utilities.toURI(Places.getUserDirectory()).toURL(), EnumSet.noneOf(CacheFolderProvider.Kind.class), CacheFolderProvider.Mode.EXISTENT);

                Lookup.getDefault().lookup(ModuleInfo.class); //start the module system

                CommandLine.getDefault().process(new String[] {"--start-java-language-server"}, server.getInputStream(), server.getOutputStream(), System.err, getWorkDir());
            } catch (Exception ex) {
                throw new IllegalStateException(ex);
            }
        });
        serverThread.start();
        client = new Socket(srv.getInetAddress(), srv.getLocalPort());
    }

    @Override
    protected void tearDown() throws Exception {
        super.tearDown();
        TextDocumentServiceImpl.HOOK_NOTIFICATION = null;
        serverThread.stop();
        OpenProjects.getDefault().close(OpenProjects.getDefault().getOpenProjects());
    }
    
    final List<Diagnostic>[] diags = new List[1];
    Set<String> diagnosticURIs = Collections.synchronizedSet(new HashSet<>());
    
    void clearDiagnostics() {
        synchronized (diags) {
            diagnosticURIs.clear();
            diags[0] = null;
        }
    }
    
    void cancelDiagnostics(AtomicBoolean cancel) {
        synchronized (diags) {
            cancel.set(true);
            diags.notifyAll();
        }
    }
    
    class LspClient implements LanguageClient {
        List<MessageParams> loggedMessages = new ArrayList<>();

        @Override
        public CompletableFuture<Void> createProgress(WorkDoneProgressCreateParams params) {
            return CompletableFuture.completedFuture(null);
        }

        @Override
        public void notifyProgress(ProgressParams params) {
        }
        
        
        @Override
        public void telemetryEvent(Object arg0) {
            throw new UnsupportedOperationException("Not supported yet.");
        }

        @Override
        public void publishDiagnostics(PublishDiagnosticsParams params) {
            synchronized (diags) {
                diagnosticURIs.add(params.getUri());
                diags[0] = params.getDiagnostics();
                diags.notifyAll();
            }
        }

        @Override
        public void showMessage(MessageParams arg0) {
        }

        @Override
        public CompletableFuture<MessageActionItem> showMessageRequest(ShowMessageRequestParams arg0) {
            throw new UnsupportedOperationException("Not supported yet.");
        }

        @Override
        public void logMessage(MessageParams arg0) {
            loggedMessages.add(arg0);
        }
    }

    public void testMain() throws Exception {
        File src = new File(getWorkDir(), "Test.java");
        src.getParentFile().mkdirs();
        String code = "public class Test { int i = \"\".hashCode(); public void run() { this.test(); } /**Test.*/public void test() {} }";
        try (Writer w = new FileWriter(src)) {
            w.write(code);
        }
        Launcher<LanguageServer> serverLauncher = LSPLauncher.createClientLauncher(new LspClient(), client.getInputStream(), client.getOutputStream());
        serverLauncher.startListening();
        LanguageServer server = serverLauncher.getRemoteProxy();
        InitializeResult result = server.initialize(new InitializeParams()).get();
        server.getTextDocumentService().didOpen(new DidOpenTextDocumentParams(new TextDocumentItem(toURI(src), "java", 0, code)));
        assertDiags(diags);//errors
        assertDiags(diags);//hints
        int hashCodeStart = code.indexOf("hashCode");
        Either<List<CompletionItem>, CompletionList> completion = server.getTextDocumentService().completion(new CompletionParams(new TextDocumentIdentifier(toURI(src)), new Position(0, hashCodeStart + 2))).get();
        assertTrue(completion.isRight());
        List<String> actualItems = completion.getRight().getItems().stream().map(ci -> ci.getKind() + ":" + ci.getLabel()).collect(Collectors.toList());
        assertEquals(Arrays.asList("Method:hashCode() : int"), actualItems);
        VersionedTextDocumentIdentifier id = new VersionedTextDocumentIdentifier(1);
        id.setUri(toURI(src));
        server.getTextDocumentService().didChange(new DidChangeTextDocumentParams(id, Arrays.asList(new TextDocumentContentChangeEvent(new Range(new Position(0, hashCodeStart), new Position(0, hashCodeStart + "hashCode".length())), "hashCode".length(), "equ"))));
        assertDiags(diags, "Error:0:31-0:34");//errors
        assertDiags(diags, "Error:0:31-0:34");//hints
        completion = server.getTextDocumentService().completion(new CompletionParams(new TextDocumentIdentifier(toURI(src)), new Position(0, hashCodeStart + 2))).get();
        actualItems = completion.getRight().getItems().stream().map(ci -> ci.getKind() + ":" + ci.getLabel()).collect(Collectors.toList());
        if (jdk9Plus()) {
            assertEquals(Arrays.asList("Method:equals(Object anObject) : boolean", "Method:equalsIgnoreCase(String anotherString) : boolean"), actualItems);
        }
        int testStart = code.indexOf("test") + "equ".length() - "hashCode".length();
        completion = server.getTextDocumentService().completion(new CompletionParams(new TextDocumentIdentifier(toURI(src)), new Position(0, testStart + 3))).get();
        List<CompletionItem> actualCompletionItem = completion.getRight().getItems();
        actualItems = actualCompletionItem.stream().map(ci -> ci.getKind() + ":" + ci.getLabel()).collect(Collectors.toList());
        assertEquals(Arrays.asList("Method:test() : void"), actualItems);
        assertEquals(null, actualCompletionItem.get(0).getDocumentation());
        CompletionItem resolvedItem = server.getTextDocumentService().resolveCompletionItem(actualCompletionItem.get(0)).get();
        assertEquals("**[Test](*0)**\n" +
                     "\n" +
                     "```\n" +
                     "public void test()\n" +
                     "```\n" +
                     "\n" +
                     "Test.\n" +
                     "\n",
                     resolvedItem.getDocumentation().getRight().getValue());
        completion = server.getTextDocumentService().completion(new CompletionParams(new TextDocumentIdentifier(toURI(src)), new Position(0, 0))).get();
        actualItems = completion.getRight().getItems().stream().map(ci -> ci.getKind() + ":" + ci.getLabel()).collect(Collectors.toList());
        assertTrue(actualItems.contains("Keyword:interface"));
        server.getTextDocumentService().didChange(new DidChangeTextDocumentParams(id, Arrays.asList(new TextDocumentContentChangeEvent(new Range(new Position(0, hashCodeStart), new Position(0, hashCodeStart + "equ".length())), "equ".length(), "hashCode"))));
        int closingBrace = code.lastIndexOf("}");
        server.getTextDocumentService().didChange(new DidChangeTextDocumentParams(id, Arrays.asList(new TextDocumentContentChangeEvent(new Range(new Position(0, closingBrace), new Position(0, closingBrace)), 0, "public String c(Object o) {\nreturn o;\n}"))));
        List<Diagnostic> diagnostics = assertDiags(diags, "Error:1:0-1:9"); //errors
        assertDiags(diags, "Error:1:0-1:9");//hints
        List<Either<Command, CodeAction>> codeActions = server.getTextDocumentService().codeAction(new CodeActionParams(id, new Range(new Position(1, 0), new Position(1, 9)), new CodeActionContext(Arrays.asList(diagnostics.get(0))))).get();
        String log = codeActions.toString();
        assertTrue(log, codeActions.size() >= 2);
        assertTrue(log, codeActions.get(0).isRight());
        CodeAction action = codeActions.get(0).getRight();
        assertEquals("Cast ...o to String", action.getTitle());
        assertEquals(1, action.getEdit().getDocumentChanges().size());
        assertEquals(1, action.getEdit().getDocumentChanges().get(0).getLeft().getEdits().size());
        TextEdit edit = action.getEdit().getDocumentChanges().get(0).getLeft().getEdits().get(0);
        assertEquals(1, edit.getRange().getStart().getLine());
        assertEquals(7, edit.getRange().getStart().getCharacter());
        assertEquals(1, edit.getRange().getEnd().getLine());
        assertEquals(7, edit.getRange().getEnd().getCharacter());
        assertEquals("(String) ", edit.getNewText());
        server.getTextDocumentService().didChange(new DidChangeTextDocumentParams(id, Arrays.asList(new TextDocumentContentChangeEvent(new Range(new Position(0, closingBrace), new Position(0, closingBrace)), 0, "public  void assignToSelf(Object o) { o = o; }"))));
        assertDiags(diags, "Error:1:0-1:9");//errors
        assertDiags(diags, "Error:1:0-1:9", "Warning:0:148-0:153", "Warning:0:152-0:153");//hints
    }
    
    /**
     * Checks that diagnostics are cleared if the file vanishes. Uses didClose to trigger reparse,
     * similar to vscode that notices a file has been removed or renames the file.
     */
    public void testDiagnosticsRemovedForDeletedFile() throws Exception {
        AtomicBoolean cancel = new AtomicBoolean(false);
        File src = new File(getWorkDir(), "Test.java");
        src.getParentFile().mkdirs();
        String code = "public class Test { int i = \"\".hash(); public void run() { this.test(); } /**Test.*/public void test() {} }";
        try (Writer w = new FileWriter(src)) {
            w.write(code);
        }
        Launcher<LanguageServer> serverLauncher = LSPLauncher.createClientLauncher(new LspClient(), client.getInputStream(), client.getOutputStream());
        serverLauncher.startListening();
        LanguageServer server = serverLauncher.getRemoteProxy();
        InitializeResult result = server.initialize(new InitializeParams()).get();
        server.getTextDocumentService().didOpen(new DidOpenTextDocumentParams(new TextDocumentItem(toURI(src), "java", 0, code)));
        assertDiags(diags, "Error:0:31-0:35");//errors
        
        clearDiagnostics();
        Files.move(src.toPath(), src.toPath().resolveSibling("Test2.java"));
        
        VersionedTextDocumentIdentifier id = new VersionedTextDocumentIdentifier(1);
        id.setUri(toURI(src));

        server.getTextDocumentService().didClose(new DidCloseTextDocumentParams(id));
        Executors.newSingleThreadScheduledExecutor().schedule(() -> {
            cancelDiagnostics(cancel);
        }, 5, TimeUnit.SECONDS);
        
        assertDiags(diags, cancel);
        assertEquals(1, diagnosticURIs.size());
        assertEquals(toURI(src), diagnosticURIs.iterator().next());
    }
    
    private class OpenCloseHook {
        private Semaphore didOpenCompleted = new Semaphore(0);
        private Semaphore didCloseCompleted = new Semaphore(0);
        private Semaphore didChangeCompleted = new Semaphore(0);
        
        public void accept(String n, Object params){
            switch (n) {
                case "didOpen":
                    didOpenCompleted.release();
                    break;
                case "didClose":
                    didCloseCompleted.release();
                    break;
                case "didChange":
                    didChangeCompleted.release();
                    break;
            }
        }
    }
    
    private static final String SAMPLE_CODE = 
                "public class Test \n"
                + "{ \n"
                + "  int i = \"\".hashCode();\n"
                + "  public void run() {\n"
                + "    this.test(); \n"
                + "  }\n\n"
                + "  /**Test.*/public void test() {\n"
                + "  }\n"
                + "}";
    
    /**
     * Checks that opening the document preserves lines. This is necessary for breakpoints
     * or computed markers. The test will:
     * <ul>
     * <li>Open a document, create a Line object (which uses PositionRefs). Close the doucment. Load with didOpen(). This is the initial scenario.
     * <li>Leave line's document opened; load with didOpen(). Simulates the case that the backend has been working with the text.
     * <li>Initially opens a document with didOpen(). Then simulate close with didClose() with a recorded position; open again with didOpen().
     * </ul>
     * 
     * @throws Exception 
     */
    public void testDidOpenPreservesLines() throws Exception {
        File src = new File(getWorkDir(), "Test.java");
        File src2 = new File(getWorkDir(), "Test2.java");
        File src3 = new File(getWorkDir(), "Test3.java");
        src.getParentFile().mkdirs();
        String code = SAMPLE_CODE;
        String code2 = code.replace("Test", "Test2");
        String code3 = code.replace("Test", "Test3");
        try (Writer w = new FileWriter(src)) {
            w.write(code);
        }
        try (Writer w = new FileWriter(src2)) {
            w.write(code2);
        }
        try (Writer w = new FileWriter(src3)) {
            w.write(code3);
        }
        
        FileObject f1 = FileUtil.toFileObject(src);
        EditorCookie cake = f1.getLookup().lookup(EditorCookie.class);
        LineCookie lines = f1.getLookup().lookup(LineCookie.class);
        
        StyledDocument d = cake.openDocument();
        javax.swing.text.Position p = NbDocument.createPosition(d, 23, javax.swing.text.Position.Bias.Forward);
        int offset1 = p.getOffset();
        int line1 = NbDocument.findLineNumber(d, p.getOffset());
        Line lineObject1 = lines.getLineSet().getCurrent(line1);
        cake.close();
        
        
        FileObject f2 = FileUtil.toFileObject(src2);
        cake = f2.getLookup().lookup(EditorCookie.class);
        StyledDocument d2 = cake.openDocument();
        javax.swing.text.Position p2 = NbDocument.createPosition(d2, 40, javax.swing.text.Position.Bias.Forward);
        int offset2 = p2.getOffset();
        int line2 = NbDocument.findLineNumber(d2, offset2);
        
        LineCookie lines2 = f2.getLookup().lookup(LineCookie.class);
        Line lineObject2 = lines2.getLineSet().getCurrent(line2);
        
        OpenCloseHook hook = new OpenCloseHook();
        TextDocumentServiceImpl.HOOK_NOTIFICATION = hook::accept;

        Launcher<LanguageServer> serverLauncher = LSPLauncher.createClientLauncher(new LspClient(), client.getInputStream(), client.getOutputStream());
        serverLauncher.startListening();
        LanguageServer server = serverLauncher.getRemoteProxy();
        InitializeResult result = server.initialize(new InitializeParams()).get();


        server.getTextDocumentService().didOpen(new DidOpenTextDocumentParams(new TextDocumentItem(src2.toURI().toString(), "java", 0, code2)));
        assertTrue(hook.didOpenCompleted.tryAcquire(400, TimeUnit.MILLISECONDS));
        int nl2 = NbDocument.findLineNumber(d2, p2.getOffset());
        assertEquals(line2, lineObject2.getLineNumber());
        assertEquals(line2, nl2);
        
        server.getTextDocumentService().didOpen(new DidOpenTextDocumentParams(new TextDocumentItem(src.toURI().toString(), "java", 0, code)));
        assertTrue(hook.didOpenCompleted.tryAcquire(400, TimeUnit.MILLISECONDS));
        d = cake.openDocument();
        int nl1 = NbDocument.findLineNumber(d, p.getOffset());
        assertEquals(line1, lineObject1.getLineNumber());
        assertEquals(line1, nl1);

        FileObject f3 = FileUtil.toFileObject(src3);
        TextDocumentItem tdi = new TextDocumentItem(src3.toURI().toString(), "java", 0, code3);
        server.getTextDocumentService().didOpen(new DidOpenTextDocumentParams(tdi));
        assertTrue(hook.didOpenCompleted.tryAcquire(400, TimeUnit.MILLISECONDS));

        cake = f3.getLookup().lookup(EditorCookie.class);
        StyledDocument d3 = cake.openDocument();
        javax.swing.text.Position p3 = NbDocument.createPosition(d3, 40, javax.swing.text.Position.Bias.Forward);
        int offset3 = p3.getOffset();
        int line3 = NbDocument.findLineNumber(d3, offset3);
        LineCookie lines3 = f3.getLookup().lookup(LineCookie.class);
        Line lineObject3 = lines3.getLineSet().getCurrent(line3);

        server.getTextDocumentService().didClose(new DidCloseTextDocumentParams(new TextDocumentIdentifier(src3.toURI().toString())));
        assertTrue(hook.didCloseCompleted.tryAcquire(400, TimeUnit.MILLISECONDS));
        // open again
        server.getTextDocumentService().didOpen(new DidOpenTextDocumentParams(tdi));
        assertTrue(hook.didOpenCompleted.tryAcquire(400, TimeUnit.MILLISECONDS));
        int nl3 = NbDocument.findLineNumber(d, p3.getOffset());
        assertEquals(line3, lineObject3.getLineNumber());
        assertEquals(line3, nl3);

        // close and release the document, too
        server.getTextDocumentService().didClose(new DidCloseTextDocumentParams(new TextDocumentIdentifier(src3.toURI().toString())));
        assertTrue(hook.didCloseCompleted.tryAcquire(400, TimeUnit.MILLISECONDS));
        Reference<StyledDocument> refDoc = new WeakReference<>(d3);
        d3 = null;
        assertGC("Document should be collected", refDoc);
        assertNull(cake.getDocument());

        // open again
        server.getTextDocumentService().didOpen(new DidOpenTextDocumentParams(tdi));
        assertTrue(hook.didOpenCompleted.tryAcquire(400, TimeUnit.MILLISECONDS));
        nl3 = NbDocument.findLineNumber(d, p3.getOffset());
        assertEquals(line3, lineObject3.getLineNumber());
        assertEquals(line3, nl3);
    }
    
    /**
     * Simulates Ctrl-N ve VScode plus paste of initial content, then save. According to the
     * report, DidOpen will come with an empty forced initial content. The DidChange comes that will
     * inject the pasted content. 
     * @throws Exception 
     */
    public void testSimulateNewUnnamedFile() throws Exception {
        File src = new File(getWorkDir(), "Test.java");
        
        String code = SAMPLE_CODE;
        // write in an initial code on the disk
        try (Writer w = new FileWriter(src)) {
            w.write(code);
        }
        
        FileObject f1 = FileUtil.toFileObject(src);
        OpenCloseHook hook = new OpenCloseHook();
        TextDocumentServiceImpl.HOOK_NOTIFICATION = hook::accept;

        Launcher<LanguageServer> serverLauncher = LSPLauncher.createClientLauncher(new LspClient(), client.getInputStream(), client.getOutputStream());
        serverLauncher.startListening();
        LanguageServer server = serverLauncher.getRemoteProxy();
        InitializeResult result = server.initialize(new InitializeParams()).get();
        
        // open with empty initial content.
        String uriString = src.toURI().toString();
        server.getTextDocumentService().didOpen(
                new DidOpenTextDocumentParams(new TextDocumentItem(uriString, "java", 0, ""))
        );
        
        EditorCookie cake = f1.getLookup().lookup(EditorCookie.class);
        assertTrue(hook.didOpenCompleted.tryAcquire(400, TimeUnit.MILLISECONDS));
        
        VersionedTextDocumentIdentifier id = new VersionedTextDocumentIdentifier(uriString, 1);
        server.getTextDocumentService().didChange(new DidChangeTextDocumentParams(
                id, Arrays.asList(
                    new TextDocumentContentChangeEvent(new Range(new Position(0, 0), new Position(0, 0)), 0, code)
                )
        ));
        
        assertTrue(hook.didChangeCompleted.tryAcquire(400, TimeUnit.MILLISECONDS));
        
        Document doc = cake.openDocument();
        assertEquals(code, doc.getText(0, doc.getLength()));
        
    }
    
    public void testCodeActionWithRemoval() throws Exception {
        File src = new File(getWorkDir(), "Test.java");
        src.getParentFile().mkdirs();
        String code = "public class Test { public String c(String s) {\nreturn s.toString();\n} }";
        try (Writer w = new FileWriter(src)) {
            w.write(code);
        }
        List<Diagnostic>[] diags = new List[1];
        Launcher<LanguageServer> serverLauncher = LSPLauncher.createClientLauncher(new LspClient() {
            @Override
            public void telemetryEvent(Object arg0) {
                throw new UnsupportedOperationException("Not supported yet.");
            }

            @Override
            public void publishDiagnostics(PublishDiagnosticsParams params) {
                synchronized (diags) {
                    diags[0] = params.getDiagnostics();
                    diags.notifyAll();
                }
            }

            @Override
            public void showMessage(MessageParams arg0) {
            }

            @Override
            public CompletableFuture<MessageActionItem> showMessageRequest(ShowMessageRequestParams arg0) {
                throw new UnsupportedOperationException("Not supported yet.");
            }

            @Override
            public void logMessage(MessageParams arg0) {
                throw new UnsupportedOperationException("Not supported yet.");
            }
        }, client.getInputStream(), client.getOutputStream());
        serverLauncher.startListening();
        LanguageServer server = serverLauncher.getRemoteProxy();
        InitializeResult result = server.initialize(new InitializeParams()).get();
        server.getTextDocumentService().didOpen(new DidOpenTextDocumentParams(new TextDocumentItem(toURI(src), "java", 0, code)));
        assertDiags(diags); //errors
        List<Diagnostic> diagnostics = assertDiags(diags, "Warning:1:7-1:19");//hints
        VersionedTextDocumentIdentifier id = new VersionedTextDocumentIdentifier(1);
        id.setUri(toURI(src));
        List<Either<Command, CodeAction>> codeActions = server.getTextDocumentService().codeAction(new CodeActionParams(id, new Range(new Position(1, 7), new Position(1, 19)), new CodeActionContext(Arrays.asList(diagnostics.get(0))))).get();
        String log = codeActions.toString();
        assertTrue(log, codeActions.size() >= 1);
        assertTrue(log, codeActions.get(0).isRight());
        CodeAction action = codeActions.get(0).getRight();
        assertEquals("Remove .toString()", action.getTitle());
        assertEquals(1, action.getEdit().getDocumentChanges().size());
        assertEquals(1, action.getEdit().getDocumentChanges().get(0).getLeft().getEdits().size());
        TextEdit edit = action.getEdit().getDocumentChanges().get(0).getLeft().getEdits().get(0);
        assertEquals(1, edit.getRange().getStart().getLine());
        assertEquals(8, edit.getRange().getStart().getCharacter());
        assertEquals(1, edit.getRange().getEnd().getLine());
        assertEquals(19, edit.getRange().getEnd().getCharacter());
        assertEquals("", edit.getNewText());
    }

    private List<Diagnostic> assertDiags(List<Diagnostic>[] diags, String... expected) {
        return assertDiags(diags, new AtomicBoolean(false), expected);
    }
    
    private List<Diagnostic> assertDiags(List<Diagnostic>[] diags, AtomicBoolean cancel, String... expected) {
        synchronized (diags) {
            while (diags[0] == null) {
                try {
                    diags.wait();
                } catch (InterruptedException ex) {
                    //ignore
                }
                if (cancel.get()) {
                    fail("Diagnostics not received");
                }
            }
            Set<String> actualDiags = diags[0].stream()
                                               .map(d -> d.getSeverity() + ":" +
                                                         d.getRange().getStart().getLine() + ":" + d.getRange().getStart().getCharacter() + "-" +
                                                         d.getRange().getEnd().getLine() + ":" + d.getRange().getEnd().getCharacter())
                                               .collect(Collectors.toSet());
            String diagsMessage = diags[0].stream()
                                          .map(d -> d.getSeverity() + ":" +
                                                    d.getRange().getStart().getLine() + ":" + d.getRange().getStart().getCharacter() + "-" +
                                                    d.getRange().getEnd().getLine() + ":" + d.getRange().getEnd().getCharacter() + ": " +
                                                    d.getMessage())
                                               .collect(Collectors.joining("\n"));
            assertEquals(diagsMessage, new HashSet<>(Arrays.asList(expected)), actualDiags);

            List<Diagnostic> result = diags[0];

            diags[0] = null;

            return result;
        }
    }

    public void testNavigator() throws Exception {
        File src = new File(getWorkDir(), "Test.java");
        src.getParentFile().mkdirs();
        String code = "public class Test {\n" +
                      "    private int field;\n" +
                      "    public void method() {\n" +
                      "    }\n" +
                      "    class Inner {\n" +
                      "        public void innerMethod() {\n" +
                      "        }\n" +
                      "    }\n" +
                      "}\n";
        try (Writer w = new FileWriter(src)) {
            w.write(code);
        }
        FileUtil.refreshFor(getWorkDir());
        Launcher<LanguageServer> serverLauncher = LSPLauncher.createClientLauncher(new LspClient() {
            @Override
            public void telemetryEvent(Object arg0) {
                throw new UnsupportedOperationException("Not supported yet.");
            }

            @Override
            public void publishDiagnostics(PublishDiagnosticsParams params) {
            }

            @Override
            public void showMessage(MessageParams arg0) {
            }

            @Override
            public CompletableFuture<MessageActionItem> showMessageRequest(ShowMessageRequestParams arg0) {
                throw new UnsupportedOperationException("Not supported yet.");
            }

            @Override
            public void logMessage(MessageParams arg0) {
                throw new UnsupportedOperationException("Not supported yet.");
            }
        }, client.getInputStream(), client.getOutputStream());
        serverLauncher.startListening();
        LanguageServer server = serverLauncher.getRemoteProxy();
        InitializeResult result = server.initialize(new InitializeParams()).get();
        server.getTextDocumentService().didOpen(new DidOpenTextDocumentParams(new TextDocumentItem(toURI(src), "java", 0, code)));
        List<Either<SymbolInformation, DocumentSymbol>> symbols = server.getTextDocumentService().documentSymbol(new DocumentSymbolParams(new TextDocumentIdentifier(toURI(src)))).get();
        String textualSymbols = "";
        String sep = "";
        for (Either<SymbolInformation, DocumentSymbol> sym : symbols) {
            assertTrue(sym.isRight());
            textualSymbols += sep;
            textualSymbols += toString(sym.getRight());
            sep = ", ";
        }
        String expected = "Class:Test:Range [\n" +
                          "  start = Position [\n" +
                          "    line = 0\n" +
                          "    character = 0\n" +
                          "  ]\n" +
                          "  end = Position [\n" +
                          "    line = 8\n" +
                          "    character = 1\n" +
                          "  ]\n" +
                          "]:(Class:Inner:Range [\n" +
                          "  start = Position [\n" +
                          "    line = 4\n" +
                          "    character = 4\n" +
                          "  ]\n" +
                          "  end = Position [\n" +
                          "    line = 7\n" +
                          "    character = 5\n" +
                          "  ]\n" +
                          "]:(Constructor:Inner:Range [\n" +
                          "  start = Position [\n" +
                          "    line = 4\n" +
                          "    character = 4\n" +
                          "  ]\n" +
                          "  end = Position [\n" +
                          "    line = 4\n" +
                          "    character = 4\n" +
                          "  ]\n" +
                          "]:(), Method:innerMethod:Range [\n" +
                          "  start = Position [\n" +
                          "    line = 5\n" +
                          "    character = 8\n" +
                          "  ]\n" +
                          "  end = Position [\n" +
                          "    line = 6\n" +
                          "    character = 9\n" +
                          "  ]\n" +
                          "]:()), Constructor:Test:Range [\n" +
                          "  start = Position [\n" +
                          "    line = 0\n" +
                          "    character = 7\n" +
                          "  ]\n" +
                          "  end = Position [\n" +
                          "    line = 0\n" +
                          "    character = 7\n" +
                          "  ]\n" +
                          "]:(), Field:field:Range [\n" +
                          "  start = Position [\n" +
                          "    line = 1\n" +
                          "    character = 4\n" +
                          "  ]\n" +
                          "  end = Position [\n" +
                          "    line = 1\n" +
                          "    character = 22\n" +
                          "  ]\n" +
                          "]:(), Method:method:Range [\n" +
                          "  start = Position [\n" +
                          "    line = 2\n" +
                          "    character = 4\n" +
                          "  ]\n" +
                          "  end = Position [\n" +
                          "    line = 3\n" +
                          "    character = 5\n" +
                          "  ]\n" +
                          "]:())";
        assertEquals(expected, textualSymbols);
    }

    private String toString(DocumentSymbol sym) {
        return sym.getKind().toString() + ":" +
               sym.getName() + ":" +
               sym.getRange() + ":" +
               sym.getChildren()
                  .stream()
                  .map(this::toString)
                  .collect(Collectors.joining(", ", "(", ")"));
    }

    public void testGoToDefinition() throws Exception {
        File src = new File(getWorkDir(), "Test.java");
        src.getParentFile().mkdirs();
        try (Writer w = new FileWriter(new File(src.getParentFile(), ".test-project"))) {}
        String code = "public class Test {\n" +
                      "    private int field;\n" +
                      "    public void method(int ppp) {\n" +
                      "        System.err.println(field);\n" +
                      "        System.err.println(ppp);\n" +
                      "        new Other().test();\n" +
                      "    }\n" +
                      "}\n";
        try (Writer w = new FileWriter(src)) {
            w.write(code);
        }
        File otherSrc = new File(getWorkDir(), "Other.java");
        try (Writer w = new FileWriter(otherSrc)) {
            w.write("/**Some source*/\n" +
                    "public class Other {\n" +
                    "    public void test() { }\n" +
                    "}");
        }
        FileUtil.refreshFor(getWorkDir());
        CountDownLatch indexingComplete = new CountDownLatch(1);
        Launcher<LanguageServer> serverLauncher = LSPLauncher.createClientLauncher(new LspClient() {
            @Override
            public void telemetryEvent(Object arg0) {
                throw new UnsupportedOperationException("Not supported yet.");
            }

            @Override
            public void publishDiagnostics(PublishDiagnosticsParams params) {
            }

            @Override
            public void showMessage(MessageParams params) {
                if (Server.INDEXING_COMPLETED.equals(params.getMessage())) {
                    indexingComplete.countDown();
                } else {
                    throw new UnsupportedOperationException("Unexpected message.");
                }
            }

            @Override
            public CompletableFuture<MessageActionItem> showMessageRequest(ShowMessageRequestParams arg0) {
                throw new UnsupportedOperationException("Not supported yet.");
            }

            @Override
            public void logMessage(MessageParams arg0) {
                throw new UnsupportedOperationException("Not supported yet.");
            }
        }, client.getInputStream(), client.getOutputStream());
        serverLauncher.startListening();
        LanguageServer server = serverLauncher.getRemoteProxy();
        InitializeParams initParams = new InitializeParams();
        initParams.setRootUri(getWorkDir().toURI().toString());
        server.initialize(initParams).get();
        indexingComplete.await();
        server.getTextDocumentService().didOpen(new DidOpenTextDocumentParams(new TextDocumentItem(toURI(src), "java", 0, code)));
        Position pos = new Position(3, 30);
        List<? extends Location> definition = server.getTextDocumentService().definition(new DefinitionParams(new TextDocumentIdentifier(toURI(src)), pos)).get().getLeft();
        assertEquals(1, definition.size());
        assertEquals(toURI(src), definition.get(0).getUri());
        assertEquals(1, definition.get(0).getRange().getStart().getLine());
        assertEquals(16, definition.get(0).getRange().getStart().getCharacter());
        assertEquals(1, definition.get(0).getRange().getEnd().getLine());
        assertEquals(21, definition.get(0).getRange().getEnd().getCharacter());
        pos = new Position(4, 30);
        definition = server.getTextDocumentService().definition(new DefinitionParams(new TextDocumentIdentifier(toURI(src)), pos)).get().getLeft();
        assertEquals(1, definition.size());
        assertEquals(toURI(src), definition.get(0).getUri());
        assertEquals(2, definition.get(0).getRange().getStart().getLine());
        assertEquals(27, definition.get(0).getRange().getStart().getCharacter());
        assertEquals(2, definition.get(0).getRange().getEnd().getLine());
        assertEquals(30, definition.get(0).getRange().getEnd().getCharacter());
        pos = new Position(5, 22);
        definition = server.getTextDocumentService().definition(new DefinitionParams(new TextDocumentIdentifier(toURI(src)), pos)).get().getLeft();
        assertEquals(1, definition.size());
        assertEquals(toURI(otherSrc), definition.get(0).getUri());
        assertEquals(2, definition.get(0).getRange().getStart().getLine());
        assertEquals(16, definition.get(0).getRange().getStart().getCharacter());
        assertEquals(2, definition.get(0).getRange().getEnd().getLine());
        assertEquals(20, definition.get(0).getRange().getEnd().getCharacter());
    }

    public void testGoToTypeDefinition() throws Exception {
        File src = new File(getWorkDir(), "Test.java");
        src.getParentFile().mkdirs();
        try (Writer w = new FileWriter(new File(src.getParentFile(), ".test-project"))) {}
        String code = "public class Test {\n" +
                      "    private Other field;\n" +
                      "    public void test() {\n" +
                      "        System.err.println(field);\n" +
                      "    }\n" +
                      "}\n";
        try (Writer w = new FileWriter(src)) {
            w.write(code);
        }
        File otherSrc = new File(getWorkDir(), "Other.java");
        try (Writer w = new FileWriter(otherSrc)) {
            w.write("/**Some source*/\n" +
                    "public class Other {\n" +
                    "    public void test() { }\n" +
                    "}");
        }
        FileUtil.refreshFor(getWorkDir());
        CountDownLatch indexingComplete = new CountDownLatch(1);
        Launcher<LanguageServer> serverLauncher = LSPLauncher.createClientLauncher(new LspClient() {
            @Override
            public void telemetryEvent(Object arg0) {
                throw new UnsupportedOperationException("Not supported yet.");
            }

            @Override
            public void publishDiagnostics(PublishDiagnosticsParams params) {
            }

            @Override
            public void showMessage(MessageParams params) {
                if (Server.INDEXING_COMPLETED.equals(params.getMessage())) {
                    indexingComplete.countDown();
                } else {
                    throw new UnsupportedOperationException("Unexpected message.");
                }
            }

            @Override
            public CompletableFuture<MessageActionItem> showMessageRequest(ShowMessageRequestParams arg0) {
                throw new UnsupportedOperationException("Not supported yet.");
            }

            @Override
            public void logMessage(MessageParams arg0) {
                throw new UnsupportedOperationException("Not supported yet.");
            }
        }, client.getInputStream(), client.getOutputStream());
        serverLauncher.startListening();
        LanguageServer server = serverLauncher.getRemoteProxy();
        InitializeParams initParams = new InitializeParams();
        initParams.setRootUri(getWorkDir().toURI().toString());
        server.initialize(initParams).get();
        indexingComplete.await();
        server.getTextDocumentService().didOpen(new DidOpenTextDocumentParams(new TextDocumentItem(toURI(src), "java", 0, code)));
        Position pos = new Position(3, 30);
        List<? extends Location> typeDefinition = server.getTextDocumentService().typeDefinition(new TypeDefinitionParams(new TextDocumentIdentifier(toURI(src)), pos)).get().getLeft();
        assertEquals(1, typeDefinition.size());
        assertEquals(toURI(otherSrc), typeDefinition.get(0).getUri());
        assertEquals(1, typeDefinition.get(0).getRange().getStart().getLine());
        assertEquals(13, typeDefinition.get(0).getRange().getStart().getCharacter());
        assertEquals(1, typeDefinition.get(0).getRange().getEnd().getLine());
        assertEquals(18, typeDefinition.get(0).getRange().getEnd().getCharacter());
    }

    public void testGoToImplementations() throws Exception {
        File src = new File(getWorkDir(), "Test.java");
        src.getParentFile().mkdirs();
        try (Writer w = new FileWriter(new File(src.getParentFile(), ".test-project"))) {}
        String code = "public interface Test {\n" +
                      "    void test();\n" +
                      "}\n";
        try (Writer w = new FileWriter(src)) {
            w.write(code);
        }
        File otherSrc = new File(getWorkDir(), "Other.java");
        try (Writer w = new FileWriter(otherSrc)) {
            w.write("/**Some source*/\n" +
                    "public class Other implements Test {\n" +
                    "    public void test() {}\n" +
                    "}\n");
        }
        FileUtil.refreshFor(getWorkDir());
        CountDownLatch indexingComplete = new CountDownLatch(1);
        Launcher<LanguageServer> serverLauncher = LSPLauncher.createClientLauncher(new LspClient() {
            @Override
            public void telemetryEvent(Object params) {
                throw new UnsupportedOperationException("Not supported yet.");
            }

            @Override
            public void publishDiagnostics(PublishDiagnosticsParams params) {
            }

            @Override
            public void showMessage(MessageParams params) {
                if (Server.INDEXING_COMPLETED.equals(params.getMessage())) {
                    indexingComplete.countDown();
                } else {
                    throw new UnsupportedOperationException("Unexpected message.");
                }
            }

            @Override
            public CompletableFuture<MessageActionItem> showMessageRequest(ShowMessageRequestParams params) {
                throw new UnsupportedOperationException("Not supported yet.");
            }

            @Override
            public void logMessage(MessageParams params) {
                throw new UnsupportedOperationException("Not supported yet.");
            }
        }, client.getInputStream(), client.getOutputStream());
        serverLauncher.startListening();
        LanguageServer server = serverLauncher.getRemoteProxy();
        InitializeParams initParams = new InitializeParams();
        initParams.setRootUri(getWorkDir().toURI().toString());
        server.initialize(initParams).get();
        indexingComplete.await();
        server.getTextDocumentService().didOpen(new DidOpenTextDocumentParams(new TextDocumentItem(toURI(src), "java", 0, code)));
        Position pos = new Position(1, 10);
        List<? extends Location> implementations = server.getTextDocumentService().implementation(new ImplementationParams(new TextDocumentIdentifier(toURI(src)), pos)).get().getLeft();
        assertEquals(1, implementations.size());
        assertEquals(toURI(otherSrc), implementations.get(0).getUri());
        assertEquals(2, implementations.get(0).getRange().getStart().getLine());
        assertEquals(16, implementations.get(0).getRange().getStart().getCharacter());
        assertEquals(2, implementations.get(0).getRange().getEnd().getLine());
        assertEquals(20, implementations.get(0).getRange().getEnd().getCharacter());
    }

    public void testGoToSuperImplementation() throws Exception {
        File src = new File(getWorkDir(), "Test.java");
        src.getParentFile().mkdirs();
        String code = "public class Test implements Other {\n" +
                      "    public void test() {\n" +
                      "    }\n" +
                      "}\n";
        try (Writer w = new FileWriter(src)) {
            w.write(code);
        }
        File otherSrc = new File(getWorkDir(), "Other.java");
        try (Writer w = new FileWriter(otherSrc)) {
            w.write("/**Some source*/\n" +
                    "public interface Other {\n" +
                    "    void test();\n" +
                    "}");
        }
        FileUtil.refreshFor(getWorkDir());
        Launcher<LanguageServer> serverLauncher = LSPLauncher.createClientLauncher(new LspClient() {
            @Override
            public void telemetryEvent(Object params) {
                throw new UnsupportedOperationException("Not supported yet.");
            }

            @Override
            public void publishDiagnostics(PublishDiagnosticsParams params) {
            }

            @Override
            public void showMessage(MessageParams params) {
            }

            @Override
            public CompletableFuture<MessageActionItem> showMessageRequest(ShowMessageRequestParams params) {
                throw new UnsupportedOperationException("Not supported yet.");
            }

            @Override
            public void logMessage(MessageParams params) {
                throw new UnsupportedOperationException("Not supported yet.");
            }
        }, client.getInputStream(), client.getOutputStream());
        serverLauncher.startListening();
        LanguageServer server = serverLauncher.getRemoteProxy();
        server.initialize(new InitializeParams()).get();
        server.getTextDocumentService().didOpen(new DidOpenTextDocumentParams(new TextDocumentItem(toURI(src), "java", 0, code)));
        Position pos = new Position(1, 20);
        Object ret = server.getWorkspaceService().executeCommand(new ExecuteCommandParams(Server.JAVA_SUPER_IMPLEMENTATION, Arrays.asList(new Object[] {toURI(src), pos}))).get();
        assertNotNull(ret);
        Location[] locs = gson.fromJson(gson.toJsonTree(ret).getAsJsonArray(), Location[].class);
        assertNotNull(locs);
        assertEquals(1, locs.length);
        Location loc = locs[0];
        assertEquals(toURI(otherSrc), loc.getUri());
        assertEquals(2, loc.getRange().getStart().getLine());
        assertEquals(9, loc.getRange().getStart().getCharacter());
        assertEquals(2, loc.getRange().getEnd().getLine());
        assertEquals(13, loc.getRange().getEnd().getCharacter());
    }

    public void testFindDebugAttachConfigurations() throws Exception {
        Launcher<LanguageServer> serverLauncher = LSPLauncher.createClientLauncher(new LspClient() {
        }, client.getInputStream(), client.getOutputStream());
        serverLauncher.startListening();
        LanguageServer server = serverLauncher.getRemoteProxy();
        server.initialize(new InitializeParams()).get();
        Object ret = server.getWorkspaceService().executeCommand(new ExecuteCommandParams(Server.JAVA_FIND_DEBUG_ATTACH_CONFIGURATIONS, Collections.emptyList())).get();
        assertNotNull(ret);
        DebugConnector[] connectors = gson.fromJson(gson.toJsonTree(ret).getAsJsonArray(), DebugConnector[].class);
        assertTrue(connectors.length > 0);
        boolean haveAttachToPort = false;
        boolean haveAttachToProcess = false;
        for (DebugConnector c : connectors) {
            if ("Attach to Port".equals(c.getName())) {
                haveAttachToPort = true;
                checkAttachToPort(c);
            }
            if ("Attach to Process".equals(c.getName())) {
                haveAttachToProcess = true;
                checkAttachToProcess(c);
            }
        }
        assertTrue(Arrays.toString(connectors), haveAttachToPort && haveAttachToProcess);
    }

    private void checkAttachToPort(DebugConnector c) {
        assertEquals("java8+", c.getType());
        List<String> arguments = c.getArguments();
        assertEquals(2, arguments.size());
        assertEquals("hostName", arguments.get(0));
        assertEquals("port", arguments.get(1));
        assertEquals(2, c.getDefaultValues().size());
    }

    private void checkAttachToProcess(DebugConnector c) {
        assertEquals("java8+", c.getType());
        List<String> arguments = c.getArguments();
        assertEquals(1, arguments.size());
        assertEquals("processId", arguments.get(0));
        assertEquals(1, c.getDefaultValues().size());
    }

    public void testOpenProjectOpenJDK() throws Exception {
        getWorkDir().mkdirs();

        FileObject root = FileUtil.toFileObject(getWorkDir());
        try (Writer w = new OutputStreamWriter(FileUtil.createData(root, "jdk/src/java.base/share/classes/java/lang/Object.java").getOutputStream(), StandardCharsets.UTF_8)) {
            w.write("package java.lang; public class Object {}");
        }
        FileUtil.createData(root, "jdk/src/java.base/share/classes/impl/Service.java");
        FileObject javaBaseMI = FileUtil.createData(root, "jdk/src/java.base/share/classes/module-info.java");
        try (Writer w = new OutputStreamWriter(javaBaseMI.getOutputStream(), StandardCharsets.UTF_8)) {
            w.write("module java.base { exports java.lang; }");
        }
        try (Writer w = new OutputStreamWriter(FileUtil.createData(root, "jdk/src/java.compiler/share/classes/module-info.java").getOutputStream(), StandardCharsets.UTF_8)) {
            w.write("module java.compiler { }");
        }

        List<Diagnostic>[] diags = new List[1];
        boolean[] indexingComplete = new boolean[1];
        Launcher<LanguageServer> serverLauncher = LSPLauncher.createClientLauncher(new LspClient() {
            @Override
            public void telemetryEvent(Object arg0) {
                throw new UnsupportedOperationException("Not supported yet.");
            }

            @Override
            public void publishDiagnostics(PublishDiagnosticsParams params) {
                synchronized (diags) {
                    diags[0] = params.getDiagnostics();
                    diags.notifyAll();
                }
            }

            @Override
            public void showMessage(MessageParams params) {
                if (Server.INDEXING_COMPLETED.equals(params.getMessage())) {
                    synchronized (indexingComplete) {
                        indexingComplete[0] = true;
                        indexingComplete.notifyAll();
                    }
                } else {
                    throw new UnsupportedOperationException("Unexpected message.");
                }
            }

            @Override
            public CompletableFuture<MessageActionItem> showMessageRequest(ShowMessageRequestParams arg0) {
                throw new UnsupportedOperationException("Not supported yet.");
            }

            @Override
            public void logMessage(MessageParams arg0) {
                throw new UnsupportedOperationException("Not supported yet.");
            }
        }, client.getInputStream(), client.getOutputStream());
        serverLauncher.startListening();
        LanguageServer server = serverLauncher.getRemoteProxy();
        InitializeParams initParams = new InitializeParams();
        initParams.setWorkspaceFolders(Arrays.asList(new WorkspaceFolder(root.getFileObject("jdk/src/java.base").toURI().toString())));
        InitializeResult result = server.initialize(initParams).get();
        synchronized (indexingComplete) {
            while (!indexingComplete[0]) {
                try {
                    indexingComplete.wait();
                } catch (InterruptedException ex) {
                    //ignore...
                }
            }
        }
        server.getTextDocumentService().didOpen(new DidOpenTextDocumentParams(new TextDocumentItem(javaBaseMI.toURI().toString(), "java", 0, javaBaseMI.asText("UTF-8"))));
        assertDiags(diags);
    }
    
    public void testMarkOccurrences() throws Exception {
        File src = new File(getWorkDir(), "Test.java");
        src.getParentFile().mkdirs();
        String code = "public class Test {\n" +
                      "    public int method(int ppp) {\n" +
                      "        if (ppp < 0) return -1;\n" +
                      "        else if (ppp > 0) return 1;\n" +
                      "        else return 0;\n" +
                      "    }\n" +
                      "}\n";
        try (Writer w = new FileWriter(src)) {
            w.write(code);
        }
        FileUtil.refreshFor(getWorkDir());
        Launcher<LanguageServer> serverLauncher = LSPLauncher.createClientLauncher(new LspClient() {
            @Override
            public void telemetryEvent(Object arg0) {
                throw new UnsupportedOperationException("Not supported yet.");
            }

            @Override
            public void publishDiagnostics(PublishDiagnosticsParams params) {
            }

            @Override
            public void showMessage(MessageParams arg0) {
            }

            @Override
            public CompletableFuture<MessageActionItem> showMessageRequest(ShowMessageRequestParams arg0) {
                throw new UnsupportedOperationException("Not supported yet.");
            }

            @Override
            public void logMessage(MessageParams arg0) {
                throw new UnsupportedOperationException("Not supported yet.");
            }
        }, client.getInputStream(), client.getOutputStream());
        serverLauncher.startListening();
        LanguageServer server = serverLauncher.getRemoteProxy();
        InitializeResult result = server.initialize(new InitializeParams()).get();
        assertTrue(result.getCapabilities().getDocumentHighlightProvider());
        server.getTextDocumentService().didOpen(new DidOpenTextDocumentParams(new TextDocumentItem(toURI(src), "java", 0, code)));
        assertHighlights(server.getTextDocumentService().documentHighlight(new DocumentHighlightParams(new TextDocumentIdentifier(toURI(src)), new Position(1, 13))).get(),
                         "<none>:2:21-2:31", "<none>:3:26-3:35", "<none>:4:13-4:22");
        assertHighlights(server.getTextDocumentService().documentHighlight(new DocumentHighlightParams(new TextDocumentIdentifier(toURI(src)), new Position(1, 27))).get(),
                         "<none>:1:26-1:29", "<none>:2:12-2:15", "<none>:3:17-3:20");
    }

    public void testHover() throws Exception {
        File src = new File(getWorkDir(), "Test.java");
        src.getParentFile().mkdirs();
        String code = "/**\n" +
                      " * This is a test class with Javadoc.\n" +
                      " */\n" +
                      "public class Test {\n" +
                      "    public static void main(String[] args) {\n" +
                      "        Test t = new Test();\n" +
                      "    }\n" +
                      "}\n";
        try (Writer w = new FileWriter(src)) {
            w.write(code);
        }
        FileUtil.refreshFor(getWorkDir());
        Launcher<LanguageServer> serverLauncher = LSPLauncher.createClientLauncher(new LspClient() {
            @Override
            public void telemetryEvent(Object arg0) {
                throw new UnsupportedOperationException("Not supported yet.");
            }

            @Override
            public void publishDiagnostics(PublishDiagnosticsParams params) {
            }

            @Override
            public void showMessage(MessageParams arg0) {
            }

            @Override
            public CompletableFuture<MessageActionItem> showMessageRequest(ShowMessageRequestParams arg0) {
                throw new UnsupportedOperationException("Not supported yet.");
            }

            @Override
            public void logMessage(MessageParams arg0) {
                throw new UnsupportedOperationException("Not supported yet.");
            }
        }, client.getInputStream(), client.getOutputStream());
        serverLauncher.startListening();
        LanguageServer server = serverLauncher.getRemoteProxy();
        InitializeResult result = server.initialize(new InitializeParams()).get();
        assertTrue(result.getCapabilities().getHoverProvider());
        server.getTextDocumentService().didOpen(new DidOpenTextDocumentParams(new TextDocumentItem(toURI(src), "java", 0, code)));
        Hover hover = server.getTextDocumentService().hover(new HoverParams(new TextDocumentIdentifier(toURI(src)), new Position(5, 10))).get();
        assertNotNull(hover);
        assertTrue(hover.getContents().isRight());
        MarkupContent content = hover.getContents().getRight();
        assertNotNull(content);
        assertEquals(content.getKind(), "markdown");
        assertEquals(content.getValue(), "**[](*0)**\n" +
                "\n" +
                "```\n" +
                "public class Test\n" +
                "extends Object\n" +
                "```\n" +
                "\n" +
                "This is a test class with Javadoc.\n" +
                "\n");
    }

    public void testAdvancedCompletion1() throws Exception {
        File src = new File(getWorkDir(), "Test.java");
        src.getParentFile().mkdirs();
        try (Writer w = new FileWriter(new File(src.getParentFile(), ".test-project"))) {}
        String code = "public class Test {\n" +
                      "    private void t(String s) {\n" +
                      "        \n" +
                      "    }\n" +
                      "}\n";
        try (Writer w = new FileWriter(src)) {
            w.write(code);
        }
        List<Diagnostic>[] diags = new List[1];
        CountDownLatch indexingComplete = new CountDownLatch(1);
        Launcher<LanguageServer> serverLauncher = LSPLauncher.createClientLauncher(new LspClient() {
            @Override
            public void telemetryEvent(Object arg0) {
                throw new UnsupportedOperationException("Not supported yet.");
            }

            @Override
            public void publishDiagnostics(PublishDiagnosticsParams params) {
                synchronized (diags) {
                    diags[0] = params.getDiagnostics();
                    diags.notifyAll();
                }
            }

            @Override
            public void showMessage(MessageParams params) {
                if (Server.INDEXING_COMPLETED.equals(params.getMessage())) {
                    indexingComplete.countDown();
                } else {
                    throw new UnsupportedOperationException("Unexpected message.");
                }
            }

            @Override
            public CompletableFuture<MessageActionItem> showMessageRequest(ShowMessageRequestParams arg0) {
                throw new UnsupportedOperationException("Not supported yet.");
            }

            @Override
            public void logMessage(MessageParams arg0) {
                throw new UnsupportedOperationException("Not supported yet.");
            }
        }, client.getInputStream(), client.getOutputStream());
        serverLauncher.startListening();
        LanguageServer server = serverLauncher.getRemoteProxy();
        InitializeParams initParams = new InitializeParams();
        initParams.setRootUri(toURI(getWorkDir()));
        InitializeResult result = server.initialize(initParams).get();
        indexingComplete.await();
        server.getTextDocumentService().didOpen(new DidOpenTextDocumentParams(new TextDocumentItem(toURI(src), "java", 0, code)));

        {
            VersionedTextDocumentIdentifier id1 = new VersionedTextDocumentIdentifier(toURI(src), 1);
            server.getTextDocumentService().didChange(new DidChangeTextDocumentParams(id1, Arrays.asList(new TextDocumentContentChangeEvent(new Range(new Position(2, 8), new Position(2, 8)), 0, "s."))));

            Either<List<CompletionItem>, CompletionList> completion = server.getTextDocumentService().completion(new CompletionParams(new TextDocumentIdentifier(toURI(src)), new Position(2, 8 + "s.".length()))).get();
            assertTrue(completion.isRight());
            Optional<CompletionItem> lengthItem = completion.getRight().getItems().stream().filter(ci -> "length() : int".equals(ci.getLabel())).findAny();
            assertTrue(lengthItem.isPresent());
            assertEquals(InsertTextFormat.PlainText, lengthItem.get().getInsertTextFormat());
            assertEquals("length()", lengthItem.get().getInsertText());
            Optional<CompletionItem> substringItem = completion.getRight().getItems().stream().filter(ci -> ci.getLabel().startsWith("substring(") && ci.getLabel().contains(",")).findAny();
            assertTrue(substringItem.isPresent());
            assertEquals(InsertTextFormat.Snippet, substringItem.get().getInsertTextFormat());
            assertEquals("substring(${1:i}, ${2:i1})$0", substringItem.get().getInsertText());
        }

        {
            VersionedTextDocumentIdentifier id2 = new VersionedTextDocumentIdentifier(toURI(src), 1);
            server.getTextDocumentService().didChange(new DidChangeTextDocumentParams(id2, Arrays.asList(new TextDocumentContentChangeEvent(new Range(new Position(1, 1), new Position(1, 1)), 0, "@java.lang."))));

            Position afterJavaLang = new Position(1, 1 + "@java.lang.".length());

            {
                Either<List<CompletionItem>, CompletionList> completion = server.getTextDocumentService().completion(new CompletionParams(new TextDocumentIdentifier(toURI(src)), afterJavaLang)).get();
                assertTrue(completion.isRight());
                Optional<CompletionItem> annotationItem = completion.getRight().getItems().stream().filter(ci -> "annotation".equals(ci.getLabel())).findAny();
                assertTrue(annotationItem.isPresent());
                assertEquals("annotation", annotationItem.get().getLabel());
                assertEquals(CompletionItemKind.Folder, annotationItem.get().getKind());
            }

            server.getTextDocumentService().didChange(new DidChangeTextDocumentParams(id2, Arrays.asList(new TextDocumentContentChangeEvent(new Range(afterJavaLang, afterJavaLang), 0, "annotation."))));

            Position afterJavaLangAnnotation = new Position(1, afterJavaLang.getCharacter() + "annotation.".length());

            {
                Either<List<CompletionItem>, CompletionList> completion = server.getTextDocumentService().completion(new CompletionParams(new TextDocumentIdentifier(toURI(src)), afterJavaLangAnnotation)).get();
                assertTrue(completion.isRight());
                completion.getRight().getItems().stream().forEach(ci -> System.err.println(ci.getLabel()));
                Optional<CompletionItem> targetItem = completion.getRight().getItems().stream().filter(ci -> "Target (java.lang.annotation)".equals(ci.getLabel())).findAny();
                assertTrue(targetItem.isPresent());
                assertEquals("Target (java.lang.annotation)", targetItem.get().getLabel()); //TODO: insert text '('!
                assertEquals(CompletionItemKind.Interface, targetItem.get().getKind());
            }

            server.getTextDocumentService().didChange(new DidChangeTextDocumentParams(id2, Arrays.asList(new TextDocumentContentChangeEvent(new Range(afterJavaLangAnnotation, afterJavaLangAnnotation), 0, "Target("))));

            Position afterTarget = new Position(1, afterJavaLangAnnotation.getCharacter() + "Target(".length());

            {
                Either<List<CompletionItem>, CompletionList> completion = server.getTextDocumentService().completion(new CompletionParams(new TextDocumentIdentifier(toURI(src)), afterTarget)).get();
                assertTrue(completion.isRight());
                completion.getRight().getItems().stream().forEach(ci -> System.err.println(ci.getLabel()));
                Optional<CompletionItem> methodItem = completion.getRight().getItems().stream().filter(ci -> "ElementType.METHOD".equals(ci.getLabel())).findAny();
                assertTrue(methodItem.isPresent());
                assertEquals(InsertTextFormat.PlainText, methodItem.get().getInsertTextFormat());
                assertEquals("ElementType.METHOD", methodItem.get().getInsertText());
                assertEquals(1, methodItem.get().getAdditionalTextEdits().size());
                assertEquals(0, methodItem.get().getAdditionalTextEdits().get(0).getRange().getStart().getLine());
                assertEquals(0, methodItem.get().getAdditionalTextEdits().get(0).getRange().getStart().getCharacter());
                assertEquals(0, methodItem.get().getAdditionalTextEdits().get(0).getRange().getEnd().getLine());
                assertEquals(0, methodItem.get().getAdditionalTextEdits().get(0).getRange().getEnd().getCharacter());
                assertEquals("\nimport java.lang.annotation.ElementType;\n\n", methodItem.get().getAdditionalTextEdits().get(0).getNewText());
            }

            server.getTextDocumentService().didChange(new DidChangeTextDocumentParams(id2, Arrays.asList(new TextDocumentContentChangeEvent(new Range(new Position(0, 0), new Position(0, 0)), 0, "import java.lang.annotation.ElementType;"))));

            {
                //import already exists:
                Either<List<CompletionItem>, CompletionList> completion = server.getTextDocumentService().completion(new CompletionParams(new TextDocumentIdentifier(toURI(src)), afterTarget)).get();
                assertTrue(completion.isRight());
                completion.getRight().getItems().stream().forEach(ci -> System.err.println(ci.getLabel()));
                Optional<CompletionItem> methodItem = completion.getRight().getItems().stream().filter(ci -> "ElementType.METHOD".equals(ci.getLabel())).findAny();
                assertTrue(methodItem.isPresent());
                assertEquals(InsertTextFormat.PlainText, methodItem.get().getInsertTextFormat());
                assertEquals("ElementType.METHOD", methodItem.get().getInsertText());
                assertNull(methodItem.get().getAdditionalTextEdits());
            }
        }
    }

    public void testAutoImportOnCompletion() throws Exception {
        File src = new File(getWorkDir(), "Test.java");
        src.getParentFile().mkdirs();
        try (Writer w = new FileWriter(new File(src.getParentFile(), ".test-project"))) {}
        String code = "public class Test {\n" +
                      "    private void t(String s) {\n" +
                      "        \n" +
                      "    }\n" +
                      "}\n";
        try (Writer w = new FileWriter(src)) {
            w.write(code);
        }
        List<Diagnostic>[] diags = new List[1];
        CountDownLatch indexingComplete = new CountDownLatch(1);
        Launcher<LanguageServer> serverLauncher = LSPLauncher.createClientLauncher(new LspClient() {
            @Override
            public void telemetryEvent(Object arg0) {
                throw new UnsupportedOperationException("Not supported yet.");
            }

            @Override
            public void publishDiagnostics(PublishDiagnosticsParams params) {
                synchronized (diags) {
                    diags[0] = params.getDiagnostics();
                    diags.notifyAll();
                }
            }

            @Override
            public void showMessage(MessageParams params) {
                if (Server.INDEXING_COMPLETED.equals(params.getMessage())) {
                    indexingComplete.countDown();
                } else {
                    throw new UnsupportedOperationException("Unexpected message.");
                }
            }

            @Override
            public CompletableFuture<MessageActionItem> showMessageRequest(ShowMessageRequestParams arg0) {
                throw new UnsupportedOperationException("Not supported yet.");
            }

            @Override
            public void logMessage(MessageParams arg0) {
                throw new UnsupportedOperationException("Not supported yet.");
            }
        }, client.getInputStream(), client.getOutputStream());
        serverLauncher.startListening();
        LanguageServer server = serverLauncher.getRemoteProxy();
        InitializeParams initParams = new InitializeParams();
        initParams.setRootUri(toURI(getWorkDir()));
        server.initialize(initParams).get();
        indexingComplete.await();
        server.getTextDocumentService().didOpen(new DidOpenTextDocumentParams(new TextDocumentItem(toURI(src), "java", 0, code)));

        {
            VersionedTextDocumentIdentifier id1 = new VersionedTextDocumentIdentifier(toURI(src), 1);
            server.getTextDocumentService().didChange(new DidChangeTextDocumentParams(id1, Arrays.asList(new TextDocumentContentChangeEvent(new Range(new Position(2, 8), new Position(2, 8)), 0, "ArrayL"))));

            Either<List<CompletionItem>, CompletionList> completion = server.getTextDocumentService().completion(new CompletionParams(new TextDocumentIdentifier(toURI(src)), new Position(2, 8 + "ArrayL".length()))).get();
            assertTrue(completion.isRight());
            Optional<CompletionItem> arrayListItem = completion.getRight().getItems().stream().filter(ci -> "ArrayList (java.util)".equals(ci.getLabel())).findAny();
            assertTrue(arrayListItem.isPresent());
            assertNull(arrayListItem.get().getAdditionalTextEdits());
            CompletableFuture<CompletionItem> resolvedItem = server.getTextDocumentService().resolveCompletionItem(arrayListItem.get());
            assertEquals(1, resolvedItem.get().getAdditionalTextEdits().size());
            assertEquals(0, resolvedItem.get().getAdditionalTextEdits().get(0).getRange().getStart().getLine());
            assertEquals(0, resolvedItem.get().getAdditionalTextEdits().get(0).getRange().getStart().getCharacter());
            assertEquals(0, resolvedItem.get().getAdditionalTextEdits().get(0).getRange().getEnd().getLine());
            assertEquals(0, resolvedItem.get().getAdditionalTextEdits().get(0).getRange().getEnd().getCharacter());
            assertEquals("\nimport java.util.ArrayList;\n\n", resolvedItem.get().getAdditionalTextEdits().get(0).getNewText());
        }

        {
            VersionedTextDocumentIdentifier id2 = new VersionedTextDocumentIdentifier(toURI(src), 1);
            server.getTextDocumentService().didChange(new DidChangeTextDocumentParams(id2, Arrays.asList(new TextDocumentContentChangeEvent(new Range(new Position(0, 0), new Position(0, 0)), 0, "import java.util.ArrayList;\n"))));
            server.getTextDocumentService().didChange(new DidChangeTextDocumentParams(id2, Arrays.asList(new TextDocumentContentChangeEvent(new Range(new Position(3, 8), new Position(3, 8)), 0, "ArrayL"))));

            Either<List<CompletionItem>, CompletionList> completion = server.getTextDocumentService().completion(new CompletionParams(new TextDocumentIdentifier(toURI(src)), new Position(3, 8 + "ArrayL".length()))).get();
            assertTrue(completion.isRight());
            Optional<CompletionItem> arrayListItem = completion.getRight().getItems().stream().filter(ci -> "ArrayList (java.util)".equals(ci.getLabel())).findAny();
            assertTrue(arrayListItem.isPresent());
            assertNull(arrayListItem.get().getAdditionalTextEdits());
            CompletableFuture<CompletionItem> resolvedItem = server.getTextDocumentService().resolveCompletionItem(arrayListItem.get());
            assertNull(resolvedItem.get().getAdditionalTextEdits());
        }
    }

    public void testFixImports() throws Exception {
        File src = new File(getWorkDir(), "Test.java");
        src.getParentFile().mkdirs();
        try (Writer w = new FileWriter(new File(src.getParentFile(), ".test-project"))) {}
        String code = "public class Test {\n" +
                      "    private void t() {\n" +
                      "        List l;\n" +
                      "    }\n" +
                      "}\n";
        try (Writer w = new FileWriter(src)) {
            w.write(code);
        }
        List<Diagnostic>[] diags = new List[1];
        CountDownLatch indexingComplete = new CountDownLatch(1);
        Launcher<LanguageServer> serverLauncher = LSPLauncher.createClientLauncher(new NbCodeLanguageClient() {
            @Override
            public void notifyProgress(ProgressParams params) {
            }

            @Override
            public CompletableFuture<Void> createProgress(WorkDoneProgressCreateParams params) {
                return CompletableFuture.completedFuture(null);
            }

            @Override
            public void showStatusBarMessage(ShowStatusMessageParams params) {
                if (Server.INDEXING_COMPLETED.equals(params.getMessage())) {
                    indexingComplete.countDown();
                }
            }

            @Override
            public CompletableFuture<List<QuickPickItem>> showQuickPick(ShowQuickPickParams params) {
                throw new UnsupportedOperationException("Not supported yet.");
            }

            @Override
            public CompletableFuture<String> showInputBox(ShowInputBoxParams params) {
                throw new UnsupportedOperationException("Not supported yet.");
            }

            @Override
            public void notifyTestProgress(TestProgressParams params) {
                throw new UnsupportedOperationException("Not supported yet.");
            }

            @Override
            public NbCodeClientCapabilities getNbCodeCapabilities() {
                throw new UnsupportedOperationException("Not supported yet.");
            }

            @Override
            public void telemetryEvent(Object arg0) {
                throw new UnsupportedOperationException("Not supported yet.");
            }

            @Override
            public void publishDiagnostics(PublishDiagnosticsParams params) {
                synchronized (diags) {
                    diags[0] = params.getDiagnostics();
                    diags.notifyAll();
                }
            }

            @Override
            public void showMessage(MessageParams params) {
                throw new UnsupportedOperationException("Unexpected message.");
            }

            @Override
            public CompletableFuture<MessageActionItem> showMessageRequest(ShowMessageRequestParams arg0) {
                throw new UnsupportedOperationException("Not supported yet.");
            }

            @Override
            public void logMessage(MessageParams arg0) {
                throw new UnsupportedOperationException("Not supported yet.");
            }
        }, client.getInputStream(), client.getOutputStream());
        serverLauncher.startListening();
        LanguageServer server = serverLauncher.getRemoteProxy();
        InitializeParams initParams = new InitializeParams();
        initParams.setInitializationOptions(new JsonParser().parse(
                "{ nbcodeCapabilities: { statusBarMessageSupport : true } }").getAsJsonObject());
        initParams.setRootUri(toURI(getWorkDir()));
        InitializeResult result = server.initialize(initParams).get();
        indexingComplete.await();
        server.getTextDocumentService().didOpen(new DidOpenTextDocumentParams(new TextDocumentItem(toURI(src), "java", 0, code)));

        Diagnostic unresolvable = assertDiags(diags, "Error:2:8-2:12").get(0);
        List<Either<Command, CodeAction>> codeActions = server.getTextDocumentService().codeAction(new CodeActionParams(new TextDocumentIdentifier(toURI(src)), unresolvable.getRange(), new CodeActionContext(Arrays.asList(unresolvable)))).get();
        if (jdk9Plus()) {
            assertEquals(2, codeActions.size());
        }
    }

    public void testFindUsages() throws Exception {
        File src = new File(getWorkDir(), "Test.java");
        src.getParentFile().mkdirs();
        try (Writer w = new FileWriter(new File(src.getParentFile(), ".test-project"))) {}
        String code = "public class Test {\n" +
                      "    int val = new Test2().get();\n" +
                      "}\n";
        try (Writer w = new FileWriter(src)) {
            w.write(code);
        }
        File src2 = new File(getWorkDir(), "Test2.java");
        try (Writer w = new FileWriter(src2)) {
            w.write("public class Test2 extends Test {\n" +
                    "    Test t;\n" +
                    "    void m(Test p) {};\n" +
                    "    int get() { return t.val; };\n" +
                    "}\n");
        }
        List<Diagnostic>[] diags = new List[1];
        CountDownLatch indexingComplete = new CountDownLatch(1);
        Launcher<LanguageServer> serverLauncher = LSPLauncher.createClientLauncher(new LspClient() {
            @Override
            public void telemetryEvent(Object arg0) {
                throw new UnsupportedOperationException("Not supported yet.");
            }

            @Override
            public void publishDiagnostics(PublishDiagnosticsParams params) {
                synchronized (diags) {
                    diags[0] = params.getDiagnostics();
                    diags.notifyAll();
                }
            }

            @Override
            public void showMessage(MessageParams params) {
                if (Server.INDEXING_COMPLETED.equals(params.getMessage())) {
                    indexingComplete.countDown();
                } else {
                    throw new UnsupportedOperationException("Unexpected message.");
                }
            }

            @Override
            public CompletableFuture<MessageActionItem> showMessageRequest(ShowMessageRequestParams arg0) {
                throw new UnsupportedOperationException("Not supported yet.");
            }

            @Override
            public void logMessage(MessageParams arg0) {
                throw new UnsupportedOperationException("Not supported yet.");
            }
        }, client.getInputStream(), client.getOutputStream());
        serverLauncher.startListening();
        LanguageServer server = serverLauncher.getRemoteProxy();
        InitializeParams initParams = new InitializeParams();
        initParams.setRootUri(getWorkDir().toURI().toString());
        InitializeResult result = server.initialize(initParams).get();
        indexingComplete.await();
        server.getTextDocumentService().didOpen(new DidOpenTextDocumentParams(new TextDocumentItem(toURI(src), "java", 0, code)));

        {
            ReferenceParams params = new ReferenceParams(new TextDocumentIdentifier(toURI(src)),
                                                         new Position(0, 15),
                                                         new ReferenceContext(false));

            Set<? extends String> locations = server.getTextDocumentService().references(params).get().stream().map(this::toString).collect(Collectors.toSet());
            Set<? extends String> expected = new HashSet<>(Arrays.asList("Test2.java:1:4-1:8", "Test2.java:0:27-0:31", "Test2.java:2:11-2:15"));

            assertEquals(expected, locations);
        }

        {
            ReferenceParams params = new ReferenceParams(new TextDocumentIdentifier(toURI(src)),
                                                         new Position(0, 15),
                                                         new ReferenceContext(true));

            Set<? extends String> locations = server.getTextDocumentService().references(params).get().stream().map(this::toString).collect(Collectors.toSet());
            Set<? extends String> expected = new HashSet<>(Arrays.asList("Test2.java:1:4-1:8", "Test2.java:0:27-0:31", "Test2.java:2:11-2:15", "Test.java:0:13-0:17"));

            assertEquals(expected, locations);
        }

        {
            ReferenceParams params = new ReferenceParams(new TextDocumentIdentifier(src2.toURI().toString()),
                                                         new Position(0, 29),
                                                         new ReferenceContext(true));

            Set<? extends String> locations = server.getTextDocumentService().references(params).get().stream().map(this::toString).collect(Collectors.toSet());
            Set<? extends String> expected = new HashSet<>(Arrays.asList("Test2.java:1:4-1:8", "Test2.java:0:27-0:31", "Test2.java:2:11-2:15", "Test.java:0:13-0:17"));

            assertEquals(expected, locations);
        }

        {
            ReferenceParams params = new ReferenceParams(new TextDocumentIdentifier(src2.toURI().toString()),
                                                         new Position(3, 10),
                                                         new ReferenceContext(true));

            Set<? extends String> locations = server.getTextDocumentService().references(params).get().stream().map(this::toString).collect(Collectors.toSet());
            Set<? extends String> expected = new HashSet<>(Arrays.asList("Test.java:1:26-1:29", "Test2.java:3:8-3:11"));

            assertEquals(expected, locations);
        }

        {
            ReferenceParams params = new ReferenceParams(new TextDocumentIdentifier(src2.toURI().toString()),
                                                         new Position(3, 27),
                                                         new ReferenceContext(true));

            Set<? extends String> locations = server.getTextDocumentService().references(params).get().stream().map(this::toString).collect(Collectors.toSet());
            Set<? extends String> expected = new HashSet<>(Arrays.asList("Test.java:1:8-1:11", "Test2.java:3:25-3:28"));

            assertEquals(expected, locations);
        }
    }

    public void testWorkspaceSymbols() throws Exception {
        File src = new File(getWorkDir(), "Test.java");
        src.getParentFile().mkdirs();
        try (Writer w = new FileWriter(new File(src.getParentFile(), ".test-project"))) {}
        String code = "public class Test {\n" +
                      "    public static class TestNested {}\n" +
                      "    public static void testMethod() {}\n" +
                      "}\n";
        try (Writer w = new FileWriter(src)) {
            w.write(code);
        }
        CountDownLatch indexingComplete = new CountDownLatch(1);
        Launcher<LanguageServer> serverLauncher = LSPLauncher.createClientLauncher(new LspClient() {
            @Override
            public void telemetryEvent(Object arg0) {
                throw new UnsupportedOperationException("Not supported yet.");
            }

            @Override
            public void publishDiagnostics(PublishDiagnosticsParams params) {
                throw new UnsupportedOperationException("Not supported yet.");
            }

            @Override
            public void showMessage(MessageParams params) {
                if (Server.INDEXING_COMPLETED.equals(params.getMessage())) {
                    indexingComplete.countDown();
                } else {
                    throw new UnsupportedOperationException("Unexpected message.");
                }
            }

            @Override
            public CompletableFuture<MessageActionItem> showMessageRequest(ShowMessageRequestParams arg0) {
                throw new UnsupportedOperationException("Not supported yet.");
            }

            @Override
            public void logMessage(MessageParams arg0) {
                throw new UnsupportedOperationException("Not supported yet.");
            }
        }, client.getInputStream(), client.getOutputStream());
        serverLauncher.startListening();
        LanguageServer server = serverLauncher.getRemoteProxy();
        InitializeParams initParams = new InitializeParams();
        initParams.setRootUri(toURI(getWorkDir()));
        InitializeResult result = server.initialize(initParams).get();
        indexingComplete.await();
        List<? extends SymbolInformation> symbols = server.getWorkspaceService().symbol(new WorkspaceSymbolParams("Tes")).get();
        List<String> actual = symbols.stream().map(si -> si.getKind() + ":" + si.getName() + ":" + si.getContainerName() + ":" + toString(si.getLocation())).collect(Collectors.toList());
        assertEquals(Arrays.asList("Class:Test:null:Test.java:0:13-0:17",
                                   "Constructor:Test():Test:Test.java:0:7-0:7",
                                   "Method:testMethod():Test:Test.java:2:4-2:38",
                                   "Class:TestNested:Test:Test.java:1:24-1:34",
                                   "Constructor:TestNested():Test.TestNested:Test.java:1:18-1:18"),
                     actual);
    }

    public void testCodeActionGenerateVarFieldOrParam() throws Exception {
        File src = new File(getWorkDir(), "Test.java");
        src.getParentFile().mkdirs();
        String code = "public class Test {\n" +
                      "    public String getName() {\n" +
                      "        return name;\n" +
                      "    }\n" +
                      "}\n";
        try (Writer w = new FileWriter(src)) {
            w.write(code);
        }

        List<Diagnostic>[] diags = new List[1];
        Launcher<LanguageServer> serverLauncher = LSPLauncher.createClientLauncher(new LspClient() {
            @Override
            public void telemetryEvent(Object arg0) {
                throw new UnsupportedOperationException("Not supported yet.");
            }

            @Override
            public void publishDiagnostics(PublishDiagnosticsParams params) {
                synchronized (diags) {
                    diags[0] = params.getDiagnostics();
                    diags.notifyAll();
                }
            }

            @Override
            public void showMessage(MessageParams arg0) {
            }

            @Override
            public CompletableFuture<MessageActionItem> showMessageRequest(ShowMessageRequestParams arg0) {
                throw new UnsupportedOperationException("Not supported yet.");
            }

            @Override
            public void logMessage(MessageParams arg0) {
                throw new UnsupportedOperationException("Not supported yet.");
            }

            @Override
            public CompletableFuture<ApplyWorkspaceEditResponse> applyEdit(ApplyWorkspaceEditParams params) {
                throw new UnsupportedOperationException("Not supported yet.");
            }

        }, client.getInputStream(), client.getOutputStream());
        serverLauncher.startListening();
        LanguageServer server = serverLauncher.getRemoteProxy();
        server.initialize(new InitializeParams()).get();
        String uri = src.toURI().toString();
        server.getTextDocumentService().didOpen(new DidOpenTextDocumentParams(new TextDocumentItem(uri, "java", 0, code)));
        synchronized (diags) {
            while (diags[0] == null) {
                try {
                    diags.wait();
                } catch (InterruptedException ex) {
                }
            }
        }
        VersionedTextDocumentIdentifier id = new VersionedTextDocumentIdentifier(src.toURI().toString(), 1);
        List<Either<Command, CodeAction>> codeActions = server.getTextDocumentService().codeAction(new CodeActionParams(id, new Range(new Position(2, 17), new Position(2, 17)), new CodeActionContext(diags[0]))).get();
        assertTrue(codeActions.size() >= 3);
        Optional<CodeAction> generateVariable =
                codeActions.stream()
                           .filter(Either::isRight)
                           .map(Either::getRight)
                           .filter(a -> "Create local variable \"name\"".equals(a.getTitle()))
                           .findAny();
        assertTrue(generateVariable.isPresent());
        assertEquals(generateVariable.get().getKind(), CodeActionKind.QuickFix);
        List<Either<TextDocumentEdit, ResourceOperation>> changes = generateVariable.get().getEdit().getDocumentChanges();
        assertEquals(1, changes.size());
        assertTrue(changes.get(0).isLeft());
        TextDocumentEdit edit = changes.get(0).getLeft();
        assertEquals(edit.getTextDocument().getUri(), uri);
        List<TextEdit> fileChanges = edit.getEdits();
        assertNotNull(fileChanges);
        assertEquals(1, fileChanges.size());
        assertEquals(new Range(new Position(2, 0),
                               new Position(2, 0)),
                     fileChanges.get(0).getRange());
        assertEquals("        String name;\n",
                     fileChanges.get(0).getNewText());
        Optional<CodeAction> generateField =
                codeActions.stream()
                           .filter(Either::isRight)
                           .map(Either::getRight)
                           .filter(a -> "Create field \"name\" in Test".equals(a.getTitle()))
                           .findAny();
        assertTrue(generateField.isPresent());
        assertEquals(generateField.get().getKind(), CodeActionKind.QuickFix);
        changes = generateField.get().getEdit().getDocumentChanges();
        assertEquals(1, changes.size());
        assertTrue(changes.get(0).isLeft());
        edit = changes.get(0).getLeft();
        assertEquals(edit.getTextDocument().getUri(), uri);
        fileChanges = edit.getEdits();
        assertNotNull(fileChanges);
        assertEquals(1, fileChanges.size());
        assertEquals(new Range(new Position(1, 0),
                               new Position(1, 0)),
                     fileChanges.get(0).getRange());
        assertEquals("\n" +
                     "    private String name;\n",
                     fileChanges.get(0).getNewText());
        Optional<CodeAction> generateParameter =
                codeActions.stream()
                           .filter(Either::isRight)
                           .map(Either::getRight)
                           .filter(a -> "Create parameter \"name\"".equals(a.getTitle()))
                           .findAny();
        assertTrue(generateParameter.isPresent());
        assertEquals(generateParameter.get().getKind(), CodeActionKind.QuickFix);
        changes = generateParameter.get().getEdit().getDocumentChanges();
        assertEquals(1, changes.size());
        assertTrue(changes.get(0).isLeft());
        edit = changes.get(0).getLeft();
        assertEquals(edit.getTextDocument().getUri(), uri);
        fileChanges = edit.getEdits();
        assertNotNull(fileChanges);
        assertEquals(1, fileChanges.size());
        assertEquals(new Range(new Position(1, 26),
                               new Position(1, 26)),
                     fileChanges.get(0).getRange());
        assertEquals("String name",
                     fileChanges.get(0).getNewText());
    }

    public void testCodeActionGenerateMethod() throws Exception {
        File src = new File(getWorkDir(), "Test.java");
        src.getParentFile().mkdirs();
        String code = "public class Test {\n" +
                      "    public String get(int value) {\n" +
                      "        return convertToString(value);\n" +
                      "    }\n" +
                      "}\n";
        try (Writer w = new FileWriter(src)) {
            w.write(code);
        }

        List<Diagnostic>[] diags = new List[1];
        Launcher<LanguageServer> serverLauncher = LSPLauncher.createClientLauncher(new LspClient() {
            @Override
            public void telemetryEvent(Object arg0) {
                throw new UnsupportedOperationException("Not supported yet.");
            }

            @Override
            public void publishDiagnostics(PublishDiagnosticsParams params) {
                synchronized (diags) {
                    diags[0] = params.getDiagnostics();
                    diags.notifyAll();
                }
            }

            @Override
            public void showMessage(MessageParams arg0) {
            }

            @Override
            public CompletableFuture<MessageActionItem> showMessageRequest(ShowMessageRequestParams arg0) {
                throw new UnsupportedOperationException("Not supported yet.");
            }

            @Override
            public void logMessage(MessageParams arg0) {
                throw new UnsupportedOperationException("Not supported yet.");
            }

            @Override
            public CompletableFuture<ApplyWorkspaceEditResponse> applyEdit(ApplyWorkspaceEditParams params) {
                throw new UnsupportedOperationException("Not supported yet.");
            }

        }, client.getInputStream(), client.getOutputStream());
        serverLauncher.startListening();
        LanguageServer server = serverLauncher.getRemoteProxy();
        server.initialize(new InitializeParams()).get();
        String uri = src.toURI().toString();
        server.getTextDocumentService().didOpen(new DidOpenTextDocumentParams(new TextDocumentItem(uri, "java", 0, code)));
        synchronized (diags) {
            while (diags[0] == null) {
                try {
                    diags.wait();
                } catch (InterruptedException ex) {
                }
            }
        }
        VersionedTextDocumentIdentifier id = new VersionedTextDocumentIdentifier(src.toURI().toString(), 1);
        List<Either<Command, CodeAction>> codeActions = server.getTextDocumentService().codeAction(new CodeActionParams(id, new Range(new Position(2, 17), new Position(2, 17)), new CodeActionContext(diags[0]))).get();
        assertTrue(codeActions.size() >= 1);
        Optional<CodeAction> generateMehtod =
                codeActions.stream()
                           .filter(Either::isRight)
                           .map(Either::getRight)
                           .filter(a -> "Create method \"convertToString(int)\" in Test".equals(a.getTitle()))
                           .findAny();
        assertTrue(generateMehtod.isPresent());
        assertEquals(generateMehtod.get().getKind(), CodeActionKind.QuickFix);
        List<Either<TextDocumentEdit, ResourceOperation>> changes = generateMehtod.get().getEdit().getDocumentChanges();
        assertEquals(1, changes.size());
        assertTrue(changes.get(0).isLeft());
        TextDocumentEdit edit = changes.get(0).getLeft();
        assertEquals(edit.getTextDocument().getUri(), uri);
        List<TextEdit> fileChanges = edit.getEdits();
        assertNotNull(fileChanges);
        assertEquals(1, fileChanges.size());
        assertEquals(new Range(new Position(4, 0),
                               new Position(4, 0)),
                     fileChanges.get(0).getRange());
        assertEquals("\n" +
                     "    private String convertToString(int value) {\n" +
                     "        throw new UnsupportedOperationException(\"Not supported yet.\"); //To change body of generated methods, choose Tools | Templates.\n" +
                     "    }\n",
                     fileChanges.get(0).getNewText());
    }

    public void testCodeActionGenerateClass() throws Exception {
        File src = new File(getWorkDir(), "Test.java");
        src.getParentFile().mkdirs();
        String code = "public class Test {\n" +
                      "    public Hello hello;\n" +
                      "}\n";
        try (Writer w = new FileWriter(src)) {
            w.write(code);
        }

        List<Diagnostic>[] diags = new List[1];
        Launcher<LanguageServer> serverLauncher = LSPLauncher.createClientLauncher(new LspClient() {
            @Override
            public void telemetryEvent(Object arg0) {
                throw new UnsupportedOperationException("Not supported yet.");
            }

            @Override
            public void publishDiagnostics(PublishDiagnosticsParams params) {
                synchronized (diags) {
                    diags[0] = params.getDiagnostics();
                    diags.notifyAll();
                }
            }

            @Override
            public void showMessage(MessageParams arg0) {
            }

            @Override
            public CompletableFuture<MessageActionItem> showMessageRequest(ShowMessageRequestParams arg0) {
                throw new UnsupportedOperationException("Not supported yet.");
            }

            @Override
            public void logMessage(MessageParams arg0) {
                throw new UnsupportedOperationException("Not supported yet.");
            }

            @Override
            public CompletableFuture<ApplyWorkspaceEditResponse> applyEdit(ApplyWorkspaceEditParams params) {
                throw new UnsupportedOperationException("Not supported yet.");
            }

        }, client.getInputStream(), client.getOutputStream());
        serverLauncher.startListening();
        LanguageServer server = serverLauncher.getRemoteProxy();
        server.initialize(new InitializeParams()).get();
        String uri = src.toURI().toString();
        server.getTextDocumentService().didOpen(new DidOpenTextDocumentParams(new TextDocumentItem(uri, "java", 0, code)));
        synchronized (diags) {
            while (diags[0] == null) {
                try {
                    diags.wait();
                } catch (InterruptedException ex) {
                }
            }
        }
        VersionedTextDocumentIdentifier id = new VersionedTextDocumentIdentifier(src.toURI().toString(), 1);
        List<Either<Command, CodeAction>> codeActions = server.getTextDocumentService().codeAction(new CodeActionParams(id, new Range(new Position(1, 14), new Position(2, 14)), new CodeActionContext(diags[0]))).get();
        assertTrue(codeActions.size() >= 2);
        Optional<CodeAction> generateClass =
                codeActions.stream()
                           .filter(Either::isRight)
                           .map(Either::getRight)
                           .filter(a -> "Create class \"Hello\" in Test".equals(a.getTitle()))
                           .findAny();
        assertTrue(generateClass.isPresent());
        assertEquals(generateClass.get().getKind(), CodeActionKind.QuickFix);
        List<Either<TextDocumentEdit, ResourceOperation>> changes = generateClass.get().getEdit().getDocumentChanges();
        assertEquals(1, changes.size());
        assertTrue(changes.get(0).isLeft());
        TextDocumentEdit edit = changes.get(0).getLeft();
        assertEquals(edit.getTextDocument().getUri(), uri);
        List<TextEdit> fileChanges = edit.getEdits();
        assertNotNull(fileChanges);
        assertEquals(1, fileChanges.size());
        assertEquals(new Range(new Position(2, 0),
                               new Position(2, 0)),
                     fileChanges.get(0).getRange());
        assertEquals("\n" +
                     "    private static class Hello {\n" +
                     "\n" +
                     "        public Hello() {\n" +
                     "        }\n" +
                     "    }\n",
                     fileChanges.get(0).getNewText());
    }

    public void testCodeActionImplementAllAbstractMethodsInClass() throws Exception {
        File src = new File(getWorkDir(), "Test.java");
        src.getParentFile().mkdirs();
        String code = "public class Test implements Runnable {\n" +
                      "}\n";
        try (Writer w = new FileWriter(src)) {
            w.write(code);
        }

        List<Diagnostic>[] diags = new List[1];
        Launcher<LanguageServer> serverLauncher = LSPLauncher.createClientLauncher(new LspClient() {
            @Override
            public void telemetryEvent(Object arg0) {
                throw new UnsupportedOperationException("Not supported yet.");
            }

            @Override
            public void publishDiagnostics(PublishDiagnosticsParams params) {
                synchronized (diags) {
                    diags[0] = params.getDiagnostics();
                    diags.notifyAll();
                }
            }

            @Override
            public void showMessage(MessageParams arg0) {
            }

            @Override
            public CompletableFuture<MessageActionItem> showMessageRequest(ShowMessageRequestParams arg0) {
                throw new UnsupportedOperationException("Not supported yet.");
            }

            @Override
            public void logMessage(MessageParams arg0) {
                throw new UnsupportedOperationException("Not supported yet.");
            }

            @Override
            public CompletableFuture<ApplyWorkspaceEditResponse> applyEdit(ApplyWorkspaceEditParams params) {
                throw new UnsupportedOperationException("Not supported yet.");
            }

        }, client.getInputStream(), client.getOutputStream());
        serverLauncher.startListening();
        LanguageServer server = serverLauncher.getRemoteProxy();
        server.initialize(new InitializeParams()).get();
        String uri = src.toURI().toString();
        server.getTextDocumentService().didOpen(new DidOpenTextDocumentParams(new TextDocumentItem(uri, "java", 0, code)));
        synchronized (diags) {
            while (diags[0] == null) {
                try {
                    diags.wait();
                } catch (InterruptedException ex) {
                }
            }
        }
        VersionedTextDocumentIdentifier id = new VersionedTextDocumentIdentifier(src.toURI().toString(), 1);
        List<Either<Command, CodeAction>> codeActions = server.getTextDocumentService().codeAction(new CodeActionParams(id, new Range(new Position(0, 15), new Position(0, 15)), new CodeActionContext(diags[0]))).get();
        assertTrue(codeActions.size() >= 2);
        Optional<CodeAction> implementAllAbstractMethods =
                codeActions.stream()
                           .filter(Either::isRight)
                           .map(Either::getRight)
                           .filter(a -> "Implement all abstract methods".equals(a.getTitle()))
                           .findAny();
        assertTrue(implementAllAbstractMethods.isPresent());
        assertEquals(implementAllAbstractMethods.get().getKind(), CodeActionKind.QuickFix);
        List<Either<TextDocumentEdit, ResourceOperation>> changes = implementAllAbstractMethods.get().getEdit().getDocumentChanges();
        assertEquals(1, changes.size());
        assertTrue(changes.get(0).isLeft());
        TextDocumentEdit edit = changes.get(0).getLeft();
        assertEquals(edit.getTextDocument().getUri(), uri);
        List<TextEdit> fileChanges = edit.getEdits();
        assertNotNull(fileChanges);
        assertEquals(1, fileChanges.size());
        assertEquals(new Range(new Position(1, 0),
                               new Position(1, 0)),
                     fileChanges.get(0).getRange());
        assertEquals("\n" +
                     "    @Override\n" +
                     "    public void run() {\n" +
                     "        throw new UnsupportedOperationException(\"Not supported yet.\"); //To change body of generated methods, choose Tools | Templates.\n" +
                     "    }\n",
                     fileChanges.get(0).getNewText());
    }

    public void testCodeActionImplementAllAbstractMethodsInAnonymousClass() throws Exception {
        File src = new File(getWorkDir(), "Test.java");
        src.getParentFile().mkdirs();
        String code = "public class Test {\n" +
                      "    public static void main(String[] args) {\n" +
                      "        Runnable r = new Runnable() {\n" +
                      "        };" +
                      "    }\n" +
                      "}\n";
        try (Writer w = new FileWriter(src)) {
            w.write(code);
        }

        List<Diagnostic>[] diags = new List[1];
        Launcher<LanguageServer> serverLauncher = LSPLauncher.createClientLauncher(new LspClient() {
            @Override
            public void telemetryEvent(Object arg0) {
                throw new UnsupportedOperationException("Not supported yet.");
            }

            @Override
            public void publishDiagnostics(PublishDiagnosticsParams params) {
                synchronized (diags) {
                    diags[0] = params.getDiagnostics();
                    diags.notifyAll();
                }
            }

            @Override
            public void showMessage(MessageParams arg0) {
            }

            @Override
            public CompletableFuture<MessageActionItem> showMessageRequest(ShowMessageRequestParams arg0) {
                throw new UnsupportedOperationException("Not supported yet.");
            }

            @Override
            public void logMessage(MessageParams arg0) {
                throw new UnsupportedOperationException("Not supported yet.");
            }

            @Override
            public CompletableFuture<ApplyWorkspaceEditResponse> applyEdit(ApplyWorkspaceEditParams params) {
                throw new UnsupportedOperationException("Not supported yet.");
            }

        }, client.getInputStream(), client.getOutputStream());
        serverLauncher.startListening();
        LanguageServer server = serverLauncher.getRemoteProxy();
        server.initialize(new InitializeParams()).get();
        String uri = src.toURI().toString();
        server.getTextDocumentService().didOpen(new DidOpenTextDocumentParams(new TextDocumentItem(uri, "java", 0, code)));
        synchronized (diags) {
            while (diags[0] == null) {
                try {
                    diags.wait();
                } catch (InterruptedException ex) {
                }
            }
        }
        VersionedTextDocumentIdentifier id = new VersionedTextDocumentIdentifier(src.toURI().toString(), 1);
        List<Either<Command, CodeAction>> codeActions = server.getTextDocumentService().codeAction(new CodeActionParams(id, new Range(new Position(2, 35), new Position(2, 35)), new CodeActionContext(diags[0]))).get();
        assertTrue(codeActions.size() >= 1);
        Optional<CodeAction> implementAllAbstractMethods =
                codeActions.stream()
                           .filter(Either::isRight)
                           .map(Either::getRight)
                           .filter(a -> "Implement all abstract methods".equals(a.getTitle()))
                           .findAny();
        assertTrue(implementAllAbstractMethods.isPresent());
        assertEquals(implementAllAbstractMethods.get().getKind(), CodeActionKind.QuickFix);
        List<Either<TextDocumentEdit, ResourceOperation>> changes = implementAllAbstractMethods.get().getEdit().getDocumentChanges();
        assertEquals(1, changes.size());
        assertTrue(changes.get(0).isLeft());
        TextDocumentEdit edit = changes.get(0).getLeft();
        assertEquals(edit.getTextDocument().getUri(), uri);
        List<TextEdit> fileChanges = edit.getEdits();
        assertNotNull(fileChanges);
        assertEquals(1, fileChanges.size());
        assertEquals(new Range(new Position(3, 0),
                               new Position(3, 0)),
                     fileChanges.get(0).getRange());
        assertEquals("            @Override\n" +
                     "            public void run() {\n" +
                     "                throw new UnsupportedOperationException(\"Not supported yet.\"); //To change body of generated methods, choose Tools | Templates.\n" +
                     "            }\n",
                     fileChanges.get(0).getNewText());
    }

    public void testCodeActionImplementAllAbstractMethodsInEnum() throws Exception {
        File src = new File(getWorkDir(), "Test.java");
        src.getParentFile().mkdirs();
        String code = "public enum Test implements Runnable {\n" +
                      "    A {\n" +
                      "    }\n" +
                      "}\n";
        try (Writer w = new FileWriter(src)) {
            w.write(code);
        }

        List<Diagnostic>[] diags = new List[1];
        Launcher<LanguageServer> serverLauncher = LSPLauncher.createClientLauncher(new LspClient() {
            @Override
            public void telemetryEvent(Object arg0) {
                throw new UnsupportedOperationException("Not supported yet.");
            }

            @Override
            public void publishDiagnostics(PublishDiagnosticsParams params) {
                synchronized (diags) {
                    diags[0] = params.getDiagnostics();
                    diags.notifyAll();
                }
            }

            @Override
            public void showMessage(MessageParams arg0) {
            }

            @Override
            public CompletableFuture<MessageActionItem> showMessageRequest(ShowMessageRequestParams arg0) {
                throw new UnsupportedOperationException("Not supported yet.");
            }

            @Override
            public void logMessage(MessageParams arg0) {
                throw new UnsupportedOperationException("Not supported yet.");
            }

            @Override
            public CompletableFuture<ApplyWorkspaceEditResponse> applyEdit(ApplyWorkspaceEditParams params) {
                throw new UnsupportedOperationException("Not supported yet.");
            }

        }, client.getInputStream(), client.getOutputStream());
        serverLauncher.startListening();
        LanguageServer server = serverLauncher.getRemoteProxy();
        server.initialize(new InitializeParams()).get();
        String uri = src.toURI().toString();
        server.getTextDocumentService().didOpen(new DidOpenTextDocumentParams(new TextDocumentItem(uri, "java", 0, code)));
        synchronized (diags) {
            while (diags[0] == null) {
                try {
                    diags.wait();
                } catch (InterruptedException ex) {
                }
            }
        }
        VersionedTextDocumentIdentifier id = new VersionedTextDocumentIdentifier(src.toURI().toString(), 1);
        List<Either<Command, CodeAction>> codeActions = server.getTextDocumentService().codeAction(new CodeActionParams(id, new Range(new Position(1, 5), new Position(1, 5)), new CodeActionContext(diags[0]))).get();
        assertTrue(codeActions.size() >= 2);
        Optional<CodeAction> implementAllAbstractMethods =
                codeActions.stream()
                           .filter(Either::isRight)
                           .map(Either::getRight)
                           .filter(a -> "Implement all abstract methods".equals(a.getTitle()))
                           .findAny();
        assertTrue(implementAllAbstractMethods.isPresent());
        assertEquals(implementAllAbstractMethods.get().getKind(), CodeActionKind.QuickFix);
        List<Either<TextDocumentEdit, ResourceOperation>> changes = implementAllAbstractMethods.get().getEdit().getDocumentChanges();
        assertEquals(1, changes.size());
        assertTrue(changes.get(0).isLeft());
        TextDocumentEdit edit = changes.get(0).getLeft();
        assertEquals(edit.getTextDocument().getUri(), uri);
        List<TextEdit> fileChanges = edit.getEdits();
        assertNotNull(fileChanges);
        assertEquals(1, fileChanges.size());
        assertEquals(new Range(new Position(2, 0),
                               new Position(2, 0)),
                     fileChanges.get(0).getRange());
        assertEquals("        @Override\n" +
                     "        public void run() {\n" +
                     "            throw new UnsupportedOperationException(\"Not supported yet.\"); //To change body of generated methods, choose Tools | Templates.\n" +
                     "        }\n",
                     fileChanges.get(0).getNewText());
    }

    public void testCodeActionIntroduceVariable() throws Exception {
        File src = new File(getWorkDir(), "Test.java");
        src.getParentFile().mkdirs();
        String code = "public class Test {\n" +
                      "    public static void main(String[] args) {\n" +
                      "        System.out.println(\"Hello World\");\n" +
                      "    }\n" +
                      "}\n";
        try (Writer w = new FileWriter(src)) {
            w.write(code);
        }

        List<Diagnostic>[] diags = new List[1];
        Launcher<LanguageServer> serverLauncher = LSPLauncher.createClientLauncher(new LspClient() {
            @Override
            public void telemetryEvent(Object arg0) {
                throw new UnsupportedOperationException("Not supported yet.");
            }

            @Override
            public void publishDiagnostics(PublishDiagnosticsParams params) {
                synchronized (diags) {
                    diags[0] = params.getDiagnostics();
                    diags.notifyAll();
                }
            }

            @Override
            public void showMessage(MessageParams arg0) {
            }

            @Override
            public CompletableFuture<MessageActionItem> showMessageRequest(ShowMessageRequestParams arg0) {
                throw new UnsupportedOperationException("Not supported yet.");
            }

            @Override
            public void logMessage(MessageParams arg0) {
                throw new UnsupportedOperationException("Not supported yet.");
            }

            @Override
            public CompletableFuture<ApplyWorkspaceEditResponse> applyEdit(ApplyWorkspaceEditParams params) {
                throw new UnsupportedOperationException("Not supported yet.");
            }

        }, client.getInputStream(), client.getOutputStream());
        serverLauncher.startListening();
        LanguageServer server = serverLauncher.getRemoteProxy();
        server.initialize(new InitializeParams()).get();
        String uri = src.toURI().toString();
        server.getTextDocumentService().didOpen(new DidOpenTextDocumentParams(new TextDocumentItem(uri, "java", 0, code)));
        synchronized (diags) {
            while (diags[0] == null) {
                try {
                    diags.wait();
                } catch (InterruptedException ex) {
                }
            }
        }
        VersionedTextDocumentIdentifier id = new VersionedTextDocumentIdentifier(src.toURI().toString(), 1);
        List<Either<Command, CodeAction>> codeActions = server.getTextDocumentService().codeAction(new CodeActionParams(id, new Range(new Position(2, 8), new Position(2, 18)), new CodeActionContext(diags[0]))).get();
        assertTrue(codeActions.size() >= 4);
        Optional<CodeAction> introduceVariable =
                codeActions.stream()
                           .filter(Either::isRight)
                           .map(Either::getRight)
                           .filter(a -> "Introduce Variable...".equals(a.getTitle()))
                           .findAny();
        assertTrue(introduceVariable.isPresent());
        assertEquals(introduceVariable.get().getKind(), CodeActionKind.RefactorExtract);
        List<Either<TextDocumentEdit, ResourceOperation>> changes = introduceVariable.get().getEdit().getDocumentChanges();
        assertEquals(1, changes.size());
        assertTrue(changes.get(0).isLeft());
        TextDocumentEdit edit = changes.get(0).getLeft();
        assertEquals(edit.getTextDocument().getUri(), uri);
        List<TextEdit> fileChanges = edit.getEdits();
        assertNotNull(fileChanges);
        assertEquals(4, fileChanges.size());
        assertEquals(new Range(new Position(0, 0),
                               new Position(0, 0)),
                     fileChanges.get(0).getRange());
        assertEquals("\n" +
                     "import java.io.PrintStream;\n" +
                     "\n",
                     fileChanges.get(0).getNewText());
        assertEquals(new Range(new Position(2, 8),
                               new Position(2, 8)),
                     fileChanges.get(1).getRange());
        assertEquals("PrintStream out = ",
                     fileChanges.get(1).getNewText());
        assertEquals(new Range(new Position(2, 18),
                               new Position(2, 41)),
                     fileChanges.get(2).getRange());
        assertEquals("",
                     fileChanges.get(2).getNewText());
        assertEquals(new Range(new Position(3, 0),
                               new Position(3, 0)),
                     fileChanges.get(3).getRange());
        assertEquals("        out.println(\"Hello World\");\n",
                     fileChanges.get(3).getNewText());
        Command command = introduceVariable.get().getCommand();
        assertNotNull(command);
        assertEquals("java.rename.element.at", command.getCommand());
        List<Object> arguments = command.getArguments();
        assertNotNull(arguments);
        assertEquals(1, arguments.size());
        assertEquals("115", arguments.get(0).toString());
    }

    public void testCodeActionIntroduceConstant() throws Exception {
        File src = new File(getWorkDir(), "Test.java");
        src.getParentFile().mkdirs();
        String code = "public class Test {\n" +
                      "    public static void main(String[] args) {\n" +
                      "        System.out.println(\"Hello World\");\n" +
                      "    }\n" +
                      "}\n";
        try (Writer w = new FileWriter(src)) {
            w.write(code);
        }

        List<Diagnostic>[] diags = new List[1];
        Launcher<LanguageServer> serverLauncher = LSPLauncher.createClientLauncher(new LspClient() {
            @Override
            public void telemetryEvent(Object arg0) {
                throw new UnsupportedOperationException("Not supported yet.");
            }

            @Override
            public void publishDiagnostics(PublishDiagnosticsParams params) {
                synchronized (diags) {
                    diags[0] = params.getDiagnostics();
                    diags.notifyAll();
                }
            }

            @Override
            public void showMessage(MessageParams arg0) {
            }

            @Override
            public CompletableFuture<MessageActionItem> showMessageRequest(ShowMessageRequestParams arg0) {
                throw new UnsupportedOperationException("Not supported yet.");
            }

            @Override
            public void logMessage(MessageParams arg0) {
                throw new UnsupportedOperationException("Not supported yet.");
            }

            @Override
            public CompletableFuture<ApplyWorkspaceEditResponse> applyEdit(ApplyWorkspaceEditParams params) {
                throw new UnsupportedOperationException("Not supported yet.");
            }

        }, client.getInputStream(), client.getOutputStream());
        serverLauncher.startListening();
        LanguageServer server = serverLauncher.getRemoteProxy();
        server.initialize(new InitializeParams()).get();
        String uri = src.toURI().toString();
        server.getTextDocumentService().didOpen(new DidOpenTextDocumentParams(new TextDocumentItem(uri, "java", 0, code)));
        synchronized (diags) {
            while (diags[0] == null) {
                try {
                    diags.wait();
                } catch (InterruptedException ex) {
                }
            }
        }
        VersionedTextDocumentIdentifier id = new VersionedTextDocumentIdentifier(src.toURI().toString(), 1);
        List<Either<Command, CodeAction>> codeActions = server.getTextDocumentService().codeAction(new CodeActionParams(id, new Range(new Position(2, 8), new Position(2, 18)), new CodeActionContext(diags[0]))).get();
        assertTrue(codeActions.size() >= 4);
        Optional<CodeAction> introduceConstant =
                codeActions.stream()
                           .filter(Either::isRight)
                           .map(Either::getRight)
                           .filter(a -> "Introduce Constant...".equals(a.getTitle()))
                           .findAny();
        assertTrue(introduceConstant.isPresent());
        assertEquals(introduceConstant.get().getKind(), CodeActionKind.RefactorExtract);
        List<Either<TextDocumentEdit, ResourceOperation>> changes = introduceConstant.get().getEdit().getDocumentChanges();
        assertEquals(1, changes.size());
        assertTrue(changes.get(0).isLeft());
        TextDocumentEdit edit = changes.get(0).getLeft();
        assertEquals(edit.getTextDocument().getUri(), uri);
        List<TextEdit> fileChanges = edit.getEdits();
        assertNotNull(fileChanges);
        assertEquals(3, fileChanges.size());
        assertEquals(new Range(new Position(0, 0),
                               new Position(0, 0)),
                     fileChanges.get(0).getRange());
        assertEquals("\n" +
                     "import java.io.PrintStream;\n" +
                     "\n",
                     fileChanges.get(0).getNewText());
        assertEquals(new Range(new Position(2, 8),
                               new Position(2, 18)),
                     fileChanges.get(1).getRange());
        assertEquals("OUT",
                     fileChanges.get(1).getNewText());
        assertEquals(new Range(new Position(4, 0),
                               new Position(4, 0)),
                     fileChanges.get(2).getRange());
        assertEquals("    private static PrintStream OUT = System.out;\n",
                     fileChanges.get(2).getNewText());
        Command command = introduceConstant.get().getCommand();
        assertNotNull(command);
        assertEquals("java.rename.element.at", command.getCommand());
        List<Object> arguments = command.getArguments();
        assertNotNull(arguments);
        assertEquals(1, arguments.size());
        assertEquals("168", arguments.get(0).toString());
    }

    public void testCodeActionIntroduceField() throws Exception {
        File src = new File(getWorkDir(), "Test.java");
        src.getParentFile().mkdirs();
        String code = "public class Test {\n" +
                      "    public static void main(String[] args) {\n" +
                      "        System.out.println(\"Hello World\");\n" +
                      "    }\n" +
                      "}\n";
        try (Writer w = new FileWriter(src)) {
            w.write(code);
        }

        List<Diagnostic>[] diags = new List[1];
        Launcher<LanguageServer> serverLauncher = LSPLauncher.createClientLauncher(new LspClient() {
            @Override
            public void telemetryEvent(Object arg0) {
                throw new UnsupportedOperationException("Not supported yet.");
            }

            @Override
            public void publishDiagnostics(PublishDiagnosticsParams params) {
                synchronized (diags) {
                    diags[0] = params.getDiagnostics();
                    diags.notifyAll();
                }
            }

            @Override
            public void showMessage(MessageParams arg0) {
            }

            @Override
            public CompletableFuture<MessageActionItem> showMessageRequest(ShowMessageRequestParams arg0) {
                throw new UnsupportedOperationException("Not supported yet.");
            }

            @Override
            public void logMessage(MessageParams arg0) {
                throw new UnsupportedOperationException("Not supported yet.");
            }

            @Override
            public CompletableFuture<ApplyWorkspaceEditResponse> applyEdit(ApplyWorkspaceEditParams params) {
                throw new UnsupportedOperationException("Not supported yet.");
            }

        }, client.getInputStream(), client.getOutputStream());
        serverLauncher.startListening();
        LanguageServer server = serverLauncher.getRemoteProxy();
        server.initialize(new InitializeParams()).get();
        String uri = src.toURI().toString();
        server.getTextDocumentService().didOpen(new DidOpenTextDocumentParams(new TextDocumentItem(uri, "java", 0, code)));
        synchronized (diags) {
            while (diags[0] == null) {
                try {
                    diags.wait();
                } catch (InterruptedException ex) {
                }
            }
        }
        VersionedTextDocumentIdentifier id = new VersionedTextDocumentIdentifier(src.toURI().toString(), 1);
        List<Either<Command, CodeAction>> codeActions = server.getTextDocumentService().codeAction(new CodeActionParams(id, new Range(new Position(2, 8), new Position(2, 18)), new CodeActionContext(diags[0]))).get();
        assertTrue(codeActions.size() >= 4);
        Optional<CodeAction> introduceField =
                codeActions.stream()
                           .filter(Either::isRight)
                           .map(Either::getRight)
                           .filter(a -> "Introduce Field...".equals(a.getTitle()))
                           .findAny();
        assertTrue(introduceField.isPresent());
        assertEquals(introduceField.get().getKind(), CodeActionKind.RefactorExtract);
        List<Either<TextDocumentEdit, ResourceOperation>> changes = introduceField.get().getEdit().getDocumentChanges();
        assertEquals(1, changes.size());
        assertTrue(changes.get(0).isLeft());
        TextDocumentEdit edit = changes.get(0).getLeft();
        assertEquals(edit.getTextDocument().getUri(), uri);
        List<TextEdit> fileChanges = edit.getEdits();
        assertNotNull(fileChanges);
        assertEquals(3, fileChanges.size());
        assertEquals(new Range(new Position(0, 0),
                               new Position(0, 0)),
                     fileChanges.get(0).getRange());
        assertEquals("\n" +
                     "import java.io.PrintStream;\n" +
                     "\n",
                     fileChanges.get(0).getNewText());
        assertEquals(new Range(new Position(2, 8),
                               new Position(2, 15)),
                     fileChanges.get(1).getRange());
        assertEquals("",
                     fileChanges.get(1).getNewText());
        assertEquals(new Range(new Position(4, 0),
                               new Position(4, 0)),
                     fileChanges.get(2).getRange());
        assertEquals("    private static PrintStream out = System.out;\n",
                     fileChanges.get(2).getNewText());
        Command command = introduceField.get().getCommand();
        assertNotNull(command);
        assertEquals("java.rename.element.at", command.getCommand());
        List<Object> arguments = command.getArguments();
        assertNotNull(arguments);
        assertEquals(1, arguments.size());
        assertEquals("168", arguments.get(0).toString());
    }

    public void testCodeActionIntroduceMethod() throws Exception {
        File src = new File(getWorkDir(), "Test.java");
        src.getParentFile().mkdirs();
        String code = "public class Test {\n" +
                      "    public static void main(String[] args) {\n" +
                      "        System.out.println(\"Hello World\");\n" +
                      "    }\n" +
                      "}\n";
        try (Writer w = new FileWriter(src)) {
            w.write(code);
        }

        List<Diagnostic>[] diags = new List[1];
        Launcher<LanguageServer> serverLauncher = LSPLauncher.createClientLauncher(new LspClient() {
            @Override
            public void telemetryEvent(Object arg0) {
                throw new UnsupportedOperationException("Not supported yet.");
            }

            @Override
            public void publishDiagnostics(PublishDiagnosticsParams params) {
                synchronized (diags) {
                    diags[0] = params.getDiagnostics();
                    diags.notifyAll();
                }
            }

            @Override
            public void showMessage(MessageParams arg0) {
            }

            @Override
            public CompletableFuture<MessageActionItem> showMessageRequest(ShowMessageRequestParams arg0) {
                throw new UnsupportedOperationException("Not supported yet.");
            }

            @Override
            public void logMessage(MessageParams arg0) {
                throw new UnsupportedOperationException("Not supported yet.");
            }

            @Override
            public CompletableFuture<ApplyWorkspaceEditResponse> applyEdit(ApplyWorkspaceEditParams params) {
                throw new UnsupportedOperationException("Not supported yet.");
            }

        }, client.getInputStream(), client.getOutputStream());
        serverLauncher.startListening();
        LanguageServer server = serverLauncher.getRemoteProxy();
        server.initialize(new InitializeParams()).get();
        String uri = src.toURI().toString();
        server.getTextDocumentService().didOpen(new DidOpenTextDocumentParams(new TextDocumentItem(uri, "java", 0, code)));
        synchronized (diags) {
            while (diags[0] == null) {
                try {
                    diags.wait();
                } catch (InterruptedException ex) {
                }
            }
        }
        VersionedTextDocumentIdentifier id = new VersionedTextDocumentIdentifier(src.toURI().toString(), 1);
        List<Either<Command, CodeAction>> codeActions = server.getTextDocumentService().codeAction(new CodeActionParams(id, new Range(new Position(2, 8), new Position(2, 18)), new CodeActionContext(diags[0]))).get();
        assertTrue(codeActions.size() >= 4);
        Optional<CodeAction> introduceMethod =
                codeActions.stream()
                           .filter(Either::isRight)
                           .map(Either::getRight)
                           .filter(a -> "Introduce Method...".equals(a.getTitle()))
                           .findAny();
        assertTrue(introduceMethod.isPresent());
        assertEquals(introduceMethod.get().getKind(), CodeActionKind.RefactorExtract);
        List<Either<TextDocumentEdit, ResourceOperation>> changes = introduceMethod.get().getEdit().getDocumentChanges();
        assertEquals(1, changes.size());
        assertTrue(changes.get(0).isLeft());
        TextDocumentEdit edit = changes.get(0).getLeft();
        assertEquals(edit.getTextDocument().getUri(), uri);
        List<TextEdit> fileChanges = edit.getEdits();
        assertNotNull(fileChanges);
        assertEquals(3, fileChanges.size());
        assertEquals(new Range(new Position(0, 0),
                               new Position(0, 0)),
                     fileChanges.get(0).getRange());
        assertEquals("\n" +
                     "import java.io.PrintStream;\n" +
                     "\n",
                     fileChanges.get(0).getNewText());
        assertEquals(new Range(new Position(2, 8),
                               new Position(2, 18)),
                     fileChanges.get(1).getRange());
        assertEquals("method()",
                     fileChanges.get(1).getNewText());
        assertEquals(new Range(new Position(3, 0),
                               new Position(3, 0)),
                     fileChanges.get(2).getRange());
        assertEquals("    }\n" +
                     "\n" +
                     "    private static PrintStream method() {\n" +
                     "        return System.out;\n",
                     fileChanges.get(2).getNewText());
        Command command = introduceMethod.get().getCommand();
        assertNotNull(command);
        assertEquals("java.rename.element.at", command.getCommand());
        List<Object> arguments = command.getArguments();
        assertNotNull(arguments);
        assertEquals(1, arguments.size());
        assertEquals("174", arguments.get(0).toString());
    }

    public void testCodeActionGetterSetter() throws Exception {
        File src = new File(getWorkDir(), "Test.java");
        src.getParentFile().mkdirs();
        String code = "public class Test {\n" +
                      "    private final String f1;\n" +
                      "    private String f2;\n" +
                      "    private final String f3;\n" +
                      "    private final String f4;\n" +
                      "    public String getF4() { return f4; }\n" +
                      "}\n";
        try (Writer w = new FileWriter(src)) {
            w.write(code);
        }
        WorkspaceEdit[] edit = new WorkspaceEdit[1];
        Launcher<LanguageServer> serverLauncher = LSPLauncher.createClientLauncher(new LspClient() {
            @Override
            public void telemetryEvent(Object arg0) {
                throw new UnsupportedOperationException("Not supported yet.");
            }

            @Override
            public void publishDiagnostics(PublishDiagnosticsParams params) {
            }

            @Override
            public void showMessage(MessageParams arg0) {
            }

            @Override
            public CompletableFuture<MessageActionItem> showMessageRequest(ShowMessageRequestParams arg0) {
                throw new UnsupportedOperationException("Not supported yet.");
            }

            @Override
            public void logMessage(MessageParams arg0) {
                throw new UnsupportedOperationException("Not supported yet.");
            }

            @Override
            public CompletableFuture<ApplyWorkspaceEditResponse> applyEdit(ApplyWorkspaceEditParams params) {
                edit[0] = params.getEdit();
                return CompletableFuture.completedFuture(new ApplyWorkspaceEditResponse(false));
            }

        }, client.getInputStream(), client.getOutputStream());
        serverLauncher.startListening();
        LanguageServer server = serverLauncher.getRemoteProxy();
        server.initialize(new InitializeParams()).get();
        String uri = src.toURI().toString();
        server.getTextDocumentService().didOpen(new DidOpenTextDocumentParams(new TextDocumentItem(uri, "java", 0, code)));
        VersionedTextDocumentIdentifier id = new VersionedTextDocumentIdentifier(src.toURI().toString(), 1);
        List<Either<Command, CodeAction>> codeActions = server.getTextDocumentService().codeAction(new CodeActionParams(id, new Range(new Position(2, 6), new Position(2, 6)), new CodeActionContext(Arrays.asList()))).get();
        assertEquals(4, codeActions.size());
        Optional<CodeAction> generateGetterSetter =
                codeActions.stream()
                           .filter(Either::isRight)
                           .map(Either::getRight)
                           .filter(a -> Bundle.DN_GenerateGetterSetterFor("f2").equals(a.getTitle()))
                           .findAny();
        assertTrue(generateGetterSetter.isPresent());
        server.getWorkspaceService().executeCommand(new ExecuteCommandParams(generateGetterSetter.get().getCommand().getCommand(), generateGetterSetter.get().getCommand().getArguments())).get();
        assertEquals(1, edit[0].getChanges().size());
        List<TextEdit> fileChanges = edit[0].getChanges().get(uri);
        assertNotNull(fileChanges);
        assertEquals(1, fileChanges.size());
        assertEquals(new Range(new Position(6, 0),
                               new Position(6, 0)),
                     fileChanges.get(0).getRange());
        assertEquals("\n" +
                     "    public String getF2() {\n" +
                     "        return f2;\n" +
                     "    }\n" +
                     "\n" +
                     "    public void setF2(String f2) {\n" +
                     "        this.f2 = f2;\n" +
                     "    }\n",
                     fileChanges.get(0).getNewText());
    }

    public void testCodeActionGenerateConstructor() throws Exception {
        File src = new File(getWorkDir(), "Test.java");
        src.getParentFile().mkdirs();
        String code = "public class Test {\n" +
                      "    private final String f1;\n" +
                      "    private String f2;\n" +
                      "}\n";
        try (Writer w = new FileWriter(src)) {
            w.write(code);
        }
        WorkspaceEdit[] edit = new WorkspaceEdit[1];
        Launcher<LanguageServer> serverLauncher = LSPLauncher.createClientLauncher(new NbCodeLanguageClient() {
            @Override
            public void telemetryEvent(Object arg0) {
                throw new UnsupportedOperationException("Not supported yet.");
            }

            @Override
            public void publishDiagnostics(PublishDiagnosticsParams params) {
            }

            @Override
            public void showMessage(MessageParams arg0) {
            }

            @Override
            public CompletableFuture<MessageActionItem> showMessageRequest(ShowMessageRequestParams arg0) {
                throw new UnsupportedOperationException("Not supported yet.");
            }

            @Override
            public void logMessage(MessageParams arg0) {
                throw new UnsupportedOperationException("Not supported yet.");
            }

            @Override
            public CompletableFuture<ApplyWorkspaceEditResponse> applyEdit(ApplyWorkspaceEditParams params) {
                edit[0] = params.getEdit();
                return CompletableFuture.completedFuture(new ApplyWorkspaceEditResponse(false));
            }

            @Override
            public void showStatusBarMessage(ShowStatusMessageParams params) {
                throw new UnsupportedOperationException("Not supported yet.");
            }

            @Override
            public CompletableFuture<List<QuickPickItem>> showQuickPick(ShowQuickPickParams params) {
                return CompletableFuture.completedFuture(params.getItems().stream().filter(item -> item.isPicked()).collect(Collectors.toList()));
            }

            @Override
            public CompletableFuture<String> showInputBox(ShowInputBoxParams params) {
                throw new UnsupportedOperationException("Not supported yet.");
            }

            @Override
            public void notifyTestProgress(TestProgressParams params) {
                throw new UnsupportedOperationException("Not supported yet.");
            }

            @Override
            public NbCodeClientCapabilities getNbCodeCapabilities() {
                throw new UnsupportedOperationException("Not supported yet.");
            }

        }, client.getInputStream(), client.getOutputStream());
        serverLauncher.startListening();
        LanguageServer server = serverLauncher.getRemoteProxy();
        server.initialize(new InitializeParams()).get();
        String uri = src.toURI().toString();
        server.getTextDocumentService().didOpen(new DidOpenTextDocumentParams(new TextDocumentItem(uri, "java", 0, code)));
        VersionedTextDocumentIdentifier id = new VersionedTextDocumentIdentifier(src.toURI().toString(), 1);
        List<Either<Command, CodeAction>> codeActions = server.getTextDocumentService().codeAction(new CodeActionParams(id, new Range(new Position(1, 6), new Position(1, 6)), new CodeActionContext(Arrays.asList()))).get();
        assertEquals(2, codeActions.size());
        Optional<CodeAction> generateConstructor =
                codeActions.stream()
                           .filter(Either::isRight)
                           .map(Either::getRight)
                           .filter(a -> Bundle.DN_GenerateConstructor().equals(a.getTitle()))
                           .findAny();
        assertTrue(generateConstructor.isPresent());
        server.getWorkspaceService().executeCommand(new ExecuteCommandParams(generateConstructor.get().getCommand().getCommand(), generateConstructor.get().getCommand().getArguments())).get();
        int cnt = 0;
        while(edit[0] == null && cnt++ < 10) {
            Thread.sleep(1000);
        }
        assertEquals(1, edit[0].getChanges().size());
        List<TextEdit> fileChanges = edit[0].getChanges().get(uri);
        assertNotNull(fileChanges);
        assertEquals(1, fileChanges.size());
        assertEquals(new Range(new Position(3, 0),
                               new Position(3, 0)),
                     fileChanges.get(0).getRange());
        assertEquals("\n" +
                     "    public Test(String f1) {\n" +
                     "        this.f1 = f1;\n" +
                     "    }\n",
                     fileChanges.get(0).getNewText());
    }

    public void testSourceActionGetterSetter() throws Exception {
        File src = new File(getWorkDir(), "Test.java");
        src.getParentFile().mkdirs();
        String code = "public class Test {\n" +
                      "    private final String f1;\n" +
                      "    private String f2;\n" +
                      "}\n";
        try (Writer w = new FileWriter(src)) {
            w.write(code);
        }
        WorkspaceEdit[] edit = new WorkspaceEdit[1];
        Launcher<LanguageServer> serverLauncher = LSPLauncher.createClientLauncher(new LspClient() {
            @Override
            public void telemetryEvent(Object arg0) {
                throw new UnsupportedOperationException("Not supported yet.");
            }

            @Override
            public void publishDiagnostics(PublishDiagnosticsParams params) {
            }

            @Override
            public void showMessage(MessageParams arg0) {
            }

            @Override
            public CompletableFuture<MessageActionItem> showMessageRequest(ShowMessageRequestParams arg0) {
                throw new UnsupportedOperationException("Not supported yet.");
            }

            @Override
            public void logMessage(MessageParams arg0) {
                throw new UnsupportedOperationException("Not supported yet.");
            }

            @Override
            public CompletableFuture<ApplyWorkspaceEditResponse> applyEdit(ApplyWorkspaceEditParams params) {
                edit[0] = params.getEdit();
                return CompletableFuture.completedFuture(new ApplyWorkspaceEditResponse(false));
            }

        }, client.getInputStream(), client.getOutputStream());
        serverLauncher.startListening();
        LanguageServer server = serverLauncher.getRemoteProxy();
        server.initialize(new InitializeParams()).get();
        String uri = src.toURI().toString();
        server.getTextDocumentService().didOpen(new DidOpenTextDocumentParams(new TextDocumentItem(uri, "java", 0, code)));
        VersionedTextDocumentIdentifier id = new VersionedTextDocumentIdentifier(src.toURI().toString(), 1);
        List<Either<Command, CodeAction>> codeActions = server.getTextDocumentService().codeAction(new CodeActionParams(id, new Range(new Position(3, 0), new Position(3, 0)), new CodeActionContext(Arrays.asList(), Arrays.asList(CodeActionKind.Source)))).get();
        assertEquals(9, codeActions.size());
        Optional<CodeAction> generateGetterSetter =
                codeActions.stream()
                           .filter(Either::isRight)
                           .map(Either::getRight)
                           .filter(a -> Bundle.DN_GenerateGetterSetterFor("f2").equals(a.getTitle()))
                           .findAny();
        assertTrue(generateGetterSetter.isPresent());
        server.getWorkspaceService().executeCommand(new ExecuteCommandParams(generateGetterSetter.get().getCommand().getCommand(), generateGetterSetter.get().getCommand().getArguments())).get();
        assertEquals(1, edit[0].getChanges().size());
        List<TextEdit> fileChanges = edit[0].getChanges().get(uri);
        assertNotNull(fileChanges);
        assertEquals(1, fileChanges.size());
        assertEquals(new Range(new Position(3, 0),
                               new Position(3, 0)),
                     fileChanges.get(0).getRange());
        assertEquals("\n" +
                     "    public String getF2() {\n" +
                     "        return f2;\n" +
                     "    }\n" +
                     "\n" +
                     "    public void setF2(String f2) {\n" +
                     "        this.f2 = f2;\n" +
                     "    }\n",
                     fileChanges.get(0).getNewText());
        server.getTextDocumentService().didChange(new DidChangeTextDocumentParams(id, Arrays.asList(new TextDocumentContentChangeEvent(fileChanges.get(0).getRange(), 0, fileChanges.get(0).getNewText()))));
        codeActions = server.getTextDocumentService().codeAction(new CodeActionParams(id, new Range(new Position(3, 0), new Position(3, 0)), new CodeActionContext(Arrays.asList(), Arrays.asList(CodeActionKind.Source)))).get();
        assertEquals(7, codeActions.size());
        Optional<CodeAction> generateGetter =
                codeActions.stream()
                           .filter(Either::isRight)
                           .map(Either::getRight)
                           .filter(a -> Bundle.DN_GenerateGetterFor("f1").equals(a.getTitle()))
                           .findAny();
        assertTrue(generateGetter.isPresent());
        server.getWorkspaceService().executeCommand(new ExecuteCommandParams(generateGetter.get().getCommand().getCommand(), generateGetter.get().getCommand().getArguments())).get();
        assertEquals(1, edit[0].getChanges().size());
        fileChanges = edit[0].getChanges().get(uri);
        assertNotNull(fileChanges);
        assertEquals(1, fileChanges.size());
        assertEquals(new Range(new Position(11, 0),
                               new Position(11, 0)),
                     fileChanges.get(0).getRange());
        assertEquals("\n" +
                     "    public String getF1() {\n" +
                     "        return f1;\n" +
                     "    }\n",
                     fileChanges.get(0).getNewText());
    }

    public void testSourceActionConstructor() throws Exception {
        File src = new File(getWorkDir(), "Test.java");
        src.getParentFile().mkdirs();
        String code = "public class Test extends Exception {\n" +
                      "    private final String f1;\n" +
                      "}\n";
        try (Writer w = new FileWriter(src)) {
            w.write(code);
        }
        WorkspaceEdit[] edit = new WorkspaceEdit[1];
        Launcher<LanguageServer> serverLauncher = LSPLauncher.createClientLauncher(new NbCodeLanguageClient() {
            @Override
            public void telemetryEvent(Object arg0) {
                throw new UnsupportedOperationException("Not supported yet.");
            }

            @Override
            public void publishDiagnostics(PublishDiagnosticsParams params) {
            }

            @Override
            public void showMessage(MessageParams arg0) {
            }

            @Override
            public CompletableFuture<MessageActionItem> showMessageRequest(ShowMessageRequestParams arg0) {
                throw new UnsupportedOperationException("Not supported yet.");
            }

            @Override
            public void logMessage(MessageParams arg0) {
                throw new UnsupportedOperationException("Not supported yet.");
            }

            @Override
            public CompletableFuture<ApplyWorkspaceEditResponse> applyEdit(ApplyWorkspaceEditParams params) {
                edit[0] = params.getEdit();
                return CompletableFuture.completedFuture(new ApplyWorkspaceEditResponse(false));
            }

            @Override
            public void showStatusBarMessage(ShowStatusMessageParams params) {
                throw new UnsupportedOperationException("Not supported yet."); //To change body of generated methods, choose Tools | Templates.
            }

            @Override
            public CompletableFuture<List<QuickPickItem>> showQuickPick(ShowQuickPickParams params) {
                return CompletableFuture.completedFuture(params.getItems().size() > 2 ? params.getItems().subList(0, 2) : params.getItems());
            }

            @Override
            public CompletableFuture<String> showInputBox(ShowInputBoxParams params) {
                throw new UnsupportedOperationException("Not supported yet.");
            }

            @Override
            public void notifyTestProgress(TestProgressParams params) {
                throw new UnsupportedOperationException("Not supported yet.");
            }

            @Override
            public NbCodeClientCapabilities getNbCodeCapabilities() {
                throw new UnsupportedOperationException("Not supported yet.");
            }

        }, client.getInputStream(), client.getOutputStream());
        serverLauncher.startListening();
        LanguageServer server = serverLauncher.getRemoteProxy();
        server.initialize(new InitializeParams()).get();
        String uri = src.toURI().toString();
        server.getTextDocumentService().didOpen(new DidOpenTextDocumentParams(new TextDocumentItem(uri, "java", 0, code)));
        VersionedTextDocumentIdentifier id = new VersionedTextDocumentIdentifier(src.toURI().toString(), 1);
        List<Either<Command, CodeAction>> codeActions = server.getTextDocumentService().codeAction(new CodeActionParams(id, new Range(new Position(2, 0), new Position(2, 0)), new CodeActionContext(Arrays.asList(), Arrays.asList(CodeActionKind.Source)))).get();
        assertEquals(7, codeActions.size());
        Optional<CodeAction> generateConstructor =
                codeActions.stream()
                           .filter(Either::isRight)
                           .map(Either::getRight)
                           .filter(a -> Bundle.DN_GenerateConstructor().equals(a.getTitle()))
                           .findAny();
        assertTrue(generateConstructor.isPresent());
        server.getWorkspaceService().executeCommand(new ExecuteCommandParams(generateConstructor.get().getCommand().getCommand(), generateConstructor.get().getCommand().getArguments())).get();
        int cnt = 0;
        while(edit[0] == null && cnt++ < 10) {
            Thread.sleep(1000);
        }
        assertEquals(1, edit[0].getChanges().size());
        List<TextEdit> fileChanges = edit[0].getChanges().get(uri);
        assertNotNull(fileChanges);
        assertEquals(1, fileChanges.size());
        assertEquals(new Range(new Position(2, 0),
                               new Position(2, 0)),
                     fileChanges.get(0).getRange());
        assertEquals("\n" +
                     "    public Test(String f1) {\n" +
                     "        this.f1 = f1;\n" +
                     "    }\n" +
                     "\n" +
                     "    public Test(String f1, String string) {\n" +
                     "        super(string);\n" +
                     "        this.f1 = f1;\n" +
                     "    }\n",
                     fileChanges.get(0).getNewText());
    }

    public void testSourceActionEqualsHashCode() throws Exception {
        File src = new File(getWorkDir(), "Test.java");
        src.getParentFile().mkdirs();
        String code = "import java.util.Objects;\n" +
                      "\n" +
                      "public class Test {\n" +
                      "    private final String f1;\n" +
                      "    private java.util.List<String> f2;\n" +
                      "\n" +
                      "    @Override\n" +
                      "    public int hashCode() {\n" +
                      "        int hash = 3;\n" +
                      "        hash = 71 * hash + Objects.hashCode(this.f1);\n" +
                      "        hash = 71 * hash + Objects.hashCode(this.f2);\n" +
                      "        return hash;\n" +
                      "    }\n" +
                      "}\n";
        try (Writer w = new FileWriter(src)) {
            w.write(code);
        }
        WorkspaceEdit[] edit = new WorkspaceEdit[1];
        Launcher<LanguageServer> serverLauncher = LSPLauncher.createClientLauncher(new NbCodeLanguageClient() {
            @Override
            public void telemetryEvent(Object arg0) {
                throw new UnsupportedOperationException("Not supported yet.");
            }

            @Override
            public void publishDiagnostics(PublishDiagnosticsParams params) {
            }

            @Override
            public void showMessage(MessageParams arg0) {
            }

            @Override
            public CompletableFuture<MessageActionItem> showMessageRequest(ShowMessageRequestParams arg0) {
                throw new UnsupportedOperationException("Not supported yet.");
            }

            @Override
            public void logMessage(MessageParams arg0) {
                throw new UnsupportedOperationException("Not supported yet.");
            }

            @Override
            public CompletableFuture<ApplyWorkspaceEditResponse> applyEdit(ApplyWorkspaceEditParams params) {
                edit[0] = params.getEdit();
                return CompletableFuture.completedFuture(new ApplyWorkspaceEditResponse(false));
            }

            @Override
            public void showStatusBarMessage(ShowStatusMessageParams params) {
                throw new UnsupportedOperationException("Not supported yet."); //To change body of generated methods, choose Tools | Templates.
            }

            @Override
            public CompletableFuture<List<QuickPickItem>> showQuickPick(ShowQuickPickParams params) {
                return CompletableFuture.completedFuture(params.getItems().size() > 2 ? params.getItems().subList(0, 2) : params.getItems());
            }

            @Override
            public CompletableFuture<String> showInputBox(ShowInputBoxParams params) {
                throw new UnsupportedOperationException("Not supported yet.");
            }

            @Override
            public void notifyTestProgress(TestProgressParams params) {
                throw new UnsupportedOperationException("Not supported yet.");
            }

            @Override
            public NbCodeClientCapabilities getNbCodeCapabilities() {
                throw new UnsupportedOperationException("Not supported yet.");
            }

        }, client.getInputStream(), client.getOutputStream());
        serverLauncher.startListening();
        LanguageServer server = serverLauncher.getRemoteProxy();
        server.initialize(new InitializeParams()).get();
        String uri = src.toURI().toString();
        server.getTextDocumentService().didOpen(new DidOpenTextDocumentParams(new TextDocumentItem(uri, "java", 0, code)));
        VersionedTextDocumentIdentifier id = new VersionedTextDocumentIdentifier(src.toURI().toString(), 1);
        List<Either<Command, CodeAction>> codeActions = server.getTextDocumentService().codeAction(new CodeActionParams(id, new Range(new Position(5, 0), new Position(5, 0)), new CodeActionContext(Arrays.asList(), Arrays.asList(CodeActionKind.Source)))).get();
        assertEquals(9, codeActions.size());
        Optional<CodeAction> generateEquals =
                codeActions.stream()
                           .filter(Either::isRight)
                           .map(Either::getRight)
                           .filter(a -> Bundle.DN_GenerateEquals().equals(a.getTitle()))
                           .findAny();
        assertTrue(generateEquals.isPresent());
        server.getWorkspaceService().executeCommand(new ExecuteCommandParams(generateEquals.get().getCommand().getCommand(), generateEquals.get().getCommand().getArguments())).get();
        int cnt = 0;
        while(edit[0] == null && cnt++ < 10) {
            Thread.sleep(1000);
        }
        assertEquals(1, edit[0].getChanges().size());
        List<TextEdit> fileChanges = edit[0].getChanges().get(uri);
        assertNotNull(fileChanges);
        assertEquals(1, fileChanges.size());
        assertEquals(new Range(new Position(13, 0),
                               new Position(13, 0)),
                     fileChanges.get(0).getRange());
        assertEquals("\n" +
                     "    @Override\n" +
                     "    public boolean equals(Object obj) {\n" +
                     "        if (this == obj) {\n" +
                     "            return true;\n" +
                     "        }\n" +
                     "        if (obj == null) {\n" +
                     "            return false;\n" +
                     "        }\n" +
                     "        if (getClass() != obj.getClass()) {\n" +
                     "            return false;\n" +
                     "        }\n" +
                     "        final Test other = (Test) obj;\n" +
                     "        if (!Objects.equals(this.f1, other.f1)) {\n" +
                     "            return false;\n" +
                     "        }\n" +
                     "        if (!Objects.equals(this.f2, other.f2)) {\n" +
                     "            return false;\n" +
                     "        }\n" +
                     "        return true;\n" +
                     "    }\n",
                     fileChanges.get(0).getNewText());
    }

    public void testSourceActionToString() throws Exception {
        File src = new File(getWorkDir(), "Test.java");
        src.getParentFile().mkdirs();
        String code = "public class Test {\n" +
                      "    private final String f1;\n" +
                      "}\n";
        try (Writer w = new FileWriter(src)) {
            w.write(code);
        }
        WorkspaceEdit[] edit = new WorkspaceEdit[1];
        Launcher<LanguageServer> serverLauncher = LSPLauncher.createClientLauncher(new NbCodeLanguageClient() {
            @Override
            public void telemetryEvent(Object arg0) {
                throw new UnsupportedOperationException("Not supported yet.");
            }

            @Override
            public void publishDiagnostics(PublishDiagnosticsParams params) {
            }

            @Override
            public void showMessage(MessageParams arg0) {
            }

            @Override
            public CompletableFuture<MessageActionItem> showMessageRequest(ShowMessageRequestParams arg0) {
                throw new UnsupportedOperationException("Not supported yet.");
            }

            @Override
            public void logMessage(MessageParams arg0) {
                throw new UnsupportedOperationException("Not supported yet.");
            }

            @Override
            public CompletableFuture<ApplyWorkspaceEditResponse> applyEdit(ApplyWorkspaceEditParams params) {
                edit[0] = params.getEdit();
                return CompletableFuture.completedFuture(new ApplyWorkspaceEditResponse(false));
            }

            @Override
            public void showStatusBarMessage(ShowStatusMessageParams params) {
                throw new UnsupportedOperationException("Not supported yet."); //To change body of generated methods, choose Tools | Templates.
            }

            @Override
            public CompletableFuture<List<QuickPickItem>> showQuickPick(ShowQuickPickParams params) {
                return CompletableFuture.completedFuture(params.getItems().size() > 2 ? params.getItems().subList(0, 2) : params.getItems());
            }

            @Override
            public CompletableFuture<String> showInputBox(ShowInputBoxParams params) {
                throw new UnsupportedOperationException("Not supported yet.");
            }

            @Override
            public void notifyTestProgress(TestProgressParams params) {
                throw new UnsupportedOperationException("Not supported yet.");
            }

            @Override
            public NbCodeClientCapabilities getNbCodeCapabilities() {
                throw new UnsupportedOperationException("Not supported yet.");
            }

        }, client.getInputStream(), client.getOutputStream());
        serverLauncher.startListening();
        LanguageServer server = serverLauncher.getRemoteProxy();
        server.initialize(new InitializeParams()).get();
        String uri = src.toURI().toString();
        server.getTextDocumentService().didOpen(new DidOpenTextDocumentParams(new TextDocumentItem(uri, "java", 0, code)));
        VersionedTextDocumentIdentifier id = new VersionedTextDocumentIdentifier(src.toURI().toString(), 1);
        List<Either<Command, CodeAction>> codeActions = server.getTextDocumentService().codeAction(new CodeActionParams(id, new Range(new Position(2, 0), new Position(2, 0)), new CodeActionContext(Arrays.asList(), Arrays.asList(CodeActionKind.Source)))).get();
        assertEquals(7, codeActions.size());
        Optional<CodeAction> generateToString =
                codeActions.stream()
                           .filter(Either::isRight)
                           .map(Either::getRight)
                           .filter(a -> Bundle.DN_GenerateToString().equals(a.getTitle()))
                           .findAny();
        assertTrue(generateToString.isPresent());
        server.getWorkspaceService().executeCommand(new ExecuteCommandParams(generateToString.get().getCommand().getCommand(), generateToString.get().getCommand().getArguments())).get();
        int cnt = 0;
        while(edit[0] == null && cnt++ < 10) {
            Thread.sleep(1000);
        }
        assertEquals(1, edit[0].getChanges().size());
        List<TextEdit> fileChanges = edit[0].getChanges().get(uri);
        assertNotNull(fileChanges);
        assertEquals(1, fileChanges.size());
        assertEquals(new Range(new Position(2, 0),
                               new Position(2, 0)),
                     fileChanges.get(0).getRange());
        assertEquals("\n" +
                     "    @Override\n" +
                     "    public String toString() {\n" +
                     "        StringBuilder sb = new StringBuilder();\n" +
                     "        sb.append(\"Test{f1=\").append(f1);\n" +
                     "        sb.append('}');\n" +
                     "        return sb.toString();\n" +
                     "    }\n",
                     fileChanges.get(0).getNewText());
    }

    public void testSourceActionDelegateMethod() throws Exception {
        File src = new File(getWorkDir(), "Test.java");
        src.getParentFile().mkdirs();
        String code = "public class Test {\n" +
                      "    private final String f1;\n" +
                      "}\n";
        try (Writer w = new FileWriter(src)) {
            w.write(code);
        }
        WorkspaceEdit[] edit = new WorkspaceEdit[1];
        Launcher<LanguageServer> serverLauncher = LSPLauncher.createClientLauncher(new NbCodeLanguageClient() {
            @Override
            public void telemetryEvent(Object arg0) {
                throw new UnsupportedOperationException("Not supported yet.");
            }

            @Override
            public void publishDiagnostics(PublishDiagnosticsParams params) {
            }

            @Override
            public void showMessage(MessageParams arg0) {
            }

            @Override
            public CompletableFuture<MessageActionItem> showMessageRequest(ShowMessageRequestParams arg0) {
                throw new UnsupportedOperationException("Not supported yet.");
            }

            @Override
            public void logMessage(MessageParams arg0) {
                throw new UnsupportedOperationException("Not supported yet.");
            }

            @Override
            public CompletableFuture<ApplyWorkspaceEditResponse> applyEdit(ApplyWorkspaceEditParams params) {
                edit[0] = params.getEdit();
                return CompletableFuture.completedFuture(new ApplyWorkspaceEditResponse(false));
            }

            @Override
            public void showStatusBarMessage(ShowStatusMessageParams params) {
                throw new UnsupportedOperationException("Not supported yet."); //To change body of generated methods, choose Tools | Templates.
            }

            @Override
            public CompletableFuture<List<QuickPickItem>> showQuickPick(ShowQuickPickParams params) {
                return CompletableFuture.completedFuture(params.getItems().size() > 2 ? params.getItems().subList(0, 2) : params.getItems());
            }

            @Override
            public CompletableFuture<String> showInputBox(ShowInputBoxParams params) {
                throw new UnsupportedOperationException("Not supported yet.");
            }

            @Override
            public void notifyTestProgress(TestProgressParams params) {
                throw new UnsupportedOperationException("Not supported yet.");
            }

            @Override
            public NbCodeClientCapabilities getNbCodeCapabilities() {
                throw new UnsupportedOperationException("Not supported yet.");
            }

        }, client.getInputStream(), client.getOutputStream());
        serverLauncher.startListening();
        LanguageServer server = serverLauncher.getRemoteProxy();
        server.initialize(new InitializeParams()).get();
        String uri = src.toURI().toString();
        server.getTextDocumentService().didOpen(new DidOpenTextDocumentParams(new TextDocumentItem(uri, "java", 0, code)));
        VersionedTextDocumentIdentifier id = new VersionedTextDocumentIdentifier(src.toURI().toString(), 1);
        List<Either<Command, CodeAction>> codeActions = server.getTextDocumentService().codeAction(new CodeActionParams(id, new Range(new Position(2, 0), new Position(2, 0)), new CodeActionContext(Arrays.asList(), Arrays.asList(CodeActionKind.Source)))).get();
        assertEquals(7, codeActions.size());
        Optional<CodeAction> generateDelegateMethod =
                codeActions.stream()
                           .filter(Either::isRight)
                           .map(Either::getRight)
                           .filter(a -> Bundle.DN_GenerateDelegateMethod().equals(a.getTitle()))
                           .findAny();
        assertTrue(generateDelegateMethod.isPresent());
        server.getWorkspaceService().executeCommand(new ExecuteCommandParams(generateDelegateMethod.get().getCommand().getCommand(), generateDelegateMethod.get().getCommand().getArguments())).get();
        int cnt = 0;
        while(edit[0] == null && cnt++ < 10) {
            Thread.sleep(1000);
        }
        assertEquals(1, edit[0].getChanges().size());
        List<TextEdit> fileChanges = edit[0].getChanges().get(uri);
        assertNotNull(fileChanges);
        assertEquals(2, fileChanges.size());
        assertEquals(new Range(new Position(0, 0),
                               new Position(0, 0)),
                     fileChanges.get(0).getRange());
        assertEquals("\nimport java.util.stream.IntStream;\n\n",
                     fileChanges.get(0).getNewText());
        assertEquals(new Range(new Position(2, 0),
                               new Position(2, 0)),
                     fileChanges.get(1).getRange());
        assertEquals("\n" +
                     "    public IntStream chars() {\n" +
                     "        return f1.chars();\n" +
                     "    }\n" +
                     "\n" +
                     "    public IntStream codePoints() {\n" +
                     "        return f1.codePoints();\n" +
                     "    }\n",
                     fileChanges.get(1).getNewText());
    }

    public void testSourceActionOverrideMethod() throws Exception {
        File src = new File(getWorkDir(), "Test.java");
        src.getParentFile().mkdirs();
        String code = "public class Test {\n" +
                      "    private final String f1;\n" +
                      "}\n";
        try (Writer w = new FileWriter(src)) {
            w.write(code);
        }
        WorkspaceEdit[] edit = new WorkspaceEdit[1];
        Launcher<LanguageServer> serverLauncher = LSPLauncher.createClientLauncher(new NbCodeLanguageClient() {
            @Override
            public void telemetryEvent(Object arg0) {
                throw new UnsupportedOperationException("Not supported yet.");
            }

            @Override
            public void publishDiagnostics(PublishDiagnosticsParams params) {
            }

            @Override
            public void showMessage(MessageParams arg0) {
            }

            @Override
            public CompletableFuture<MessageActionItem> showMessageRequest(ShowMessageRequestParams arg0) {
                throw new UnsupportedOperationException("Not supported yet.");
            }

            @Override
            public void logMessage(MessageParams arg0) {
                throw new UnsupportedOperationException("Not supported yet.");
            }

            @Override
            public CompletableFuture<ApplyWorkspaceEditResponse> applyEdit(ApplyWorkspaceEditParams params) {
                edit[0] = params.getEdit();
                return CompletableFuture.completedFuture(new ApplyWorkspaceEditResponse(false));
            }

            @Override
            public void showStatusBarMessage(ShowStatusMessageParams params) {
                throw new UnsupportedOperationException("Not supported yet."); //To change body of generated methods, choose Tools | Templates.
            }

            @Override
            public CompletableFuture<List<QuickPickItem>> showQuickPick(ShowQuickPickParams params) {
                return CompletableFuture.completedFuture(params.getItems().size() > 2 ? params.getItems().subList(0, 2) : params.getItems());
            }

            @Override
            public CompletableFuture<String> showInputBox(ShowInputBoxParams params) {
                throw new UnsupportedOperationException("Not supported yet.");
            }

            @Override
            public void notifyTestProgress(TestProgressParams params) {
                throw new UnsupportedOperationException("Not supported yet.");
            }

            @Override
            public NbCodeClientCapabilities getNbCodeCapabilities() {
                throw new UnsupportedOperationException("Not supported yet.");
            }

        }, client.getInputStream(), client.getOutputStream());
        serverLauncher.startListening();
        LanguageServer server = serverLauncher.getRemoteProxy();
        server.initialize(new InitializeParams()).get();
        String uri = src.toURI().toString();
        server.getTextDocumentService().didOpen(new DidOpenTextDocumentParams(new TextDocumentItem(uri, "java", 0, code)));
        VersionedTextDocumentIdentifier id = new VersionedTextDocumentIdentifier(src.toURI().toString(), 1);
        List<Either<Command, CodeAction>> codeActions = server.getTextDocumentService().codeAction(new CodeActionParams(id, new Range(new Position(2, 0), new Position(2, 0)), new CodeActionContext(Arrays.asList(), Arrays.asList(CodeActionKind.Source)))).get();
        assertEquals(7, codeActions.size());
        Optional<CodeAction> generateOverrideMethod =
                codeActions.stream()
                           .filter(Either::isRight)
                           .map(Either::getRight)
                           .filter(a -> Bundle.DN_GenerateOverrideMethod().equals(a.getTitle()))
                           .findAny();
        assertTrue(generateOverrideMethod.isPresent());
        server.getWorkspaceService().executeCommand(new ExecuteCommandParams(generateOverrideMethod.get().getCommand().getCommand(), generateOverrideMethod.get().getCommand().getArguments())).get();
        int cnt = 0;
        while(edit[0] == null && cnt++ < 10) {
            Thread.sleep(1000);
        }
        assertEquals(1, edit[0].getChanges().size());
        List<TextEdit> fileChanges = edit[0].getChanges().get(uri);
        assertNotNull(fileChanges);
        assertEquals(1, fileChanges.size());
        assertEquals(new Range(new Position(2, 0),
                               new Position(2, 0)),
                     fileChanges.get(0).getRange());
        assertEquals("\n" +
                     "    @Override\n" +
                     "    protected void finalize() throws Throwable {\n" +
                     "        super.finalize(); //To change body of generated methods, choose Tools | Templates.\n" +
                     "    }\n" +
                     "\n" +
                     "    @Override\n" +
                     "    public String toString() {\n" +
                     "        return super.toString(); //To change body of generated methods, choose Tools | Templates.\n" +
                     "    }\n",
                     fileChanges.get(0).getNewText());
    }

    public void testSourceActionLogger() throws Exception {
        File src = new File(getWorkDir(), "Test.java");
        src.getParentFile().mkdirs();
        String code = "public class Test {\n" +
                      "    private final String f1;\n" +
                      "}\n";
        try (Writer w = new FileWriter(src)) {
            w.write(code);
        }
        WorkspaceEdit[] edit = new WorkspaceEdit[1];
        Launcher<LanguageServer> serverLauncher = LSPLauncher.createClientLauncher(new NbCodeLanguageClient() {
            @Override
            public void telemetryEvent(Object arg0) {
                throw new UnsupportedOperationException("Not supported yet.");
            }

            @Override
            public void publishDiagnostics(PublishDiagnosticsParams params) {
            }

            @Override
            public void showMessage(MessageParams arg0) {
            }

            @Override
            public CompletableFuture<MessageActionItem> showMessageRequest(ShowMessageRequestParams arg0) {
                throw new UnsupportedOperationException("Not supported yet.");
            }

            @Override
            public void logMessage(MessageParams arg0) {
                throw new UnsupportedOperationException("Not supported yet.");
            }

            @Override
            public CompletableFuture<ApplyWorkspaceEditResponse> applyEdit(ApplyWorkspaceEditParams params) {
                edit[0] = params.getEdit();
                return CompletableFuture.completedFuture(new ApplyWorkspaceEditResponse(false));
            }

            @Override
            public void showStatusBarMessage(ShowStatusMessageParams params) {
                throw new UnsupportedOperationException("Not supported yet."); //To change body of generated methods, choose Tools | Templates.
            }

            @Override
            public CompletableFuture<List<QuickPickItem>> showQuickPick(ShowQuickPickParams params) {
                return CompletableFuture.completedFuture(params.getItems().size() > 2 ? params.getItems().subList(0, 2) : params.getItems());
            }

            @Override
            public CompletableFuture<String> showInputBox(ShowInputBoxParams params) {
                return CompletableFuture.completedFuture("LOGGER");
            }

            @Override
            public void notifyTestProgress(TestProgressParams params) {
                throw new UnsupportedOperationException("Not supported yet.");
            }

            @Override
            public NbCodeClientCapabilities getNbCodeCapabilities() {
                throw new UnsupportedOperationException("Not supported yet.");
            }

        }, client.getInputStream(), client.getOutputStream());
        serverLauncher.startListening();
        LanguageServer server = serverLauncher.getRemoteProxy();
        server.initialize(new InitializeParams()).get();
        String uri = src.toURI().toString();
        server.getTextDocumentService().didOpen(new DidOpenTextDocumentParams(new TextDocumentItem(uri, "java", 0, code)));
        VersionedTextDocumentIdentifier id = new VersionedTextDocumentIdentifier(src.toURI().toString(), 1);
        List<Either<Command, CodeAction>> codeActions = server.getTextDocumentService().codeAction(new CodeActionParams(id, new Range(new Position(2, 0), new Position(2, 0)), new CodeActionContext(Arrays.asList(), Arrays.asList(CodeActionKind.Source)))).get();
        assertEquals(7, codeActions.size());
        Optional<CodeAction> generateLogger =
                codeActions.stream()
                           .filter(Either::isRight)
                           .map(Either::getRight)
                           .filter(a -> Bundle.DN_GenerateLogger().equals(a.getTitle()))
                           .findAny();
        assertTrue(generateLogger.isPresent());
        server.getWorkspaceService().executeCommand(new ExecuteCommandParams(generateLogger.get().getCommand().getCommand(), generateLogger.get().getCommand().getArguments())).get();
        int cnt = 0;
        while(edit[0] == null && cnt++ < 10) {
            Thread.sleep(1000);
        }
        assertEquals(1, edit[0].getChanges().size());
        List<TextEdit> fileChanges = edit[0].getChanges().get(uri);
        assertNotNull(fileChanges);
        assertEquals(2, fileChanges.size());
        assertEquals(new Range(new Position(0, 0),
                               new Position(0, 0)),
                     fileChanges.get(0).getRange());
        assertEquals("\nimport java.util.logging.Logger;\n\n",
                     fileChanges.get(0).getNewText());
        assertEquals(new Range(new Position(1, 0),
                               new Position(1, 0)),
                     fileChanges.get(1).getRange());
        assertEquals("\n" +
                     "    private static final Logger LOGGER = Logger.getLogger(Test.class.getName());\n",
                     fileChanges.get(1).getNewText());
    }

    public void testRenameDocumentChangesCapabilitiesRenameOp() throws Exception {
        doTestRename(init -> {
                        WorkspaceEditCapabilities wec = new WorkspaceEditCapabilities();
                        wec.setDocumentChanges(true);
                        wec.setResourceOperations(Arrays.asList("rename"));
                        WorkspaceClientCapabilities wcc = new WorkspaceClientCapabilities();
                        wcc.setWorkspaceEdit(wec);
                        init.setCapabilities(new ClientCapabilities(wcc, null, null));
                     },
                     cf -> {
                         WorkspaceEdit edit = cf.get();
                         assertTrue(edit.getChanges().isEmpty());
                         Set<String> actual = edit.getDocumentChanges().stream().map(this::toString).collect(Collectors.toSet());
                         Set<String> expected = new HashSet<>(Arrays.asList("Test2.java:[3:25-3:28=>nue]", "Test2.java:[1:8-1:11=>nue]"));
                         assertEquals(expected, actual);
                     },
                     cf -> {
                         WorkspaceEdit edit = cf.get();
                         assertTrue(edit.getChanges().isEmpty());
                         Set<String> actual = edit.getDocumentChanges().stream().map(this::toString).collect(Collectors.toSet());
                         Set<String> expected = new HashSet<>(Arrays.asList("Test.java:[0:27-0:31=>TestNew, 1:4-1:8=>TestNew, 2:11-2:15=>TestNew]", "Test.java:[0:13-0:17=>TestNew]", "Test.java=>TestNew.java"));
                         assertEquals(expected, actual);
                     });
    }
    
    public void testRenameDocumentChangesCapabilitiesNoRenameOp() throws Exception {
        doTestRename(init -> {
                        WorkspaceEditCapabilities wec = new WorkspaceEditCapabilities();
                        wec.setDocumentChanges(true);
                        WorkspaceClientCapabilities wcc = new WorkspaceClientCapabilities();
                        wcc.setWorkspaceEdit(wec);
                        init.setCapabilities(new ClientCapabilities(wcc, null, null));
                     },
                     cf -> {
                         WorkspaceEdit edit = cf.get();
                         assertTrue(edit.getChanges().isEmpty());
                         Set<String> actual = edit.getDocumentChanges().stream().map(this::toString).collect(Collectors.toSet());
                         Set<String> expected = new HashSet<>(Arrays.asList("Test2.java:[3:25-3:28=>nue]", "Test2.java:[1:8-1:11=>nue]"));
                         assertEquals(expected, actual);
                     },
                     cf -> {
                         WorkspaceEdit edit = cf.get();
                         assertTrue(edit.getChanges().isEmpty());
                         Set<String> actual = edit.getDocumentChanges().stream().map(this::toString).collect(Collectors.toSet());
                         Set<String> expected = new HashSet<>(Arrays.asList("Test.java:[0:27-0:31=>TestNew, 1:4-1:8=>TestNew, 2:11-2:15=>TestNew]", "Test.java:[0:13-0:17=>TestNew]", "Test.java=>TestNew.java"));
                         assertEquals(expected, actual);
                     });
    }
    
    private void doTestRename(Consumer<InitializeParams> settings,
                              Validator<CompletableFuture<WorkspaceEdit>> validateFieldRename,
                              Validator<CompletableFuture<WorkspaceEdit>> validateClassRename) throws Exception {
        File src = new File(getWorkDir(), "Test.java");
        src.getParentFile().mkdirs();
        try (Writer w = new FileWriter(new File(src.getParentFile(), ".test-project"))) {}
        String code = "public class Test {\n" +
                      "    int val = new Test2().get();\n" +
                      "}\n";
        try (Writer w = new FileWriter(src)) {
            w.write(code);
        }
        File src2 = new File(getWorkDir(), "Test2.java");
        try (Writer w = new FileWriter(src2)) {
            w.write("public class Test2 extends Test {\n" +
                    "    Test t;\n" +
                    "    void m(Test p) {};\n" +
                    "    int get() { return t.val; };\n" +
                    "}\n");
        }
        List<Diagnostic>[] diags = new List[1];
        CountDownLatch indexingComplete = new CountDownLatch(1);
        Launcher<LanguageServer> serverLauncher = LSPLauncher.createClientLauncher(new LanguageClient() {
            @Override
            public void telemetryEvent(Object arg0) {
                throw new UnsupportedOperationException("Not supported yet.");
            }

            @Override
            public void publishDiagnostics(PublishDiagnosticsParams params) {
                synchronized (diags) {
                    diags[0] = params.getDiagnostics();
                    diags.notifyAll();
                }
            }

            @Override
            public void showMessage(MessageParams params) {
                if (Server.INDEXING_COMPLETED.equals(params.getMessage())) {
                    indexingComplete.countDown();
                } else {
                    throw new UnsupportedOperationException("Unexpected message.");
                }
            }

            @Override
            public CompletableFuture<MessageActionItem> showMessageRequest(ShowMessageRequestParams arg0) {
                throw new UnsupportedOperationException("Not supported yet.");
            }

            @Override
            public void logMessage(MessageParams arg0) {
                throw new UnsupportedOperationException("Not supported yet.");
            }
        }, client.getInputStream(), client.getOutputStream());
        serverLauncher.startListening();
        LanguageServer server = serverLauncher.getRemoteProxy();
        InitializeParams initParams = new InitializeParams();
        initParams.setRootUri(getWorkDir().toURI().toString());
        settings.accept(initParams);
        InitializeResult result = server.initialize(initParams).get();
        indexingComplete.await();
        server.getTextDocumentService().didOpen(new DidOpenTextDocumentParams(new TextDocumentItem(toURI(src), "java", 0, code)));

        {
            RenameParams params = new RenameParams(new TextDocumentIdentifier(src2.toURI().toString()),
                                                   new Position(3, 27),
                                                   "nue");

            validateFieldRename.validate(server.getTextDocumentService().rename(params));
        }

        {
            RenameParams params = new RenameParams(new TextDocumentIdentifier(src.toURI().toString()),
                                                   new Position(0, 15),
                                                   "TestNew");

            validateClassRename.validate(server.getTextDocumentService().rename(params));
        }

    }

    public void testNoErrorAndHintsFor() throws Exception {
        File src = new File(getWorkDir(), "Test.java");
        src.getParentFile().mkdirs();
        String code = "public class Test {\n" +
                      "    private String field;\n" +
                      "}\n";
        try (Writer w = new FileWriter(src)) {
            w.write(code);
        }
        File otherSrc = new File(getWorkDir(), "Other.java");
        try (Writer w = new FileWriter(otherSrc)) {
            w.write("/**Some source*/\n" +
                    "public class Other {\n" +
                    "    public void test() { }\n" +
                    "}");
        }
        Map<String, List<Integer>> publishedDiagnostics = new HashMap<>();
        FileUtil.refreshFor(getWorkDir());
        Launcher<LanguageServer> serverLauncher = LSPLauncher.createClientLauncher(new LanguageClient() {
            @Override
            public void telemetryEvent(Object arg0) {
                throw new UnsupportedOperationException("Not supported yet.");
            }

            @Override
            public void publishDiagnostics(PublishDiagnosticsParams params) {
                synchronized (publishedDiagnostics) {
                    publishedDiagnostics.computeIfAbsent(params.getUri(), uri -> new ArrayList<>())
                                        .add(params.getDiagnostics().size());
                    publishedDiagnostics.notifyAll();
                }
            }

            @Override
            public void showMessage(MessageParams arg0) {
            }

            @Override
            public CompletableFuture<MessageActionItem> showMessageRequest(ShowMessageRequestParams arg0) {
                throw new UnsupportedOperationException("Not supported yet.");
            }

            @Override
            public void logMessage(MessageParams arg0) {
                throw new UnsupportedOperationException("Not supported yet.");
            }
        }, client.getInputStream(), client.getOutputStream());
        serverLauncher.startListening();
        LanguageServer server = serverLauncher.getRemoteProxy();
        InitializeResult result = server.initialize(new InitializeParams()).get();
        server.getTextDocumentService().didOpen(new DidOpenTextDocumentParams(new TextDocumentItem(toURI(src), "java", 0, code)));
        Position pos = new Position(1, 14);
        List<? extends Location> definition = server.getTextDocumentService().definition(new DefinitionParams(new TextDocumentIdentifier(toURI(src)), pos)).get().getLeft();
        assertEquals(1, definition.size());
        String jlStringURI = definition.get(0).getUri();
        server.getTextDocumentService().didOpen(new DidOpenTextDocumentParams(new TextDocumentItem(jlStringURI, "java", 0, URLMapper.findFileObject(new URL(jlStringURI)).asText())));
        String otherSrcURI = toURI(otherSrc);
        server.getTextDocumentService().didOpen(new DidOpenTextDocumentParams(new TextDocumentItem(otherSrcURI, "java", 0, FileUtil.toFileObject(otherSrc).asText())));
        synchronized (publishedDiagnostics) {
            while (publishedDiagnostics.get(otherSrcURI) == null || publishedDiagnostics.get(otherSrcURI).size() != 2) {
                publishedDiagnostics.wait();
            }
        }
        assertEquals(Arrays.asList(0, 0), publishedDiagnostics.get(jlStringURI));
    }

    public void testCodeFolding() throws Exception {
        File src = new File(getWorkDir(), "Test.java");
        src.getParentFile().mkdirs();
        String code = "/*\n" +
                      " * comment\n" +
                      " */\n" +
                      "import java.util.List;\n" +
                      "import java.util.Set;\n" +
                      "public class Test {\n" +
                      "    /**\n" +
                      "     * javadoc\n" +
                      "     */\n" +
                      "    public void test() {\n" +
                      "        return s.toString();\n" +
                      "    }\n" +
                      "    public static class Test {\n" +
                      "    }\n" +
                      "}\n";
        try (Writer w = new FileWriter(src)) {
            w.write(code);
        }
        Launcher<LanguageServer> serverLauncher = LSPLauncher.createClientLauncher(new LanguageClient() {
            @Override
            public void telemetryEvent(Object arg0) {
                throw new UnsupportedOperationException("Not supported yet.");
            }

            @Override
            public void publishDiagnostics(PublishDiagnosticsParams params) {
            }

            @Override
            public void showMessage(MessageParams arg0) {
            }

            @Override
            public CompletableFuture<MessageActionItem> showMessageRequest(ShowMessageRequestParams arg0) {
                throw new UnsupportedOperationException("Not supported yet.");
            }

            @Override
            public void logMessage(MessageParams arg0) {
                throw new UnsupportedOperationException("Not supported yet.");
            }
        }, client.getInputStream(), client.getOutputStream());
        serverLauncher.startListening();
        LanguageServer server = serverLauncher.getRemoteProxy();
        InitializeResult result = server.initialize(new InitializeParams()).get();
        assertNotNull(result.getCapabilities().getFoldingRangeProvider());
        assertTrue(result.getCapabilities().getFoldingRangeProvider().isRight());
        server.getTextDocumentService().didOpen(new DidOpenTextDocumentParams(new TextDocumentItem(toURI(src), "java", 0, code)));
        List<FoldingRange> folds = server.getTextDocumentService().foldingRange(new FoldingRangeRequestParams(new TextDocumentIdentifier(toURI(src)))).get();

        assertEquals(5, folds.size());

        assertEquals(0, folds.get(0).getStartLine());
        assertEquals(0, (int) folds.get(0).getStartCharacter());
        assertEquals(2, folds.get(0).getEndLine());
        assertEquals(3, (int) folds.get(0).getEndCharacter());
        assertEquals("comment", folds.get(0).getKind());

        assertEquals(3, folds.get(1).getStartLine());
        assertEquals(7, (int) folds.get(1).getStartCharacter());
        assertEquals(4, folds.get(1).getEndLine());
        assertEquals(21, (int) folds.get(1).getEndCharacter());
        assertEquals("imports", folds.get(1).getKind());

        assertEquals(9, folds.get(2).getStartLine());
        assertEquals(23, (int) folds.get(2).getStartCharacter());
        assertEquals(11, folds.get(2).getEndLine());
        assertEquals(5, (int) folds.get(2).getEndCharacter());
        assertEquals("region", folds.get(2).getKind());

        assertEquals(6, folds.get(3).getStartLine());
        assertEquals(4, (int) folds.get(3).getStartCharacter());
        assertEquals(8, folds.get(3).getEndLine());
        assertEquals(7, (int) folds.get(3).getEndCharacter());
        assertEquals("comment", folds.get(3).getKind());

        assertEquals(12, folds.get(4).getStartLine());
        assertEquals(29, (int) folds.get(4).getStartCharacter());
        assertEquals(13, folds.get(4).getEndLine());
        assertEquals(5, (int) folds.get(4).getEndCharacter());
        assertEquals("region", folds.get(4).getKind());
    }

    public void testAnnotationCompletion() throws Exception {
        File src = new File(getWorkDir(), "Test.java");
        src.getParentFile().mkdirs();
        String code = "@java.lang.Supp public class Test { }";
        try (Writer w = new FileWriter(src)) {
            w.write(code);
        }
        Launcher<LanguageServer> serverLauncher = LSPLauncher.createClientLauncher(new LspClient(), client.getInputStream(), client.getOutputStream());
        serverLauncher.startListening();
        LanguageServer server = serverLauncher.getRemoteProxy();
        InitializeResult result = server.initialize(new InitializeParams()).get();
        server.getTextDocumentService().didOpen(new DidOpenTextDocumentParams(new TextDocumentItem(toURI(src), "java", 0, code)));
        Either<List<CompletionItem>, CompletionList> completion = server.getTextDocumentService().completion(new CompletionParams(new TextDocumentIdentifier(toURI(src)), new Position(0, 15))).get();
        assertTrue(completion.isRight());
        List<String> actualItems = completion.getRight().getItems().stream().map(ci -> ci.getKind() + ":" + ci.getLabel()).collect(Collectors.toList());
        assertEquals(Arrays.asList("Interface:SuppressWarnings (java.lang)"), actualItems);
        VersionedTextDocumentIdentifier id = new VersionedTextDocumentIdentifier(1);
        id.setUri(toURI(src));
        server.getTextDocumentService().didChange(new DidChangeTextDocumentParams(id, Arrays.asList(new TextDocumentContentChangeEvent(new Range(new Position(0, 1), new Position(0, 15)), 14, "SuppressWarnings(v"))));
        completion = server.getTextDocumentService().completion(new CompletionParams(new TextDocumentIdentifier(toURI(src)), new Position(0, 19))).get();
        actualItems = completion.getRight().getItems().stream().map(ci -> ci.getKind() + ":" + ci.getLabel()).collect(Collectors.toList());
        assertTrue(actualItems.contains("Property:value"));
        server.getTextDocumentService().didChange(new DidChangeTextDocumentParams(id, Arrays.asList(new TextDocumentContentChangeEvent(new Range(new Position(0, 19), new Position(0, 19)), 0, "alue=\"\""))));
        completion = server.getTextDocumentService().completion(new CompletionParams(new TextDocumentIdentifier(toURI(src)), new Position(0, 25))).get();
        actualItems = completion.getRight().getItems().stream().map(ci -> ci.getKind() + ":" + ci.getLabel()).collect(Collectors.toList());
        assertTrue(actualItems.contains("Text:\"empty-statement\""));
    }

    interface Validator<T> {
        public void validate(T t) throws Exception;
    }

    private String toString(Either<TextDocumentEdit, ResourceOperation> e) {
        if (e.isLeft()) {
            TextDocumentEdit ted = e.getLeft();
            VersionedTextDocumentIdentifier td = ted.getTextDocument();

            return toString(td) + ":" + ted.getEdits().stream().map(this::toString).collect(Collectors.joining(", ", "[", "]"));
        } else {
            switch (e.getRight().getKind()) {
                case "rename":
                    RenameFile rf = (RenameFile) e.getRight();
                    return uriToString(rf.getOldUri()) + "=>" + uriToString(rf.getNewUri());
                default:
                    throw new IllegalStateException(e.getRight().getKind());
            }
        }
    }

    private String toString(VersionedTextDocumentIdentifier td) {
        return uriToString(td.getUri())/* + "(" + td.getVersion() + ")"*/;
    }

    private String toString(TextEdit edit) {
        return toString(edit.getRange()) + "=>" + edit.getNewText();
    }

    private String toString(Location location) {
        String path = location.getUri();
        String simpleName = path.substring(path.lastIndexOf('/') + 1);
        return simpleName + ":" + toString(location.getRange());
    }

    private String uriToString(String uri) {
        return uri.substring(uri.lastIndexOf('/') + 1);
    }

    private String toString(Range range) {
        return       range.getStart().getLine() + ":" + range.getStart().getCharacter() +
               "-" + range.getEnd().getLine() + ":" + range.getEnd().getCharacter();
    }

    private void assertHighlights(List<? extends DocumentHighlight> highlights, String... expected) {
        Set<String> stringHighlights = new HashSet<>();
        for (DocumentHighlight h : highlights) {
            DocumentHighlightKind kind = h.getKind();
            stringHighlights.add((kind != null ? kind.name() : "<none>") + ":" +
                                 h.getRange().getStart().getLine() + ":" + h.getRange().getStart().getCharacter() + "-" +
                                 h.getRange().getEnd().getLine() + ":" + h.getRange().getEnd().getCharacter());
        }
        assertEquals(new HashSet<>(Arrays.asList(expected)),
                     stringHighlights);
    }

    private String toURI(File f) {
        return Utilities.toURI(f).toString();
    }

    private static boolean jdk9Plus() {
        String version = System.getProperty("java.version");
        if (version == null || version.startsWith("1.")) {
            return false;
        }
        return true;
    }

    //make sure files can access other files in the same directory:
    @ServiceProvider(service=ClassPathProvider.class, position=100)
    public static final class ClassPathProviderImpl implements ClassPathProvider {

        @Override
        public ClassPath findClassPath(FileObject file, String type) {
            if (ClassPath.SOURCE.equals(type) && file.isData()) {
                return ClassPathSupport.createClassPath(file.getParent());
            }
            if (ClassPath.BOOT.equals(type)) {
                return BootClassPathUtil.getBootClassPath();
            }
            return null;
        }

    }

    @ServiceProvider(service=AnnotationProcessingQueryImplementation.class, position=100)
    public static final class AnnotationProcessingQueryImpl implements AnnotationProcessingQueryImplementation {

        private final Result result = new Result() {
            @Override
            public Set<? extends Trigger> annotationProcessingEnabled() {
                return EnumSet.allOf(Trigger.class);
            }

            @Override
            public Iterable<? extends String> annotationProcessorsToRun() {
                return Collections.emptyList();
            }
            @Override
            public URL sourceOutputDirectory() {
                return null;
            }
            @Override
            public Map<? extends String, ? extends String> processorOptions() {
                return Collections.emptyMap();
            }
            @Override
            public void addChangeListener(ChangeListener l) {
            }
            @Override
            public void removeChangeListener(ChangeListener l) {
            }
        };

        @Override
        public Result getAnnotationProcessingOptions(FileObject file) {
            return result;
        }

    }

    //tests may run as a project, so that indexing works properly:
    @ServiceProvider(service=ProjectFactory.class)
    public static class TestProjectFactory implements ProjectFactory {

        @Override
        public boolean isProject(FileObject projectDirectory) {
            return projectDirectory.getFileObject(".test-project") != null;
        }

        @Override
        public Project loadProject(FileObject projectDirectory, ProjectState state) throws IOException {
            if (isProject(projectDirectory)) {
                ClassPath source = ClassPathSupport.createClassPath(projectDirectory);
                Lookup lookup = Lookups.fixed(new ProjectOpenedHook() {
                        @Override
                        protected void projectOpened() {
                            GlobalPathRegistry.getDefault().register(ClassPath.SOURCE, new ClassPath[] {source});
                        }

                        @Override
                        protected void projectClosed() {
                            GlobalPathRegistry.getDefault().unregister(ClassPath.SOURCE, new ClassPath[] {source});
                        }
                    }, new ClassPathProvider() {
                        @Override
                        public ClassPath findClassPath(FileObject file, String type) {
                            switch (type) {
                                case ClassPath.SOURCE: return source;
                                case ClassPath.BOOT: return BootClassPathUtil.getBootClassPath();
                            }
                            return null;
                        }
                    }
                );
                return new Project() {
                    @Override
                    public FileObject getProjectDirectory() {
                        return projectDirectory;
                    }

                    @Override
                    public Lookup getLookup() {
                        return lookup;
                    }
                };
            }
            return null;
        }

        @Override
        public void saveProject(Project project) throws IOException, ClassCastException {
        }
    }
    
    public void testCancelProgressHandle() throws Exception {
        
        class LC extends LspClient {
            CountDownLatch progressStart = new CountDownLatch(1);
            CountDownLatch progressEnd = new CountDownLatch(1);
            
            volatile String token;
            volatile int perCent;
            
            @Override
            public void notifyProgress(ProgressParams params) {
                assertEquals(token, params.getToken().getLeft());
                if (params.getValue() instanceof WorkDoneProgressReport) {
                    WorkDoneProgressReport rep = (WorkDoneProgressReport)params.getValue();
                    perCent = Math.max(perCent, rep.getPercentage());
                }
                if (params.getValue().getKind() == WorkDoneProgressKind.end) {
                    progressEnd.countDown();
                }
            }

            @Override
            public CompletableFuture<Void> createProgress(WorkDoneProgressCreateParams params) {
                assertNull(params.getToken().getRight());
                assertNotNull(params.getToken().getLeft());
                token = params.getToken().getLeft();
                progressStart.countDown();
                return CompletableFuture.completedFuture(null);
            }
            
            @Override
            public void publishDiagnostics(PublishDiagnosticsParams params) {
            }

            @Override
            public void showMessage(MessageParams params) {
                if (!Server.INDEXING_COMPLETED.equals(params.getMessage())) {
                    throw new UnsupportedOperationException("Unexpected message.");
                }
            }
        };
        LC lc = new LC();
        File wdBase = getWorkDir();
        Path srcDir = Files.createDirectories(wdBase.toPath().resolve(Paths.get("src", "main", "java")));
        Files.write(srcDir.resolve("Test.java"), Arrays.asList(
                "public class Test { }"
        ));
        
        Path pomFile = wdBase.toPath().resolve("pom.xml");
        Files.write(pomFile, Arrays.asList(
            "<project xmlns='http://maven.apache.org/POM/4.0.0'>",
            "   <modelVersion>4.0.0</modelVersion>",
            "   <artifactId>m</artifactId>" +
            "   <groupId>g</groupId>" +
            "   <version>1.0-SNAPSHOT</version>" +
            "</project>"
        ));
        // force initialization, so that System.err / out are captured in their original state.
        
        IOProvider prov = IOProvider.getDefault();
        Launcher<LanguageServer> serverLauncher = LSPLauncher.createClientLauncher(lc, client.getInputStream(), client.getOutputStream());
        serverLauncher.startListening();
        LanguageServer server = serverLauncher.getRemoteProxy();
        InitializeParams initP = new InitializeParams();
        WorkspaceFolder wf = new WorkspaceFolder(wdBase.toURI().toString());
        initP.setWorkspaceFolders(Collections.singletonList(wf));
        InitializeResult result = server.initialize(initP).get();
        
        // now invoke the build
        ExecuteCommandParams ecp = new ExecuteCommandParams();
        ecp.setCommand("java.build.workspace");
        CompletableFuture<Object> buildF = server.getWorkspaceService().executeCommand(ecp);
        lc.progressStart.await();
        // let's cancel in the middle
        assertNotNull(lc.token);
        server.cancelProgress(new WorkDoneProgressCancelParams(Either.forLeft(lc.token)));
        lc.progressEnd.await();
        
        // and finally check that the build interrupted before reaching 100%
        assertTrue(lc.perCent < 100);
    }

<<<<<<< HEAD
    public void testDeclarativeHints() throws Exception {
        File src = new File(getWorkDir(), "test.hint");
        src.getParentFile().mkdirs();
        String code = "$1.length();;";
=======
    public void testFileModificationDiags() throws Exception {
        File src = new File(getWorkDir(), "Test.java");
        src.getParentFile().mkdirs();
        String code = "public class Test {\n" +
                      "    public void run(String str) {\n" +
                      "        System.err.println(1);\n" +
                      "        String s = str.substring(0);\n" +
                      "    }\n" +
                      "}\n";
>>>>>>> 42e5df3f
        try (Writer w = new FileWriter(src)) {
            w.write(code);
        }
        Launcher<LanguageServer> serverLauncher = LSPLauncher.createClientLauncher(new LspClient(), client.getInputStream(), client.getOutputStream());
        serverLauncher.startListening();
        LanguageServer server = serverLauncher.getRemoteProxy();
        InitializeResult result = server.initialize(new InitializeParams()).get();
<<<<<<< HEAD
        server.getTextDocumentService().didOpen(new DidOpenTextDocumentParams(new TextDocumentItem(toURI(src), "jackpot-hint", 0, code)));
        assertDiags(diags, "Error:0:0-0:2");//errors
        assertDiags(diags, "Error:0:0-0:2");//hints
        VersionedTextDocumentIdentifier id = new VersionedTextDocumentIdentifier(1);
        id.setUri(toURI(src));
        server.getTextDocumentService().didChange(new DidChangeTextDocumentParams(id, Arrays.asList(new TextDocumentContentChangeEvent(new Range(new Position(0, 11), new Position(0, 11)), 0, " :: $1 instanceof java.lang.String"))));
        Either<List<CompletionItem>, CompletionList> completion = server.getTextDocumentService().completion(new CompletionParams(new TextDocumentIdentifier(toURI(src)), new Position(0, 5))).get();
        assertTrue(completion.isRight());
        List<String> actualItems = completion.getRight().getItems().stream().map(ci -> ci.getKind() + ":" + ci.getLabel()).collect(Collectors.toList());
        assertEquals(Arrays.asList("Method:length() : int"), actualItems);
=======
        server.getTextDocumentService().didOpen(new DidOpenTextDocumentParams(new TextDocumentItem(toURI(src), "java", 0, code)));
        assertDiags(diags);//errors
        assertDiags(diags, "Warning:3:15-3:16");//hints
        VersionedTextDocumentIdentifier id = new VersionedTextDocumentIdentifier(toURI(src), 0);
        CountDownLatch waitForErrorLatch = new CountDownLatch(1);
        TextDocumentServiceImpl.computeDiagsCallback = key -> {
            if ("errors".equals(key)) {
                waitForErrorLatch.countDown();
                server.getTextDocumentService().didChange(new DidChangeTextDocumentParams(id, Arrays.asList(new TextDocumentContentChangeEvent(new Range(new Position(2, 27), new Position(2, 28)), 1, "1"))));
                TextDocumentServiceImpl.computeDiagsCallback = null;
            }
        };
        server.getTextDocumentService().didChange(new DidChangeTextDocumentParams(id, Arrays.asList(new TextDocumentContentChangeEvent(new Range(new Position(2, 27), new Position(2, 27)), 0, "d"))));
        assertDiags(diags, "Warning:3:15-3:16");//errors
        assertDiags(diags, "Warning:3:15-3:16");//hints
        //verify no more diags coming:
        synchronized (diags) {
            long timeout = 1000;
            long start = System.currentTimeMillis();
            while (diags[0] == null && (System.currentTimeMillis() - start) < timeout) {
                try {
                    diags.wait(timeout / 10);
                } catch (InterruptedException ex) {
                    //ignore
                }
            }
            assertNull(diags[0]);
        }
        server.getTextDocumentService().didChange(new DidChangeTextDocumentParams(id, Arrays.asList(new TextDocumentContentChangeEvent(new Range(new Position(2, 1), new Position(2, 1)), 0, "    \n    "))));
        assertDiags(diags, "Warning:4:15-4:16");//errors
        assertDiags(diags, "Warning:4:15-4:16");//hints
        server.getTextDocumentService().didChange(new DidChangeTextDocumentParams(id, Arrays.asList(new TextDocumentContentChangeEvent(new Range(new Position(4, 1), new Position(4, 1)), 0, " "))));
        assertDiags(diags, "Warning:4:16-4:17");//errors
        assertDiags(diags, "Warning:4:16-4:17");//hints
>>>>>>> 42e5df3f
    }

    static {
        System.setProperty("SourcePath.no.source.filter", "true");
    }
}<|MERGE_RESOLUTION|>--- conflicted
+++ resolved
@@ -134,11 +134,13 @@
 import org.netbeans.api.project.ui.OpenProjects;
 import org.netbeans.api.sendopts.CommandLine;
 import org.netbeans.junit.NbTestCase;
+import org.netbeans.modules.java.hints.infrastructure.JavaErrorProvider;
 import org.netbeans.modules.java.source.BootClassPathUtil;
 import org.netbeans.modules.parsing.impl.indexing.implspi.CacheFolderProvider;
 import org.netbeans.spi.java.classpath.ClassPathProvider;
 import org.netbeans.spi.java.classpath.support.ClassPathSupport;
 import org.netbeans.spi.java.queries.AnnotationProcessingQueryImplementation;
+import org.netbeans.spi.lsp.ErrorProvider;
 import org.netbeans.spi.project.ProjectFactory;
 import org.netbeans.spi.project.ProjectState;
 import org.netbeans.spi.project.ui.ProjectOpenedHook;
@@ -4297,12 +4299,6 @@
         assertTrue(lc.perCent < 100);
     }
 
-<<<<<<< HEAD
-    public void testDeclarativeHints() throws Exception {
-        File src = new File(getWorkDir(), "test.hint");
-        src.getParentFile().mkdirs();
-        String code = "$1.length();;";
-=======
     public void testFileModificationDiags() throws Exception {
         File src = new File(getWorkDir(), "Test.java");
         src.getParentFile().mkdirs();
@@ -4312,7 +4308,6 @@
                       "        String s = str.substring(0);\n" +
                       "    }\n" +
                       "}\n";
->>>>>>> 42e5df3f
         try (Writer w = new FileWriter(src)) {
             w.write(code);
         }
@@ -4320,28 +4315,16 @@
         serverLauncher.startListening();
         LanguageServer server = serverLauncher.getRemoteProxy();
         InitializeResult result = server.initialize(new InitializeParams()).get();
-<<<<<<< HEAD
-        server.getTextDocumentService().didOpen(new DidOpenTextDocumentParams(new TextDocumentItem(toURI(src), "jackpot-hint", 0, code)));
-        assertDiags(diags, "Error:0:0-0:2");//errors
-        assertDiags(diags, "Error:0:0-0:2");//hints
-        VersionedTextDocumentIdentifier id = new VersionedTextDocumentIdentifier(1);
-        id.setUri(toURI(src));
-        server.getTextDocumentService().didChange(new DidChangeTextDocumentParams(id, Arrays.asList(new TextDocumentContentChangeEvent(new Range(new Position(0, 11), new Position(0, 11)), 0, " :: $1 instanceof java.lang.String"))));
-        Either<List<CompletionItem>, CompletionList> completion = server.getTextDocumentService().completion(new CompletionParams(new TextDocumentIdentifier(toURI(src)), new Position(0, 5))).get();
-        assertTrue(completion.isRight());
-        List<String> actualItems = completion.getRight().getItems().stream().map(ci -> ci.getKind() + ":" + ci.getLabel()).collect(Collectors.toList());
-        assertEquals(Arrays.asList("Method:length() : int"), actualItems);
-=======
         server.getTextDocumentService().didOpen(new DidOpenTextDocumentParams(new TextDocumentItem(toURI(src), "java", 0, code)));
         assertDiags(diags);//errors
         assertDiags(diags, "Warning:3:15-3:16");//hints
         VersionedTextDocumentIdentifier id = new VersionedTextDocumentIdentifier(toURI(src), 0);
         CountDownLatch waitForErrorLatch = new CountDownLatch(1);
-        TextDocumentServiceImpl.computeDiagsCallback = key -> {
-            if ("errors".equals(key)) {
+        JavaErrorProvider.computeDiagsCallback = key -> {
+            if (ErrorProvider.Kind.ERRORS == key) {
                 waitForErrorLatch.countDown();
                 server.getTextDocumentService().didChange(new DidChangeTextDocumentParams(id, Arrays.asList(new TextDocumentContentChangeEvent(new Range(new Position(2, 27), new Position(2, 28)), 1, "1"))));
-                TextDocumentServiceImpl.computeDiagsCallback = null;
+                JavaErrorProvider.computeDiagsCallback = null;
             }
         };
         server.getTextDocumentService().didChange(new DidChangeTextDocumentParams(id, Arrays.asList(new TextDocumentContentChangeEvent(new Range(new Position(2, 27), new Position(2, 27)), 0, "d"))));
@@ -4366,7 +4349,29 @@
         server.getTextDocumentService().didChange(new DidChangeTextDocumentParams(id, Arrays.asList(new TextDocumentContentChangeEvent(new Range(new Position(4, 1), new Position(4, 1)), 0, " "))));
         assertDiags(diags, "Warning:4:16-4:17");//errors
         assertDiags(diags, "Warning:4:16-4:17");//hints
->>>>>>> 42e5df3f
+    }
+
+    public void testDeclarativeHints() throws Exception {
+        File src = new File(getWorkDir(), "test.hint");
+        src.getParentFile().mkdirs();
+        String code = "$1.length();;";
+        try (Writer w = new FileWriter(src)) {
+            w.write(code);
+        }
+        Launcher<LanguageServer> serverLauncher = LSPLauncher.createClientLauncher(new LspClient(), client.getInputStream(), client.getOutputStream());
+        serverLauncher.startListening();
+        LanguageServer server = serverLauncher.getRemoteProxy();
+        InitializeResult result = server.initialize(new InitializeParams()).get();
+        server.getTextDocumentService().didOpen(new DidOpenTextDocumentParams(new TextDocumentItem(toURI(src), "jackpot-hint", 0, code)));
+        assertDiags(diags, "Error:0:0-0:2");//errors
+        assertDiags(diags, "Error:0:0-0:2");//hints
+        VersionedTextDocumentIdentifier id = new VersionedTextDocumentIdentifier(1);
+        id.setUri(toURI(src));
+        server.getTextDocumentService().didChange(new DidChangeTextDocumentParams(id, Arrays.asList(new TextDocumentContentChangeEvent(new Range(new Position(0, 11), new Position(0, 11)), 0, " :: $1 instanceof java.lang.String"))));
+        Either<List<CompletionItem>, CompletionList> completion = server.getTextDocumentService().completion(new CompletionParams(new TextDocumentIdentifier(toURI(src)), new Position(0, 5))).get();
+        assertTrue(completion.isRight());
+        List<String> actualItems = completion.getRight().getItems().stream().map(ci -> ci.getKind() + ":" + ci.getLabel()).collect(Collectors.toList());
+        assertEquals(Arrays.asList("Method:length() : int"), actualItems);
     }
 
     static {
