--- conflicted
+++ resolved
@@ -2018,6 +2018,7 @@
             <exclude name="languages.yaml/src/org/netbeans/modules/languages/yaml/*.yml" /> <!--Files used in GUI as sample/starting point-->
             <exclude name="lib.uihandler/test/unit/src/**" /> <!--test data-->
             <exclude name="maven.htmlui/src/org/netbeans/modules/maven/htmlui/UIDefaults" /> <!-- config file with no place for license header-->
+            <exclude name="maven.indexer/external/NOTICE-patched-indexer-core-6.0.0" /> <!--no degree of creativity-->
             <exclude name="mercurial/src/org/netbeans/modules/mercurial/util/log*" /> <!-- user templates for mercurial commits, etc. -->
             <exclude name="nbbuild/netbeans/**" />
             <exclude name="nbbuild/testuserdir/**" />
@@ -2064,63 +2065,6 @@
             <exclude name="xml/src/org/netbeans/modules/xml/resources/templates/*" /> <!-- template files - tracked by https://issues.apache.org/jira/browse/NETBEANS-85 -->
             <exclude name="xml/test/unit/src/org/netbeans/modules/xml/resources/*" /> <!-- test data -->
             <exclude name="xsl/src/org/netbeans/modules/xsl/resources/templates/stylesheet.xsl" /> <!-- Template for user - very limited degree of creativity -->
-<<<<<<< HEAD
-            <exclude name="xsl/test/unit/src/org/netbeans/modules/xsl/utils/data/*" /> <!--test data-->
-            <exclude name="spi.navigator/test/unit/src/org/netbeans/modules/navigator/resources/lastsel/file.lastsel_mime1" /> <!--empty file-->
-            <exclude name="templates/src/org/netbeans/modules/templates/resources/userprop.txt" /> <!--no degree of creativity-->
-            <exclude name="api.search/test/unit/data/textFiles/utf8file.txt" /> <!--test data-->
-            <exclude name="api.search/test/unit/src/org/netbeans/modules/search/data/**" /> <!--test data-->
-            <exclude name="beans/src/org/netbeans/modules/beans/resources/templates/*.template" /> <!--license would be visible when users edit the templates inside their IDE-->
-            <exclude name="extbrowser/test/unit/src/org/netbeans/modules/extbrowser/data/mac_defaults_*" /> <!--test data-->
-            <exclude name="spring.beans/src/org/netbeans/modules/spring/beans/resources/templates/*.template" /> <!--license would be visible when users edit the templates inside their IDE-->
-            <exclude name="debugger.jpda/test/unit/src/org/netbeans/api/debugger/jpda/testapps/JspLineBreakpointApp.txt" /> <!-- test data -->
-            <exclude name="editor.settings.storage/test/unit/src/org/netbeans/modules/editor/settings/storage/compatibility/p1/**" /> <!--test data-->
-            <exclude name="editor.plain/src/org/netbeans/modules/editor/plain/resources/PlainTextExample" /> <!--license would be visible to users in the Fonts/Colors settings-->
-            <exclude name="editor.fold/test/unit/data/goldenfiles/hierarchy/update-hierarchy.folds" /> <!--test data-->
-            <exclude name="editor.fold/test/unit/data/hierarchy/update-hierarchy.folds" /> <!--test data-->
-            <exclude name="editor.fold/test/unit/src/org/netbeans/modules/editor/fold/FoldContentReader.txt" /> <!--test data-->
-            <exclude name="libs.freemarker/test/unit/data/**" /> <!--test data-->
-            <exclude name="languages.yaml/src/org/netbeans/modules/languages/yaml/*.yml" /> <!--Files used in GUI as sample/starting point-->
-            <exclude name="languages.yaml/src/org/netbeans/modules/languages/yaml/*.yaml" /> <!--Files used in GUI as sample/starting point-->
-            <exclude name="languages.yaml/test/unit/data/testfiles/*" /> <!--test data-->
-            <exclude name="versioning.core/test/unit/data/workdir/root/a.txt" /> <!--test data-->
-            <exclude name="versioning.core/test/unit/data/workdir/root-test-versioned/**" /> <!--test data-->
-            <exclude name="versioning.core/test/unit/data/workdir/root-with-exclusions/**" /> <!--test data-->
-            <exclude name="websvc.saas.kit/release/VERSION.txt" /> <!--generated file-->
-            <exclude name="versioning/test/unit/data/workdir/root/a.txt" /> <!--test data-->
-            <exclude name="versioning/test/unit/data/workdir/root-test-versioned/**" /> <!--test data-->
-            <exclude name="versioning/test/unit/data/workdir/root-with-exclusions/**" /> <!--test data-->
-            <exclude name="testng.ui/src/org/netbeans/modules/testng/ui/resources/*.template" /> <!--template files-->
-            <exclude name="languages.diff/src/org/netbeans/modules/languages/diff/DiffExample.diff" /> <!--license would be visible to users in the Fonts/Colors settings-->
-            <exclude name="versioning.util/test/unit/data/historycache/*" /> <!--test data-->
-            <exclude name="java.lexer/test/unit/data/testfiles/*" /> <!--test data-->
-            <exclude name="spellchecker.dictionary_en/release/modules/dict/*.description" /> <!--Description Files-->
-            <exclude name="selenium2.java/src/org/netbeans/modules/selenium2/java/SeleneseIT.java.template" /> <!--template file-->
-            <exclude name="projectuiapi/test/unit/data/*.txt" /> <!--test data-->
-            <exclude name="projectuiapi/test/unit/src/org/netbeans/modules/project/uiapi/data/*.txt" /> <!--test data-->
-            <exclude name="projectui/src/org/netbeans/modules/project/ui/resources/*-license.txt" /> <!--licenses-->
-            <exclude name="projectui/src/org/netbeans/modules/project/ui/resources/license-default.txt" /> <!--licenses-->
-            <exclude name="hudson.subversion/test/unit/src/org/netbeans/modules/hudson/subversion/sample-entries-file" /> <!--test data-->
-            <exclude name="java.editor/src/org/netbeans/modules/java/editor/resources/JavaExample" /> <!--no degree of creativity-->
-            <exclude name="java.editor/test/qa-functional/data/**" /> <!--test data-->
-            <exclude name="java.editor/test/unit/data/**" /> <!--test data-->
-            <exclude name="java.editor.base/test/unit/data/**" /> <!--test data-->
-            <exclude name="ide.kit/test/qa-functional/**/*.txt" /> <!-- test data -->
-            <exclude name="mercurial/src/org/netbeans/modules/mercurial/util/log*" /> <!-- user templates for mercurial commits, etc. -->
-            <exclude name="mercurial/test/qa-functional/data/files/**"/> <!-- qa test data -->
-            <exclude name="mercurial/test/unit/data/**" /> <!-- unit test data -->
-            <exclude name="css.prep/test/qa-functional/data/css_prep/public_html/**" /> <!--simple files for testing-->
-            <exclude name="css.prep/test/unit/data/testFiles/test.less" /> <!--simple file forss testing-->
-            <exclude name="css.prep/test/unit/data/testFiles/testIssue227676.scss" /> <!--simple file for testing-->
-            <exclude name="css.prep/test/unit/data/testProject/public_html/*" /> <!--simple files for testing-->
-            <exclude name="junit.ui/src/org/netbeans/modules/junit/ui/resources/*.template" /> <!--license would be visible when users edit the templates inside their IDE-->
-            <exclude name="java.api.common/src/org/netbeans/modules/java/api/common/project/ui/customizer/vmo/gen/CommandLine.tokens" /> <!--generated by ANTLR-->
-            <exclude name="javafx2.editor/test/unit/data/org/netbeans/modules/javafx2/editor/**/*.fxml" />
-            <exclude name="javafx2.editor/test/unit/data/goldenfiles/org/netbeans/modules/javafx2/editor/completion/impl/**/*.out*" />
-            <exclude name="projectimport.eclipse.core/test/unit/data/**" /> <!--test data-->
-            <exclude name="maven.indexer/external/NOTICE-patched-indexer-core-6.0.0" /> <!--no degree of creativity-->
-=======
->>>>>>> 100c43bb
         </patternset>
         <rat:report xmlns:rat="antlib:org.apache.rat.anttasks" reportfile="build/rat-report.txt">
             <rat:substringMatcher licenseFamilyCategory="w3c2" licenseFamilyName="W3C Software and Document Notice and License">
