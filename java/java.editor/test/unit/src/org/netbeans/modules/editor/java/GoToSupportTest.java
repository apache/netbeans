/*
 * Licensed to the Apache Software Foundation (ASF) under one
 * or more contributor license agreements.  See the NOTICE file
 * distributed with this work for additional information
 * regarding copyright ownership.  The ASF licenses this file
 * to you under the Apache License, Version 2.0 (the
 * "License"); you may not use this file except in compliance
 * with the License.  You may obtain a copy of the License at
 *
 *   http://www.apache.org/licenses/LICENSE-2.0
 *
 * Unless required by applicable law or agreed to in writing,
 * software distributed under the License is distributed on an
 * "AS IS" BASIS, WITHOUT WARRANTIES OR CONDITIONS OF ANY
 * KIND, either express or implied.  See the License for the
 * specific language governing permissions and limitations
 * under the License.
 */
package org.netbeans.modules.editor.java;
import java.beans.PropertyVetoException;
import java.io.File;
import java.io.FileWriter;
import java.io.IOException;
import java.io.InputStream;
import java.io.Writer;
import java.util.ArrayList;
import java.util.List;
import java.util.concurrent.CountDownLatch;
import java.util.regex.Pattern;
import javax.lang.model.SourceVersion;
<<<<<<< HEAD

import java.io.FileInputStream;
import java.io.FileOutputStream;
import java.io.OutputStream;
import java.nio.file.Files;
import java.nio.file.Path;
import java.util.stream.Stream;

=======
import java.io.FileInputStream;
import java.io.FileOutputStream;
import java.io.OutputStream;
>>>>>>> 186e8774
import javax.lang.model.element.Element;
import javax.lang.model.element.ElementKind;
import javax.lang.model.element.ExecutableElement;
import javax.lang.model.element.TypeElement;
import javax.lang.model.type.DeclaredType;
import javax.lang.model.type.TypeKind;
import javax.lang.model.type.TypeMirror;
import javax.swing.event.ChangeListener;
import javax.swing.text.Document;
import static junit.framework.TestCase.assertNotNull;
import org.netbeans.api.java.lexer.JavaTokenId;
import org.netbeans.api.java.source.ClasspathInfo;
import org.netbeans.api.java.source.CompilationController;
import org.netbeans.api.java.source.ElementHandle;
import org.netbeans.api.java.source.JavaSource;
import org.netbeans.api.java.source.SourceUtilsTest;
import org.netbeans.api.java.source.SourceUtilsTestUtil;
import org.netbeans.api.java.source.SourceUtilsTestUtil2;
import org.netbeans.api.java.source.Task;
import org.netbeans.api.java.source.TestUtilities;
import org.netbeans.api.java.source.gen.WhitespaceIgnoringDiff;
import org.netbeans.api.lexer.Language;
import org.netbeans.junit.NbTestCase;
import static org.netbeans.junit.NbTestCase.assertFile;
import org.netbeans.modules.editor.java.GoToSupport.UiUtilsCaller;
import org.netbeans.modules.java.source.parsing.JavacParser;
import org.netbeans.spi.java.queries.CompilerOptionsQueryImplementation;
import org.openide.LifecycleManager;
import org.openide.cookies.EditorCookie;
import org.openide.filesystems.FileObject;
import org.openide.filesystems.FileUtil;
import org.openide.filesystems.LocalFileSystem;
import org.openide.filesystems.Repository;
import org.openide.loaders.DataObject;
import org.openide.util.Exceptions;
import org.openide.util.lookup.ServiceProvider;
import static java.nio.file.StandardCopyOption.*;

/**
 *
 * @author Jan Lahoda
 */
public class GoToSupportTest extends NbTestCase {
    
    /** Creates a new instance of GoToSupportTest */
    public GoToSupportTest(String name) {
        super(name);
    }
    
    @Override
    protected void setUp() throws Exception {
        SourceUtilsTestUtil.prepareTest(new String[] {"org/netbeans/modules/java/editor/resources/layer.xml"}, new Object[0]);
        org.netbeans.api.project.ui.OpenProjects.getDefault().getOpenProjects();
        SourceUtilsTestUtil2.disableArtificalParameterNames();
        JavacParser.DISABLE_SOURCE_LEVEL_DOWNGRADE = false;
    }
    
    public void testGoToMethod() throws Exception {
        final boolean[] wasCalled = new boolean[1];

        performTest("package test; public class Test { public void test() {} public static void main(String[] args) {test();}}", 97, new OrigUiUtilsCaller() {
            public void open(FileObject fo, int pos) {
                assertTrue(source == fo);
                assertEquals(34, pos);
                wasCalled[0] = true;
            }
            public void beep() {
                fail("Should not be called.");
            }
            public void open(ClasspathInfo info, Element el) {
                fail("Should not be called.");
            }
        }, false);

        assertTrue(wasCalled[0]);
    }

    public void testGoToClass() throws Exception {
        final boolean[] wasCalled = new boolean[1];

        performTest("package test; public class Test { public static void main(String[] args) {TT tt} } class TT { }", 75, new OrigUiUtilsCaller() {
            public void open(FileObject fo, int pos) {
                assertTrue(source == fo);
                assertEquals(83, pos);
                wasCalled[0] = true;
            }
            public void beep() {
                fail("Should not be called.");
            }
            public void open(ClasspathInfo info, Element el) {
                fail("Should not be called.");
            }
        }, false);

        assertTrue(wasCalled[0]);
    }

    public void testGoToConstructor() throws Exception {
        final boolean[] wasCalled = new boolean[1];

        performTest("package test; public class Test { public Test() {} public static void main(String[] args) {new Test();}}", 97, new OrigUiUtilsCaller() {
            public void open(FileObject fo, int pos) {
                assertTrue(source == fo);
                assertEquals(34, pos);
                wasCalled[0] = true;
            }
            public void beep() {
                fail("Should not be called.");
            }
            public void open(ClasspathInfo info, Element el) {
                fail("Should not be called.");
            }
        }, false);

        assertTrue(wasCalled[0]);
    }

    public void testGoToGenerifiedConstructor() throws Exception {
        final boolean[] wasCalled = new boolean[1];

        performTest("package test; public class Test<T> { public Test() {} public static void main(String[] args) {new Test<String>();}}", 100, new OrigUiUtilsCaller() {
            public void open(FileObject fo, int pos) {
                assertTrue(source == fo);
                assertEquals(37, pos);
                wasCalled[0] = true;
            }
            public void beep() {
                fail("Should not be called.");
            }
            public void open(ClasspathInfo info, Element el) {
                fail("Should not be called.");
            }
        }, false);

        assertTrue(wasCalled[0]);
    }

    public void testGoToSuperConstructor() throws Exception {
        final boolean[] wasCalled = new boolean[1];

        performTest("package test; public class Test extends Base { public Test() {super(1);} } class Base {public Base() {} public Base(int i) {}}", 64, new OrigUiUtilsCaller() {
            public void open(FileObject fo, int pos) {
                assertTrue(source == fo);
                assertEquals(104, pos);
                wasCalled[0] = true;
            }
            public void beep() {
                fail("Should not be called.");
            }
            public void open(ClasspathInfo info, Element el) {
                fail("Should not be called.");
            }
        }, false);

        assertTrue(wasCalled[0]);
    }

    public void testGoToThisConstructor() throws Exception {
        final boolean[] wasCalled = new boolean[1];

        performTest("package test; public class Test { public Test() {this(1);} public Test(int i) {}}", 50, new OrigUiUtilsCaller() {
            public void open(FileObject fo, int pos) {
                assertTrue(source == fo);
                assertEquals(59, pos);
                wasCalled[0] = true;
            }
            public void beep() {
                fail("Should not be called.");
            }
            public void open(ClasspathInfo info, Element el) {
                fail("Should not be called.");
            }
        }, false);

        assertTrue(wasCalled[0]);
    }

    public void testGoToSuperMethod1() throws Exception {
        //try to go to "super" in super.methodInParent():
        final boolean[] wasCalled = new boolean[1];

        performTest("package test; public class Test extends Base { public void test() {super.methodInParent();} } class Base {public void methodInParent() {}}", 75, new OrigUiUtilsCaller() {
            public void open(FileObject fo, int pos) {
                assertTrue(source == fo);
                assertEquals(106, pos);
                wasCalled[0] = true;
            }
            public void beep() {
                fail("Should not be called.");
            }
            public void open(ClasspathInfo info, Element el) {
                fail("Should not be called.");
            }
        }, false);

        assertTrue(wasCalled[0]);
    }

    public void testGoToSuperMethod2() throws Exception {
        //try to go to "super" in super.methodInParent():
        final boolean[] wasCalled = new boolean[1];

        performTest("package test; public class Test extends Base { public void test() {super.methodInParent();} } class Base {public void methodInParent() {}}", 70, new OrigUiUtilsCaller() {
            public void open(FileObject fo, int pos) {
                fail("Should not be called.");
            }
            public void beep() {
                wasCalled[0] = true;
            }
            public void open(ClasspathInfo info, Element el) {
                fail("Should not be called.");
            }
        }, false);

        assertTrue(wasCalled[0]);
    }

    public void testGoToGarbage() throws Exception {
        final boolean[] wasCalled = new boolean[1];

        performTest("package test; public class Test {ddddddddd public void test() {super.methodInParent();} }", 36, new OrigUiUtilsCaller() {
            public void open(FileObject fo, int pos) {
                fail("Should not be called.");
            }
            public void beep() {
                wasCalled[0] = true;
            }
            public void open(ClasspathInfo info, Element el) {
                fail("Should not be called.");
            }
        }, false);

        assertTrue(wasCalled[0]);
    }

    public void testTooltipForGarbage() throws Exception {
        String tooltip = performTest("package test; public class Test {ddddddddd public void test() {super.methodInParent();} }", 36, new OrigUiUtilsCaller() {
            public void open(FileObject fo, int pos) {
                fail("Should not be called.");
            }
            public void beep() {
                fail("Should not be called.");
            }
            public void open(ClasspathInfo info, Element el) {
                fail("Should not be called.");
            }
        }, true);
    }

    public void testGoToIntoAnnonymous() throws Exception {
        final boolean[] wasCalled = new boolean[1];

        performTest("package test; public class Test {public void test() {new Runnable() {int var; public void run() {var = 0;}};} }", 99, new OrigUiUtilsCaller() {
            public void open(FileObject fo, int pos) {
                wasCalled[0] = true;
                assertTrue(source == fo);
                assertEquals(69, pos);
            }
            public void beep() {
                fail("Should not be called.");
            }
            public void open(ClasspathInfo info, Element el) {
                fail("Should not be called.");
            }
        }, false);

        assertTrue(wasCalled[0]);
    }

    public void testGoToString() throws Exception {
        final boolean[] wasCalled = new boolean[1];

        performTest("package test; public class Test {public void test() {String s = null;} }", 56, new OrigUiUtilsCaller() {
            public void open(FileObject fo, int pos) {
                fail("Should not be called.");
            }
            public void beep() {
                fail("Should not be called.");
            }
            public void open(ClasspathInfo info, Element el) {
                assertEquals(ElementKind.CLASS, el.getKind());
                assertEquals("java.lang.String", ((TypeElement) el).getQualifiedName().toString());
                wasCalled[0] = true;
            }
        }, false);

        assertTrue(wasCalled[0]);
    }

    public void testGoToAnnonymousInnerClass() throws Exception {
        final boolean[] wasCalled = new boolean[1];

        performTest("package test; public class Test {public void test() {new Runnable() {public void run(){}};} }", 61, new OrigUiUtilsCaller() {
            public void open(FileObject fo, int pos) {
                fail("Should not be called.");
            }
            public void beep() {
                fail("Should not be called.");
            }
            public void open(ClasspathInfo info, Element el) {
                assertEquals(ElementKind.INTERFACE, el.getKind());
                assertEquals("java.lang.Runnable", ((TypeElement) el).getQualifiedName().toString());
                wasCalled[0] = true;
            }
        }, false);

        assertTrue(wasCalled[0]);
    }

    public void testGoToAnnonymousInnerClass2() throws Exception {
        final boolean[] wasCalled = new boolean[1];

        performTest("package test; public class Test {public void test() {new java.util.ArrayList(c) {public void run(){}};} java.util.Collection c;}", 70, new OrigUiUtilsCaller() {
            public void open(FileObject fo, int pos) {
                fail("Should not be called.");
            }
            public void beep() {
                fail("Should not be called.");
            }
            public void open(ClasspathInfo info, Element el) {
                assertEquals(ElementKind.CONSTRUCTOR, el.getKind());
                assertEquals("java.util.ArrayList", ((TypeElement) el.getEnclosingElement()).getQualifiedName().toString());

                ExecutableElement ee = (ExecutableElement) el;

                assertEquals(1, ee.getParameters().size());

                TypeMirror paramType = ee.getParameters().get(0).asType();

                assertEquals(TypeKind.DECLARED, paramType.getKind());
                assertEquals("java.util.Collection", ((TypeElement) ((DeclaredType) paramType).asElement()).getQualifiedName().toString());

                wasCalled[0] = true;
            }
        }, false);

        assertTrue(wasCalled[0]);
    }

    public void testGoToAnnonymousInnerClass3() throws Exception {
        final boolean[] wasCalled = new boolean[1];

        performTest("package test; public class Test {java.util.List l = new java.util.ArrayList() {public void run(){}};}", 70, new OrigUiUtilsCaller() {
            public void open(FileObject fo, int pos) {
                fail("Should not be called.");
            }
            public void beep() {
                fail("Should not be called.");
            }
            public void open(ClasspathInfo info, Element el) {
                assertEquals(ElementKind.CONSTRUCTOR, el.getKind());
                assertEquals("java.util.ArrayList", ((TypeElement) el.getEnclosingElement()).getQualifiedName().toString());

                ExecutableElement ee = (ExecutableElement) el;

                assertEquals(0, ee.getParameters().size());

                wasCalled[0] = true;
            }
        }, false);

        assertTrue(wasCalled[0]);
    }

    public void testGoToParameter() throws Exception {
        final boolean[] wasCalled = new boolean[1];

        performTest("package test; public class Test {public void test(int xx) {xx = 0;}}", 60, new OrigUiUtilsCaller() {
            public void open(FileObject fo, int pos) {
                assertTrue(source == fo);
                assertEquals(50, pos);
                wasCalled[0] = true;
            }
            public void beep() {
                fail("Should not be called.");
            }
            public void open(ClasspathInfo info, Element el) {
                fail("Should not be called.");
            }
        }, false);

        assertTrue(wasCalled[0]);
    }

    public void testGoToLocalVariable() throws Exception {
        final boolean[] wasCalled = new boolean[1];

        performTest("package test; public class Test {public void test() {int xx;xx = 0;}}", 61, new OrigUiUtilsCaller() {
            public void open(FileObject fo, int pos) {
                assertTrue(source == fo);
                assertEquals(53, pos);
                wasCalled[0] = true;
            }
            public void beep() {
                fail("Should not be called.");
            }
            public void open(ClasspathInfo info, Element el) {
                fail("Should not be called.");
            }
        }, false);

        assertTrue(wasCalled[0]);
    }

    public void testGoToTypeVariable() throws Exception {
        final boolean[] wasCalled = new boolean[1];

        performTest("package test; public class Test<TTT> {public void test() {TTT t;}}", 60, new OrigUiUtilsCaller() {
            public void open(FileObject fo, int pos) {
                assertTrue(source == fo);
                assertEquals(32, pos);
                wasCalled[0] = true;
            }
            public void beep() {
                fail("Should not be called.");
            }
            public void open(ClasspathInfo info, Element el) {
                fail("Should not be called.");
            }
        }, false);

        assertTrue(wasCalled[0]);
    }

    public void testGoToSynteticConstructorInDifferentClass() throws Exception {
        final boolean[] wasCalled = new boolean[1];

        performTest("package test; public class Test {public void test() {new Auxiliary();}}", 62, new UiUtilsCaller() {
            public boolean open(FileObject fo, int pos) {
                fail("Should not be called.");
                return true;
            }
            public void beep(boolean goToSource, boolean goToJavadoc) {
                fail("Should not be called.");
            }
            public boolean open(ClasspathInfo info, final ElementHandle<?> el) {
                try {
                    JavaSource.create(info).runUserActionTask(new Task<CompilationController>() {
                        public void run(CompilationController parameter) throws Exception {
                            Element e = el.resolve(parameter);

                            //jlahoda: originally, GtS jumped directly to the owning class for synthetic constructors
                            //due to a performance improvement (not parsing the target class from source if the target class
                            //is not the current class), the jump is always performed to the specific element (constructor):
                            assertEquals(ElementKind.CONSTRUCTOR, e.getKind());
                            assertEquals("test.Auxiliary", ((TypeElement) e.getEnclosingElement()).getQualifiedName().toString());
                            wasCalled[0] = true;
                        }
                    }, true);
                } catch (IOException ex) {
                    throw new IllegalStateException(ex);
                }
                return true;
            }
            public void warnCannotOpen(String displayName) {
                fail("Should not be called.");
            }
        }, false, true);

        assertTrue(wasCalled[0]);
    }

    public void testGoToCArray90875() throws Exception {
        final boolean[] wasCalled = new boolean[1];

        performTest("package test; public class Test {public void test() {int ar[][] = null; System.err.println(ar);}}", 92, new OrigUiUtilsCaller() {
            public void open(FileObject fo, int pos) {
                assertTrue(source == fo);
                assertEquals(53, pos);
                wasCalled[0] = true;
            }
            public void beep() {
                fail("Should not be called.");
            }
            public void open(ClasspathInfo info, Element el) {
                fail("Should not be called.");
            }
        }, false);

        assertTrue(wasCalled[0]);
    }

    public void testNewClass91637() throws Exception {
        final boolean[] wasCalled = new boolean[1];

        performTest("package test; public class Test {public Test(int x){} public void test() {int ii = 0; new Test(ii);}}", 96, new OrigUiUtilsCaller() {
            public void open(FileObject fo, int pos) {
                assertTrue(source == fo);
                assertEquals(74, pos);
                wasCalled[0] = true;
            }
            public void beep() {
                fail("Should not be called.");
            }
            public void open(ClasspathInfo info, Element el) {
                fail("Should not be called.");
            }
        }, false);

        assertTrue(wasCalled[0]);

        wasCalled[0] = false;

        performTest("package test; public class Test<T> {public Test(int x){} public void test() {int ii = 0; new Test<Object>(ii);}}", 107, new OrigUiUtilsCaller() {
            public void open(FileObject fo, int pos) {
                assertTrue(source == fo);
                assertEquals(77, pos);
                wasCalled[0] = true;
            }
            public void beep() {
                fail("Should not be called.");
            }
            public void open(ClasspathInfo info, Element el) {
                fail("Should not be called.");
            }
        }, false);

        assertTrue(wasCalled[0]);

        wasCalled[0] = false;

        performTest("package test; public class Test<T> {public Test(int x){} public void test() {int ii = 0; new Test<Object>(ii);}}", 100, new OrigUiUtilsCaller() {
            public void open(FileObject fo, int pos) {
                fail("Should not be called.");
            }
            public void beep() {
                fail("Should not be called.");
            }
            public void open(ClasspathInfo info, Element el) {
                assertEquals(ElementKind.CLASS, el.getKind());
                assertEquals("java.lang.Object", ((TypeElement) el).getQualifiedName().toString());
                wasCalled[0] = true;
            }
        }, false);

        assertTrue(wasCalled[0]);
    }

    public void testNewClass91769() throws Exception {
        final boolean[] wasCalled = new boolean[1];

        performTest("package test; public class Test {public void test() {new AB(name);} private static class AB {public AB(String n){}}}", 58, new OrigUiUtilsCaller() {
            public void open(FileObject fo, int pos) {
                assertTrue(source == fo);
                assertEquals(93, pos);
                wasCalled[0] = true;
            }
            public void beep() {
                fail("Should not be called.");
            }
            public void open(ClasspathInfo info, Element el) {
                fail("Should not be called.");
            }
        }, false);

        assertTrue(wasCalled[0]);

        wasCalled[0] = false;

        performTest("package test; public class Test {public void test() {new AB<Object>(name);} private static class AB<T> {public AB(String n){}}}", 58, new OrigUiUtilsCaller() {
            public void open(FileObject fo, int pos) {
                assertTrue(source == fo);
                assertEquals(104, pos);
                wasCalled[0] = true;
            }
            public void beep() {
                fail("Should not be called.");
            }
            public void open(ClasspathInfo info, Element el) {
                fail("Should not be called.");
            }
        }, false);

        assertTrue(wasCalled[0]);

        wasCalled[0] = false;

        performTest("package test; public class Test {public void test() {new AB(name);} private static class AB {public AB(String n){}}}", 62, new OrigUiUtilsCaller() {
            public void open(FileObject fo, int pos) {
                fail("Should not be called.");
            }
            public void beep() {
                wasCalled[0] = true;
            }
            public void open(ClasspathInfo info, Element el) {
                fail("Should not be called.");
            }
        }, false);

        assertTrue(wasCalled[0]);

        wasCalled[0] = false;

        performTest("package test; public class Test {public void test() {new AB<Object>(name);} private static class AB<T> {public AB(String n){}}}", 63, new OrigUiUtilsCaller() {
            public void open(FileObject fo, int pos) {
                fail("Should not be called.");
            }
            public void beep() {
                fail("Should not be called.");
            }
            public void open(ClasspathInfo info, Element el) {
                assertEquals(ElementKind.CLASS, el.getKind());
                assertEquals("java.lang.Object", ((TypeElement) el).getQualifiedName().toString());
                wasCalled[0] = true;
            }
        }, false);

        assertTrue(wasCalled[0]);
    }

    public void testBeepOnDeclarations() throws Exception {
        String code = "package test; public class Test {public void test(String s) {} public String test2(String s) {} public void test3() {} private static class AB {} private String FIELD; private void test4(String name1, String name2) {}}";
        final boolean[] wasCalled = new boolean[1];

        for (final int pos : new int[] {53, 71, 103, 134, 165, 187, 220, 234}) {
            performTest(code, pos - 24, new OrigUiUtilsCaller() {
                public void open(FileObject fo, int pos) {
                    fail("Should not be called, position= " + pos + ".");
                }
                public void beep() {
                    wasCalled[0] = true;
                }
                public void open(ClasspathInfo info, Element el) {
                    fail("Should not be called, position= " + pos + ".");
                }
            }, false);

            assertTrue(wasCalled[0]);

            wasCalled[0] = false;
        }

        for (final int pos : new int[] {77, 97, 109, 181, 214, 228}) {
            performTest(code, pos - 24, new OrigUiUtilsCaller() {
                public void open(FileObject fo, int pos) {
                    fail("Should not be called, position= " + pos + ".");
                }
                public void beep() {
                    fail("Should not be called, position= " + pos + ".");
                }
                public void open(ClasspathInfo info, Element el) {
                    assertEquals(ElementKind.CLASS, el.getKind());
                    assertEquals("java.lang.String", ((TypeElement) el).getQualifiedName().toString());
                    wasCalled[0] = true;
                }
            }, false);

            assertTrue(wasCalled[0]);

            wasCalled[0] = false;
        }
    }

    public void test113474() throws Exception {
        String code = "package test; public class Test {}whatever";
        final boolean[] wasCalled = new boolean[1];

        performTest(code, 63 - 24, new OrigUiUtilsCaller() {
            public void open(FileObject fo, int pos) {
                fail("Should not be called, position= " + pos + ".");
            }
            public void beep() {
                wasCalled[0] = true;
            }
            public void open(ClasspathInfo info, Element el) {
                fail("Should not be called, element= " + el + ".");
            }
        }, false);

        wasCalled[0] = false;
    }

    public void testGoToImport() throws Exception {
        final boolean[] wasCalled = new boolean[1];
        String code = "package test; import java.awt.Color; public class Test {}";

        performTest(code, code.indexOf("Color") + 1, new OrigUiUtilsCaller() {
            public void open(FileObject fo, int pos) {
                fail("Should not be called.");
            }
            public void beep() {
                fail("Should not be called.");
            }
            public void open(ClasspathInfo info, Element el) {
                assertEquals(ElementKind.CLASS, el.getKind());
                assertEquals("java.awt.Color", ((TypeElement) el).getQualifiedName().toString());
                wasCalled[0] = true;
            }
        }, false);

        assertTrue(wasCalled[0]);
    }

    public void testGoToStaticImport() throws Exception {
        final boolean[] wasCalled = new boolean[1];
        String code = "package test; import static java.awt.Color.BLACK; public class Test {}";

        performTest(code, code.indexOf("BLACK") + 1, new OrigUiUtilsCaller() {
            public void open(FileObject fo, int pos) {
                fail("Should not be called.");
            }
            public void beep() {
                fail("Should not be called.");
            }
            public void open(ClasspathInfo info, Element el) {
                assertEquals(ElementKind.FIELD, el.getKind());
                assertEquals("java.awt.Color.BLACK",
                        ((TypeElement) el.getEnclosingElement()).getQualifiedName().toString() + '.' + el);
                wasCalled[0] = true;
            }
        }, false);

        assertTrue(wasCalled[0]);
    }

    public void test110185() throws Exception {
        final boolean[] wasCalled = new boolean[1];
        String code = "package test; public class Test { private Test t;}";

        performTest(code, code.lastIndexOf("Test") + 1, new OrigUiUtilsCaller() {
            public void open(FileObject fo, int pos) {
                assertTrue(source == fo);
                assertEquals(14, pos);
                wasCalled[0] = true;
            }
            public void beep() {
                fail("Should not be called.");
            }
            public void open(ClasspathInfo info, Element el) {
                fail("Should not be called.");
            }
        }, false);

        assertTrue(wasCalled[0]);
    }

    public void test228438() throws Exception {
        final boolean[] wasCalled = new boolean[1];
        String code = "package test; public enum Test { ONE(\"one\"); private String str; private Test(String str) {this.str = str}}";

        performTest(code, code.indexOf("ONE") + 1, new OrigUiUtilsCaller() {
            public void open(FileObject fo, int pos) {
                assertTrue(source == fo);
                assertEquals(65, pos);
                wasCalled[0] = true;
            }
            public void beep() {
                fail("Should not be called.");
            }
            public void open(ClasspathInfo info, Element el) {
                fail("Should not be called.");
            }
        }, false);

        assertTrue(wasCalled[0]);
    }

    public void testNearlyMatchingMethod1() throws Exception {
        final boolean[] wasCalled = new boolean[1];
        String code = "package test; public class Test { public void x() {Object o = null; test(o);} public void test(int i, float f) {} public void test(Integer i) {} }";

        performTest(code, code.indexOf("test(") + 1, new OrigUiUtilsCaller() {
            public void open(FileObject fo, int pos) {
                assertTrue(source == fo);
                assertEquals(114, pos);
                wasCalled[0] = true;
            }
            public void beep() {
                fail("Should not be called.");
            }
            public void open(ClasspathInfo info, Element el) {
                fail("Should not be called.");
            }
        }, false);

        assertTrue(wasCalled[0]);
    }

    public void test122637() throws Exception {
        final boolean[] wasCalled = new boolean[1];
        final String code = "package test;\n" +
                      "public class Test {\n" +
                      "    private void x() {\n" +
                      "        RequestProcessor.post(new Runnable() {\n" +
                      "            public void run() {\n" +
                      "                String test = null;\n" +
                      "                test.length();\n" +
                      "            }\n" +
                      "        });\n" +
                      "    }\n" +
                      "}\n";

        performTest(code, code.indexOf("test.length") + 1, new OrigUiUtilsCaller() {
            public void open(FileObject fo, int pos) {
                assertTrue(source == fo);
                assertEquals(code.indexOf("String"), pos);
                wasCalled[0] = true;
            }
            public void beep() {
                fail("Should not be called.");
            }
            public void open(ClasspathInfo info, Element el) {
                fail("Should not be called.");
            }
        }, false);

        assertTrue(wasCalled[0]);
    }

    public void testMethodReference() throws Exception {
        final boolean[] wasCalled = new boolean[1];
        this.sourceLevel = "1.8";
        final String code = "package test;\n" +
                      "public class Test {\n" +
                      "    private static void method() {\n" +
                      "        javax.swing.SwingUtilities.invokeLater(Test::m|ethod);\n" +
                      "    }\n" +
                      "}\n";

        performTest(code, new UiUtilsCaller() {
            @Override public boolean open(FileObject fo, int pos) {
                assertTrue(source == fo);
                assertEquals(code.indexOf("private static "), pos);
                wasCalled[0] = true;
                return true;
            }

            @Override public void beep(boolean goToSource, boolean goToJavadoc) {
                fail("Should not be called.");
            }
            @Override public boolean open(ClasspathInfo info, ElementHandle<?> el) {
                fail("Should not be called.");
                return true;
            }
            @Override public void warnCannotOpen(String displayName) {
                fail("Should not be called.");
            }
        }, false, false);

        assertTrue(wasCalled[0]);
    }

    public void testGoToCannotOpen1() throws Exception {
        final boolean[] wasCalled = new boolean[1];

        performTest("package test; public class Test { public static void main(String[] args) {TT tt} } class TT { }", 75, new UiUtilsCaller() {
            public boolean open(FileObject fo, int pos) {
                return false;
            }
            public void beep(boolean goToSource, boolean goToJavadoc) {
                fail("Should not be called.");
            }
            public boolean open(ClasspathInfo info, ElementHandle<?> el) {
                fail("Should not be called.");
                return true;
            }
            public void warnCannotOpen(String displayName) {
                assertEquals("TT", displayName);
                wasCalled[0] = true;
            }
        }, false);

        assertTrue(wasCalled[0]);
    }

    public void testGoToCannotOpen2() throws Exception {
        final boolean[] wasCalled = new boolean[1];

        performTest("package test; public class Test { public static void main(String[] args) {TT tt} } class TT { }", 62, new UiUtilsCaller() {
            public boolean open(FileObject fo, int pos) {
                fail("Should not be called.");
                return true;
            }
            public void beep(boolean goToSource, boolean goToJavadoc) {
                fail("Should not be called.");
            }
            public boolean open(ClasspathInfo info, ElementHandle<?> el) {
                return false;
            }
            public void warnCannotOpen(String displayName) {
                assertEquals("String", displayName);
                wasCalled[0] = true;
            }
        }, false);

        assertTrue(wasCalled[0]);
    }

    public void testDeadlock135736() throws Exception {
        final CountDownLatch l1 = new CountDownLatch(1);
        final CountDownLatch l2 = new CountDownLatch(1);
        final boolean[] wasCalled = new boolean[1];

        new Thread() {
            @Override
            public void run() {
                try {
                    FileObject f = FileUtil.createMemoryFileSystem().getRoot().createData("Test.java");

                    try {
                        l1.await();
                    } catch (InterruptedException ex) {
                        throw new IllegalStateException(ex);
                    }

                    JavaSource.forFileObject(f).runUserActionTask(new Task<CompilationController>() {
                        public void run(CompilationController parameter) throws Exception {
                            l2.countDown();
                        }
                    }, true);
                } catch (IOException ex) {
                    Exceptions.printStackTrace(ex);
                }
            }
        }.start();

        performTest("package test; public class Test { public static void main(String[] args) {} }", 62, new UiUtilsCaller() {
            public boolean open(FileObject fo, int pos) {
                fail("Should not be called.");
                return true;
            }
            public void beep(boolean goToSource, boolean goToJavadoc) {
                fail("Should not be called.");
            }
            public boolean open(ClasspathInfo info, ElementHandle<?> el) {
                assertEquals(ElementKind.CLASS, el.getKind());
                assertEquals("java.lang.String", el.getQualifiedName());
                wasCalled[0] = true;
                l1.countDown();
                try {
                    l2.await();
                } catch (InterruptedException ex) {
                    throw new IllegalStateException(ex);
                }
                return true;
            }

            public void warnCannotOpen(String displayName) {
                fail("Should not be called.");
            }
        }, false);

        assertTrue(wasCalled[0]);
    }
    
    public void testTooltipForConciseConstructorCall1() throws Exception {
        String code = "package test; public class Test {java.util.List<String> l = new java.util.Arr|ayList<>();}";
        int offset = code.indexOf('|');
        code = code.replaceAll(Pattern.quote("|"), "");
        assertNotSame(-1, offset);
        String golden = "<html><body><font size='+0'><b><a href='*0'>java.&#x200B;util.&#x200B;ArrayList</a></b></font><pre>public <b>ArrayList</b>()</pre>";

        String tooltip = performTest(code, offset, new OrigUiUtilsCaller() {
            public void open(FileObject fo, int pos) {
                fail("Should not be called.");
            }
            public void beep() {
                fail("Should not be called.");
            }
            public void open(ClasspathInfo info, Element el) {
                fail("Should not be called.");
            }
        }, true);

        assertEquals(golden, tooltip);
    }

    public void testVar() throws Exception {
        try {
            SourceVersion.valueOf("RELEASE_10");
        } catch (IllegalArgumentException ex) {
            //OK, no RELEASE_10, skip test:
            return ;
        }
        JavacParser.DISABLE_SOURCE_LEVEL_DOWNGRADE = true;
        final boolean[] wasCalled = new boolean[1];
        this.sourceLevel = "1.10";
        final String code = "package test;\n" +
                      "public class Test {\n" +
                      "    private static void method() {\n" +
                      "        var var = 0;\n" +
                      "        int i = va|r;\n" +
                      "    }\n" +
                      "}\n";

        performTest(code, new UiUtilsCaller() {
            @Override public boolean open(FileObject fo, int pos) {
                assertTrue(source == fo);
                assertEquals(code.indexOf("var var = 0;"), pos);
                wasCalled[0] = true;
                return true;
            }

            @Override public void beep(boolean goToSource, boolean goToJavadoc) {
                fail("Should not be called.");
            }
            @Override public boolean open(ClasspathInfo info, ElementHandle<?> el) {
                fail("Should not be called.");
                return true;
            }
            @Override public void warnCannotOpen(String displayName) {
                fail("Should not be called.");
            }
        }, false, false);

        assertTrue(wasCalled[0]);
    }

    public void testBindingVar() throws Exception {
        if (!hasPatterns()) return ;
        final boolean[] wasCalled = new boolean[1];
        this.sourceLevel = "14";
        final String code = "package test;\n" +
                      "public class Test {\n" +
                      "    private static void method(Object o) {\n" +
                      "        if (o instanceof String str) {\n" +
                      "            System.err.println(s|tr);\n" +
                      "        }\n" +
                      "    }\n" +
                      "}\n";

        performTest(code, new UiUtilsCaller() {
            @Override public boolean open(FileObject fo, int pos) {
                assertTrue(source == fo);
                assertEquals(code.indexOf("String str"), pos);
                wasCalled[0] = true;
                return true;
            }

            @Override public void beep(boolean goToSource, boolean goToJavadoc) {
                fail("Should not be called.");
            }
            @Override public boolean open(ClasspathInfo info, ElementHandle<?> el) {
                fail("Should not be called.");
                return true;
            }
            @Override public void warnCannotOpen(String displayName) {
                fail("Should not be called.");
            }
        }, false, false);

        assertTrue(wasCalled[0]);
    }

    public void testBindingVarInName() throws Exception {
        if (!hasPatterns()) return ;
        final boolean[] wasCalled = new boolean[1];
        this.sourceLevel = "14";
        final String code = "package test;\n" +
                      "public class Test {\n" +
                      "    private static void method(Object o) {\n" +
                      "        if (o instanceof String s|tr) {\n" +
                      "        }\n" +
                      "    }\n" +
                      "}\n";

        performTest(code, new UiUtilsCaller() {
            @Override public boolean open(FileObject fo, int pos) {
                fail("Should not be called.");
                return true;
            }

            @Override public void beep(boolean goToSource, boolean goToJavadoc) {
                wasCalled[0] = true;
            }
            @Override public boolean open(ClasspathInfo info, ElementHandle<?> el) {
                fail("Should not be called.");
                return true;
            }
            @Override public void warnCannotOpen(String displayName) {
                fail("Should not be called.");
            }
        }, false, false);

        assertTrue(wasCalled[0]);
    }

    public void testBindingVarToolTip() throws Exception {
        if (!hasPatterns()) return ;
        final boolean[] wasCalled = new boolean[1];
        this.sourceLevel = "14";
        final String code = "package test;\n" +
                      "public class Test {\n" +
                      "    private static void method(Object o) {\n" +
                      "        if (o instanceof String s|tr) {\n" +
                      "        }\n" +
                      "    }\n" +
                      "}\n";

        String tooltip = performTest(code, new UiUtilsCaller() {
            @Override public boolean open(FileObject fo, int pos) {
                fail("Should not be called.");
                return true;
            }

            @Override public void beep(boolean goToSource, boolean goToJavadoc) {
                wasCalled[0] = true;
            }
            @Override public boolean open(ClasspathInfo info, ElementHandle<?> el) {
                fail("Should not be called.");
                return true;
            }
            @Override public void warnCannotOpen(String displayName) {
                fail("Should not be called.");
            }
        }, true, false);
        //as per JEP 394 : Lift the restriction that pattern variables are implicitly final
        assertEquals("<html><body>java.lang.String <b>str</b>", tooltip);
    }

    private String sourceLevel = "1.5";
    private FileObject source;
    
    private String performTest(String sourceCode, final int offset, final OrigUiUtilsCaller validator, boolean tooltip) throws Exception {
        return performTest(sourceCode, offset, new UiUtilsCaller() {
            public boolean open(FileObject fo, int pos) {
                validator.open(fo, pos);
                return true;
            }
            public void beep(boolean goToSource, boolean goToJavadoc) {
                validator.beep();
            }
            public boolean open(final ClasspathInfo info, final ElementHandle<?> el) {
                try {
                    JavaSource.create(info).runUserActionTask(new Task<CompilationController>() {
                        public void run(CompilationController parameter) throws Exception {
                            Element e = el.resolve(parameter);

                            validator.open(info, e);
                        }
                    }, true);
                } catch (IOException ex) {
                    throw new IllegalStateException(ex);
                }
                return true;
            }
            public void warnCannotOpen(String displayName) {
                fail("Should not be called.");
            }
        }, tooltip);
    }
    
    private String performTest(String sourceCode, final int offset, final UiUtilsCaller validator, boolean tooltip) throws Exception {
        return performTest(sourceCode, offset, validator, tooltip, false);
    }

    private String performTest(String sourceCode, final UiUtilsCaller validator, boolean tooltip, boolean doCompileRecursively) throws Exception {
        int offset = sourceCode.indexOf('|');

        assertNotSame(-1, offset);

        sourceCode = sourceCode.replace("|", "");

        return performTest(sourceCode, offset, validator, tooltip, doCompileRecursively);
    }

    private String performTest(String sourceCode, final int offset, final UiUtilsCaller validator, boolean tooltip, boolean doCompileRecursively) throws Exception {
        String auxiliary = "package test; public class Auxiliary {}"; //test go to "syntetic" constructor
        return performTest(sourceCode, auxiliary, offset, validator, tooltip, doCompileRecursively);
    }

    private String performTest(String sourceCode, String auxiliaryCode, int offset, final UiUtilsCaller validator, boolean tooltip, boolean doCompileRecursively) throws Exception {

        GoToSupport.CALLER = validator;
        
        if (offset == (-1)) {
            offset = sourceCode.indexOf('|');

            assertNotSame(-1, offset);

            sourceCode = sourceCode.replace("|", "");
        }

        clearWorkDir();
        FileUtil.refreshFor(getWorkDir());

        FileObject wd = FileUtil.toFileObject(getWorkDir());
        FileObject sourceDir = FileUtil.createFolder(wd, "src");
        FileObject buildDir = FileUtil.createFolder(wd, "build");
        FileObject cacheDir = FileUtil.createFolder(wd, "cache");
        
        source = FileUtil.createData(sourceDir, "test/Test.java");
        
        FileObject auxiliarySource = FileUtil.createData(sourceDir, "test/Auxiliary.java");

        TestUtilities.copyStringToFile(source, sourceCode);
        TestUtilities.copyStringToFile(auxiliarySource, auxiliaryCode);

        SourceUtilsTestUtil.setSourceLevel(source, sourceLevel);
        SourceUtilsTestUtil.setSourceLevel(auxiliarySource, sourceLevel);
        
        SourceUtilsTestUtil.prepareTest(sourceDir, buildDir, cacheDir, new FileObject[0]);

        if (doCompileRecursively) {
            SourceUtilsTestUtil.compileRecursively(sourceDir);
        }
        
        DataObject od = DataObject.find(source);
        EditorCookie ec = od.getCookie(EditorCookie.class);
        Document doc = ec.openDocument();

        doc.putProperty(Language.class, JavaTokenId.language());
        doc.putProperty("mimeType", "text/x-java");
        
        if (tooltip)
            return GoToSupport.getGoToElementTooltip(doc, offset, false, null);
        else
            GoToSupport.goTo(doc, offset, false);
        
        return null;
    }
    
<<<<<<< HEAD
    protected void performTest(String source, int caretPos, String textToInsert, String goldenFileName, String sourceLevel, boolean external) throws Exception {
=======
    protected void performTest(String source, int caretPos, String textToInsert, String goldenFileName, String sourceLevel) throws Exception {
>>>>>>> 186e8774
        
        clearWorkDir();
        FileUtil.refreshFor(getWorkDir());

        FileObject wd = FileUtil.toFileObject(getWorkDir());
        FileObject sourceDir = FileUtil.createFolder(wd, "src");
        FileObject buildDir = FileUtil.createFolder(wd, "build");
        FileObject cacheDir = FileUtil.createFolder(wd, "cache");
        
        File testSource = new File(getWorkDir(), "test/Test.java");
        testSource.getParentFile().mkdirs();
        copyToWorkDir(new File(getDataDir(), "org/netbeans/modules/java/editor/javadocsnippet/data/" + source + ".java"), testSource);
        FileObject testSourceFO = FileUtil.toFileObject(testSource);
        
<<<<<<< HEAD
        if(external) {
            FileUtil.createFolder(sourceDir, "test");
            copyFolder((new File(getDataDir(),"org/netbeans/modules/java/editor/javadocsnippet/data/snippet-files").toPath()),
                    new File(getWorkDir(), "src/test/snippet-files").toPath());
        }

=======
>>>>>>> 186e8774
        SourceUtilsTestUtil.setSourceLevel(testSourceFO, sourceLevel);
        SourceUtilsTestUtil.prepareTest(sourceDir, buildDir, cacheDir, new FileObject[0]);
        assertNotNull(testSourceFO);
        DataObject testSourceDO = DataObject.find(testSourceFO);
        assertNotNull(testSourceDO);
        EditorCookie ec = testSourceDO.getCookie(EditorCookie.class);
        assertNotNull(ec);
        final Document doc = ec.openDocument();
        assertNotNull(doc);
        doc.putProperty(Language.class, JavaTokenId.language());
        doc.putProperty("mimeType", "text/x-java");
        int textToInsertLength = textToInsert != null ? textToInsert.length() : 0;
        if (textToInsertLength > 0)
            doc.insertString(caretPos, textToInsert, null);
        
        String docText = GoToSupport.getGoToElementTooltip(doc, caretPos, false, null);
        assertNotNull(goldenFileName);            

        File output = new File(getWorkDir(), getName() + ".out2");
        Writer out = new FileWriter(output);            
        out.write(docText);
        out.close();
<<<<<<< HEAD

        File goldenFile = getGoldenFile(goldenFileName);
        File diffFile = new File(getWorkDir(), getName() + ".diff");

        assertFile(output, goldenFile, diffFile, new WhitespaceIgnoringDiff());
        
        LifecycleManager.getDefault().saveAll();
    }

    public  void copyFolder(Path src, Path dest) throws IOException {
        try (Stream<Path> stream = Files.walk(src)) {
            stream.forEach(source -> copy(source, dest.resolve(src.relativize(source))));
        }
    }

    private void copy(Path source, Path dest) {
        try {
            Files.copy(source, dest, REPLACE_EXISTING);
        } catch (Exception e) {
            throw new RuntimeException(e.getMessage(), e);
        }
=======
        
        File goldenFile = getGoldenFile(goldenFileName);
        File diffFile = new File(getWorkDir(), getName() + ".diff");

        assertFile(output, goldenFile, diffFile, new WhitespaceIgnoringDiff());
        
        LifecycleManager.getDefault().saveAll();
>>>>>>> 186e8774
    }

    protected void copyToWorkDir(File resource, File toFile) throws IOException {
        InputStream is = new FileInputStream(resource);
        OutputStream outs = new FileOutputStream(toFile);
        int read;
        while ((read = is.read()) != (-1)) {
            outs.write(read);
        }
        outs.close();
        is.close();
    }
    /**Copied from org.netbeans.api.project.
     * Create a scratch directory for tests.
     * Will be in /tmp or whatever, and will be empty.
     * If you just need a java.io.File use clearWorkDir + getWorkDir.
     */
    public static FileObject makeScratchDir(NbTestCase test) throws IOException {
        test.clearWorkDir();
        File root = test.getWorkDir();
        assert root.isDirectory() && root.list().length == 0;
        FileObject fo = FileUtil.toFileObject(root);
        if (fo != null) {
            // Presumably using masterfs.
            return fo;
        } else {
            // For the benefit of those not using masterfs.
            LocalFileSystem lfs = new LocalFileSystem();
            try {
                lfs.setRootDirectory(root);
            } catch (PropertyVetoException e) {
                assert false : e;
            }
            Repository.getDefault().addFileSystem(lfs);
            return lfs.getRoot();
        }
    }
    
    interface OrigUiUtilsCaller {
        
        public void open(FileObject fo, int pos);
        public void beep();
        public void open(ClasspathInfo info, Element el);
        
    }
    
    public void testRecords1() throws Exception {
        if (!hasRecords()) return ;
        final boolean[] wasCalled = new boolean[1];
        this.sourceLevel = getLatestSourceVersion();
        EXTRA_OPTIONS.add("--enable-preview");
        JavacParser.DISABLE_SOURCE_LEVEL_DOWNGRADE = true;
        final String code = "package test;\n" +
                      "public class Test {\n" +
                      "    public record R(int ff) {}\n" +
                      "    private static void method(R r) {\n" +
                      "        int i = r.f|f();\n" +
                      "    }\n" +
                      "}\n";

        performTest(code, new UiUtilsCaller() {
            @Override public boolean open(FileObject fo, int pos) {
                assertTrue(source == fo);
                assertEquals(code.indexOf("int ff"), pos);
                wasCalled[0] = true;
                return true;
            }

            @Override public void beep(boolean goToSource, boolean goToJavadoc) {
                fail("Should not be called.");
            }
            @Override public boolean open(ClasspathInfo info, ElementHandle<?> el) {
                fail("Should not be called.");
                return true;
            }
            @Override public void warnCannotOpen(String displayName) {
                fail("Should not be called.");
            }
        }, false, false);

        assertTrue(wasCalled[0]);
    }

    public void testRecords2() throws Exception {
        if (!hasRecords()) return ;
        this.sourceLevel = getLatestSourceVersion();
        EXTRA_OPTIONS.add("--enable-preview");
        JavacParser.DISABLE_SOURCE_LEVEL_DOWNGRADE = true;
        final String code = "package test;\n" +
                      "public class Test {\n" +
                      "    public record R(int ff) {}\n" +
                      "    private static void method(R r) {\n" +
                      "        int i = r.f|f();\n" +
                      "    }\n" +
                      "}\n";

        String toolTip = performTest(code, new UiUtilsCaller() {
            @Override public boolean open(FileObject fo, int pos) {
                fail("Should not be called.");
                return true;
            }

            @Override public void beep(boolean goToSource, boolean goToJavadoc) {
                fail("Should not be called.");
            }
            @Override public boolean open(ClasspathInfo info, ElementHandle<?> el) {
                fail("Should not be called.");
                return true;
            }
            @Override public void warnCannotOpen(String displayName) {
                fail("Should not be called.");
            }
        }, true, false);

        toolTip = toolTip.replace(source.toURI().toString(), "FILE");
        assertEquals("<html><body><base href=\"FILE\"></base><font size='+0'><b><a href='*0'>test.&#x200B;Test.&#x200B;R</a></b></font>", toolTip);
    }

    public void testRecords3() throws Exception {
        if (!hasRecords()) return ;
        this.sourceLevel = getLatestSourceVersion();
        EXTRA_OPTIONS.add("--enable-preview");
        JavacParser.DISABLE_SOURCE_LEVEL_DOWNGRADE = true;
        final String code = "package test;\n" +
                      "public class Test {\n" +
                      "    public record RR(int ff) {}\n" +
                      "    private static void method(R|R r) {\n" +
                      "        int i = r.ff();\n" +
                      "    }\n" +
                      "}\n";

        String toolTip = performTest(code, new UiUtilsCaller() {
            @Override public boolean open(FileObject fo, int pos) {
                fail("Should not be called.");
                return true;
            }

            @Override public void beep(boolean goToSource, boolean goToJavadoc) {
                fail("Should not be called.");
            }
            @Override public boolean open(ClasspathInfo info, ElementHandle<?> el) {
                fail("Should not be called.");
                return true;
            }
            @Override public void warnCannotOpen(String displayName) {
                fail("Should not be called.");
            }
        }, true, false);

        toolTip = toolTip.replace(source.toURI().toString(), "FILE");
        assertEquals("<html><body><base href=\"FILE\"></base><font size='+0'><b><a href='*0'>test.&#x200B;Test</a></b></font>", toolTip);
    }

    public void testRecords4() throws Exception {
        if (!hasRecords()) return ;
        final boolean[] wasCalled = new boolean[1];
        this.sourceLevel = getLatestSourceVersion();
        EXTRA_OPTIONS.add("--enable-preview");
        JavacParser.DISABLE_SOURCE_LEVEL_DOWNGRADE = true;
        final String code = "package test;\n" +
                      "public class Test {\n" +
                      "    private static void method(Auxiliary r) {\n" +
                      "        int i = r.f|f();\n" +
                      "    }\n" +
                      "}\n";
        final String auxiliary = "package test;\n" +
                                 "public record Auxiliary(int ff) {}";

        performTest(code, auxiliary, -1, new UiUtilsCaller() {
            @Override public boolean open(FileObject fo, int pos) {
                fail("Should not be called.");
                return true;
            }

            @Override public void beep(boolean goToSource, boolean goToJavadoc) {
                fail("Should not be called.");
            }
            @Override public boolean open(ClasspathInfo info, ElementHandle<?> el) {
                try {
                    JavaSource.create(info).runUserActionTask(new Task<CompilationController>() {
                        public void run(CompilationController parameter) throws Exception {
                            parameter.toPhase(JavaSource.Phase.ELEMENTS_RESOLVED);
                            Element e = el.resolve(parameter);

                            //assertTrue(TreeShims.isRecordComponent(e)); e is not RECORD_COMPONENT its METHOD, tested in JDK version 15,16 & 17ea
                            assertEquals("ff", e.getSimpleName().toString());
                            wasCalled[0] = true;
                        }
                    }, true);
                } catch (IOException ex) {
                    throw new IllegalStateException(ex);
                }
                return true;
            }
            @Override public void warnCannotOpen(String displayName) {
                fail("Should not be called.");
            }
        }, false, true);

        assertTrue(wasCalled[0]);
    }

    public void testRecords5() throws Exception {
        if (!hasRecords()) return ;
        final boolean[] wasCalled = new boolean[1];
        this.sourceLevel = getLatestSourceVersion();
        EXTRA_OPTIONS.add("--enable-preview");
        JavacParser.DISABLE_SOURCE_LEVEL_DOWNGRADE = true;
        final String code = "package test;\n" +
                      "public class Test {\n" +
                      "    private static void method(Auxi|liary r) {\n" +
                      "    }\n" +
                      "}\n";
        final String auxiliary = "package test;\n" +
                                 "public record Auxiliary(int ff) {}";

        performTest(code, auxiliary, -1, new UiUtilsCaller() {
            @Override public boolean open(FileObject fo, int pos) {
                fail("Should not be called.");
                return true;
            }

            @Override public void beep(boolean goToSource, boolean goToJavadoc) {
                fail("Should not be called.");
            }
            @Override public boolean open(ClasspathInfo info, ElementHandle<?> el) {
                try {
                    JavaSource.create(info).runUserActionTask(new Task<CompilationController>() {
                        public void run(CompilationController parameter) throws Exception {
                            parameter.toPhase(JavaSource.Phase.ELEMENTS_RESOLVED);
                            Element e = el.resolve(parameter);

                            assertTrue(e.getKind() == ElementKind.RECORD);
                            assertEquals("test.Auxiliary", ((TypeElement) e).getQualifiedName().toString());
                            wasCalled[0] = true;
                        }
                    }, true);
                } catch (IOException ex) {
                    throw new IllegalStateException(ex);
                }
                return true;
            }
            @Override public void warnCannotOpen(String displayName) {
                fail("Should not be called.");
            }
        }, false, true);

        assertTrue(wasCalled[0]);
    }

    private static boolean hasPatterns() {
        try {
            SourceVersion.valueOf("RELEASE_14"); //NOI18N
            return true;
        } catch (IllegalArgumentException ex) {
            //OK, no RELEASE_14, skip tests
            return false;
        }
    }

    private static boolean hasRecords() {
        try {
            SourceVersion.valueOf("RELEASE_14"); //NOI18N
            return true;
        } catch (IllegalArgumentException ex) {
            //OK, no RELEASE_14, skip tests
            return false;
        }
    }

    public void testJavadocSnippetHighlightRecord() throws Exception {
        if (!TreeShims.isJDKVersionRelease18_Or_Above()) {
            return;
        }

        if (!hasRecords()) {
            return;
        }
        this.sourceLevel = getLatestSourceVersion();
        EXTRA_OPTIONS.add("--enable-preview");
        JavacParser.DISABLE_SOURCE_LEVEL_DOWNGRADE = true;
        
<<<<<<< HEAD
        performTest("HighlightTag", 388, null, "javadocsnippet_highlightRecord.pass", this.sourceLevel, false);
=======
        performTest("HighlightTag", 388, null, "javadocsnippet_highlightRecord.pass", this.sourceLevel);
>>>>>>> 186e8774
    }
    
    public void testHighlightUsingSubstring() throws Exception {
        if (!TreeShims.isJDKVersionRelease18_Or_Above()) {
            return;
        }

        this.sourceLevel = getLatestSourceVersion();
        EXTRA_OPTIONS.add("--enable-preview");      
        JavacParser.DISABLE_SOURCE_LEVEL_DOWNGRADE = true;
        
<<<<<<< HEAD
        performTest("HighlightTag", 858, null, "javadocsnippet_highlightUsingSubstring.pass", this.sourceLevel, false);
=======
        performTest("HighlightTag", 858, null, "javadocsnippet_highlightUsingSubstring.pass", this.sourceLevel);
>>>>>>> 186e8774
    }
    
    public void testHesthighlightUsingRegex() throws Exception {
        if (!TreeShims.isJDKVersionRelease18_Or_Above()) {
            return;
        }

        this.sourceLevel = getLatestSourceVersion();
        EXTRA_OPTIONS.add("--enable-preview");
        JavacParser.DISABLE_SOURCE_LEVEL_DOWNGRADE = true;
        
<<<<<<< HEAD
        performTest("HighlightTag",1280, null, "javadocsnippet_highlightUsingRegex.pass", this.sourceLevel, false);
=======
        performTest("HighlightTag",1280, null, "javadocsnippet_highlightUsingRegex.pass", this.sourceLevel);
>>>>>>> 186e8774
    }
 
    public void testHighlightUsingSubstringAndRegex() throws Exception {
        if (!TreeShims.isJDKVersionRelease18_Or_Above()) {
            return;
        }

        this.sourceLevel = getLatestSourceVersion();
        EXTRA_OPTIONS.add("--enable-preview");
        JavacParser.DISABLE_SOURCE_LEVEL_DOWNGRADE = true;

<<<<<<< HEAD
        performTest("HighlightTag", 1788, null, "javadocsnippet_highlightUsingSubstringAndRegex.pass", this.sourceLevel, false);
=======
        performTest("HighlightTag", 1788, null, "javadocsnippet_highlightUsingSubstringAndRegex.pass", this.sourceLevel);
>>>>>>> 186e8774
    }
    
    public void testHighlightUsingSubstringRegexAndType() throws Exception {
        if (!TreeShims.isJDKVersionRelease18_Or_Above()) {
            return;
        }

        this.sourceLevel = getLatestSourceVersion();
        EXTRA_OPTIONS.add("--enable-preview");
        JavacParser.DISABLE_SOURCE_LEVEL_DOWNGRADE = true;

<<<<<<< HEAD
        performTest("HighlightTag", 3734, null, "javadocsnippet_highlightUsingSubstringRegexAndType.pass", this.sourceLevel, false);
=======
        performTest("HighlightTag", 3734, null, "javadocsnippet_highlightUsingSubstringRegexAndType.pass", this.sourceLevel);
>>>>>>> 186e8774
    }
        
    public void testHighlightUsingMultipleSnippetTagInOneJavaDocWithRegion() throws Exception {
        if (!TreeShims.isJDKVersionRelease18_Or_Above()) {
            return;
        }

        this.sourceLevel = getLatestSourceVersion();
        EXTRA_OPTIONS.add("--enable-preview");
        JavacParser.DISABLE_SOURCE_LEVEL_DOWNGRADE = true;

<<<<<<< HEAD
        performTest("HighlightTag", 3734, null, "javadocsnippet_highlightUsingMultipleSnippetTagInOneJavaDocWithRegion.pass", this.sourceLevel, false);
=======
        performTest("HighlightTag", 3734, null, "javadocsnippet_highlightUsingMultipleSnippetTagInOneJavaDocWithRegion.pass", this.sourceLevel);
>>>>>>> 186e8774
    }
        
    public void testHighlightUsingNestedRegions() throws Exception {
        if (!TreeShims.isJDKVersionRelease18_Or_Above()) {
            return;
        }

        this.sourceLevel = getLatestSourceVersion();
        EXTRA_OPTIONS.add("--enable-preview");
        JavacParser.DISABLE_SOURCE_LEVEL_DOWNGRADE = true;

<<<<<<< HEAD
        performTest("HighlightTag", 5335, null, "javadocsnippet_highlightUsingNestedRegions.pass", this.sourceLevel, false);
=======
        performTest("HighlightTag", 5335, null, "javadocsnippet_highlightUsingNestedRegions.pass", this.sourceLevel);
>>>>>>> 186e8774
    }
    
    public void testHighlightUsingRegionsEndedWithDoubleColon() throws Exception {
        if (!TreeShims.isJDKVersionRelease18_Or_Above()) {
            return;
        }

        this.sourceLevel = getLatestSourceVersion();
        EXTRA_OPTIONS.add("--enable-preview");
        JavacParser.DISABLE_SOURCE_LEVEL_DOWNGRADE = true;

<<<<<<< HEAD
        performTest("HighlightTag", 6028, null, "javadocsnippet_highlightUsingRegionsEndedWithDoubleColon.pass", this.sourceLevel, false);
=======
        performTest("HighlightTag", 6028, null, "javadocsnippet_highlightUsingRegionsEndedWithDoubleColon.pass", this.sourceLevel);
>>>>>>> 186e8774
    }
    
    public void testNoMarkupTagPresent() throws Exception {
        if (!TreeShims.isJDKVersionRelease18_Or_Above()) {
            return;
        }

        this.sourceLevel = getLatestSourceVersion();
        EXTRA_OPTIONS.add("--enable-preview");
        JavacParser.DISABLE_SOURCE_LEVEL_DOWNGRADE = true;

<<<<<<< HEAD
        performTest("HighlightTag", 6271, null, "javadocsnippet_noMarkupTagPresent.pass", this.sourceLevel, false);
=======
        performTest("HighlightTag", 6271, null, "javadocsnippet_noMarkupTagPresent.pass", this.sourceLevel);
>>>>>>> 186e8774
    }
 
    public void testHighlightTagSubstringApplyToNextLine() throws Exception {
        if (!TreeShims.isJDKVersionRelease18_Or_Above()) {
            return;
        }

        this.sourceLevel = getLatestSourceVersion();
        EXTRA_OPTIONS.add("--enable-preview");
        JavacParser.DISABLE_SOURCE_LEVEL_DOWNGRADE = true;

<<<<<<< HEAD
        performTest("HighlightTag", 6521, null, "javadocsnippet_highlightTagSubstringApplyToNextLine.pass", this.sourceLevel, false);
=======
        performTest("HighlightTag", 6521, null, "javadocsnippet_highlightTagSubstringApplyToNextLine.pass", this.sourceLevel);
>>>>>>> 186e8774
    }
 
    public void testHighlightTagRegexWithAllCharacterChange() throws Exception {
        if (!TreeShims.isJDKVersionRelease18_Or_Above()) {
            return;
        }

        this.sourceLevel = getLatestSourceVersion();
        EXTRA_OPTIONS.add("--enable-preview");
        JavacParser.DISABLE_SOURCE_LEVEL_DOWNGRADE = true;

<<<<<<< HEAD
        performTest("HighlightTag", 6783, null, "javadocsnippet_highlightTagRegexWithAllCharacterChange.pass", this.sourceLevel, false);
=======
        performTest("HighlightTag", 6783, null, "javadocsnippet_highlightTagRegexWithAllCharacterChange.pass", this.sourceLevel);
>>>>>>> 186e8774
    }
       
    public void testHighlightTagRegexWithAllCharacterChangeUsingDot() throws Exception {
        if (!TreeShims.isJDKVersionRelease18_Or_Above()) {
            return;
        }

        this.sourceLevel = getLatestSourceVersion();
        EXTRA_OPTIONS.add("--enable-preview");
        JavacParser.DISABLE_SOURCE_LEVEL_DOWNGRADE = true;

<<<<<<< HEAD
        performTest("HighlightTag", 7047, null, "javadocsnippet_highlightTagRegexWithAllCharacterChangeUsingDot.pass", this.sourceLevel, false);
=======
        performTest("HighlightTag", 7047, null, "javadocsnippet_highlightTagRegexWithAllCharacterChangeUsingDot.pass", this.sourceLevel);
>>>>>>> 186e8774
    }
    
    public void testSingleLine_Replace_Regex() throws Exception {
        if (!TreeShims.isJDKVersionRelease18_Or_Above()) {
            return;
        }
        this.sourceLevel = getLatestSourceVersion();
        EXTRA_OPTIONS.add("--enable-preview");
        JavacParser.DISABLE_SOURCE_LEVEL_DOWNGRADE = true;
<<<<<<< HEAD
        performTest("ReplaceTag", 1127, null, "javadocsnippet_SingleLine_Replace_Regex.pass", this.sourceLevel, false);
=======
        performTest("ReplaceTag", 1127, null, "javadocsnippet_SingleLine_Replace_Regex.pass", this.sourceLevel);
>>>>>>> 186e8774
    }

    public void testSingleLine_Replace_RegexDotStar() throws Exception {
        if (!TreeShims.isJDKVersionRelease18_Or_Above()) {
            return;
        }
        this.sourceLevel = getLatestSourceVersion();
        EXTRA_OPTIONS.add("--enable-preview");
        JavacParser.DISABLE_SOURCE_LEVEL_DOWNGRADE = true;
<<<<<<< HEAD
        performTest("ReplaceTag", 1417, null, "javadocsnippet_SingleLine_Replace_RegexDotStar.pass", this.sourceLevel, false);
=======
        performTest("ReplaceTag", 1417, null, "javadocsnippet_SingleLine_Replace_RegexDotStar.pass", this.sourceLevel);
>>>>>>> 186e8774
    }

    public void testSingleLine_Replace_RegexDot() throws Exception {
        if (!TreeShims.isJDKVersionRelease18_Or_Above()) {
            return;
        }
        this.sourceLevel = getLatestSourceVersion();
        EXTRA_OPTIONS.add("--enable-preview");
        JavacParser.DISABLE_SOURCE_LEVEL_DOWNGRADE = true;
<<<<<<< HEAD
        performTest("ReplaceTag", 1713, null, "javadocsnippet_SingleLine_Replace_RegexDot.pass", this.sourceLevel, false);
=======
        performTest("ReplaceTag", 1713, null, "javadocsnippet_SingleLine_Replace_RegexDot.pass", this.sourceLevel);
>>>>>>> 186e8774
    }

    public void testSingleLine_Replace_Substring() throws Exception {
        if (!TreeShims.isJDKVersionRelease18_Or_Above()) {
            return;
        }
        this.sourceLevel = getLatestSourceVersion();
        EXTRA_OPTIONS.add("--enable-preview");
        JavacParser.DISABLE_SOURCE_LEVEL_DOWNGRADE = true;
<<<<<<< HEAD
        performTest("ReplaceTag", 2021, null, "javadocsnippet_SingleLine_Replace_Substring.pass", this.sourceLevel, false);
=======
        performTest("ReplaceTag", 2021, null, "javadocsnippet_SingleLine_Replace_Substring.pass", this.sourceLevel);
>>>>>>> 186e8774
    }

    public void testSingleLine_MultipleReplaceAnnotation_Regex() throws Exception {
        if (!TreeShims.isJDKVersionRelease18_Or_Above()) {
            return;
        }
        this.sourceLevel = getLatestSourceVersion();
        EXTRA_OPTIONS.add("--enable-preview");
        JavacParser.DISABLE_SOURCE_LEVEL_DOWNGRADE = true;
<<<<<<< HEAD
        performTest("ReplaceTag", 2383, null, "javadocsnippet_SingleLine_MultipleReplaceAnnotation_Regex.pass", this.sourceLevel, false);
=======
        performTest("ReplaceTag", 2383, null, "javadocsnippet_SingleLine_MultipleReplaceAnnotation_Regex.pass", this.sourceLevel);
>>>>>>> 186e8774
    }

    public void testSingleLine_MultipleReplaceAnnotation_Substring() throws Exception {
        if (!TreeShims.isJDKVersionRelease18_Or_Above()) {
            return;
        }
        this.sourceLevel = getLatestSourceVersion();
        EXTRA_OPTIONS.add("--enable-preview");
        JavacParser.DISABLE_SOURCE_LEVEL_DOWNGRADE = true;
<<<<<<< HEAD
        performTest("ReplaceTag", 2878, null, "javadocsnippet_SingleLine_MultipleReplaceAnnotation_Substring.pass", this.sourceLevel, false);
=======
        performTest("ReplaceTag", 2878, null, "javadocsnippet_SingleLine_MultipleReplaceAnnotation_Substring.pass", this.sourceLevel);
>>>>>>> 186e8774
    }

    public void testSingleLine_ReplaceAnnotation_Regex_DoubleQuote() throws Exception {
        if (!TreeShims.isJDKVersionRelease18_Or_Above()) {
            return;
        }
        this.sourceLevel = getLatestSourceVersion();
        EXTRA_OPTIONS.add("--enable-preview");
        JavacParser.DISABLE_SOURCE_LEVEL_DOWNGRADE = true;
<<<<<<< HEAD
        performTest("ReplaceTag", 3221, null, "javadocsnippet_SingleLine_ReplaceAnnotation_Regex_DoubleQuote.pass", this.sourceLevel, false);
=======
        performTest("ReplaceTag", 3221, null, "javadocsnippet_SingleLine_ReplaceAnnotation_Regex_DoubleQuote.pass", this.sourceLevel);
>>>>>>> 186e8774
    }

    public void testRegion_ReplaceAnnotation_Regex() throws Exception {
        if (!TreeShims.isJDKVersionRelease18_Or_Above()) {
            return;
        }
        this.sourceLevel = getLatestSourceVersion();
        EXTRA_OPTIONS.add("--enable-preview");
        JavacParser.DISABLE_SOURCE_LEVEL_DOWNGRADE = true;
<<<<<<< HEAD
        performTest("ReplaceTag", 3732, null, "javadocsnippet_Region_ReplaceAnnotation_Regex.pass", this.sourceLevel, false);
=======
        performTest("ReplaceTag", 3732, null, "javadocsnippet_Region_ReplaceAnnotation_Regex.pass", this.sourceLevel);
>>>>>>> 186e8774
    }

    public void testRegion_ReplaceAnnotation_RegexInnComment() throws Exception {
        if (!TreeShims.isJDKVersionRelease18_Or_Above()) {
            return;
        }
        this.sourceLevel = getLatestSourceVersion();
        EXTRA_OPTIONS.add("--enable-preview");
        JavacParser.DISABLE_SOURCE_LEVEL_DOWNGRADE = true;
<<<<<<< HEAD
        performTest("ReplaceTag", 4135, null, "javadocsnippet_Region_ReplaceAnnotation_RegexInnComment.pass", this.sourceLevel, false);
=======
        performTest("ReplaceTag", 4135, null, "javadocsnippet_Region_ReplaceAnnotation_RegexInnComment.pass", this.sourceLevel);
>>>>>>> 186e8774
    }

    public void testNestedRegion_ReplaceAnnotation_Substring() throws Exception {
        if (!TreeShims.isJDKVersionRelease18_Or_Above()) {
            return;
        }
        this.sourceLevel = getLatestSourceVersion();
        EXTRA_OPTIONS.add("--enable-preview");
        JavacParser.DISABLE_SOURCE_LEVEL_DOWNGRADE = true;
<<<<<<< HEAD
        performTest("ReplaceTag", 4712, null, "javadocsnippet_NestedRegion_ReplaceAnnotation_Substring.pass", this.sourceLevel, false);
=======
        performTest("ReplaceTag", 4712, null, "javadocsnippet_NestedRegion_ReplaceAnnotation_Substring.pass", this.sourceLevel);
>>>>>>> 186e8774
    }

    public void testNestedRegion_ReplaceAnnotation_Regex() throws Exception {
        if (!TreeShims.isJDKVersionRelease18_Or_Above()) {
            return;
        }
        this.sourceLevel = getLatestSourceVersion();
        EXTRA_OPTIONS.add("--enable-preview");
        JavacParser.DISABLE_SOURCE_LEVEL_DOWNGRADE = true;
<<<<<<< HEAD
        performTest("ReplaceTag", 5270, null, "javadocsnippet_NestedRegion_ReplaceAnnotation_Regex.pass", this.sourceLevel, false);
=======
        performTest("ReplaceTag", 5270, null, "javadocsnippet_NestedRegion_ReplaceAnnotation_Regex.pass", this.sourceLevel);
>>>>>>> 186e8774
    }

    public void testNestedRegion_Highlight_And_replace() throws Exception {
        if (!TreeShims.isJDKVersionRelease18_Or_Above()) {
            return;
        }
        this.sourceLevel = getLatestSourceVersion();
        EXTRA_OPTIONS.add("--enable-preview");
        JavacParser.DISABLE_SOURCE_LEVEL_DOWNGRADE = true;
<<<<<<< HEAD
        performTest("ReplaceTag", 6597, null, "javadocsnippet_NestedRegion_Highlight_And_replace.pass", this.sourceLevel, false);
=======
        performTest("ReplaceTag", 6597, null, "javadocsnippet_NestedRegion_Highlight_And_replace.pass", this.sourceLevel);
>>>>>>> 186e8774
    }

    public void testHighlightAndReplace_cornercase() throws Exception {
        if (!TreeShims.isJDKVersionRelease18_Or_Above()) {
            return;
        }
        this.sourceLevel = getLatestSourceVersion();
        EXTRA_OPTIONS.add("--enable-preview");
        JavacParser.DISABLE_SOURCE_LEVEL_DOWNGRADE = true;
<<<<<<< HEAD
        performTest("ReplaceTag", 6926, null, "javadocsnippet_HighlightAndReplace_cornercase.pass", this.sourceLevel, false);
    }

    public void testLinkTag() throws Exception {
        if (!TreeShims.isJDKVersionRelease18_Or_Above()) {
            return;
        }
        this.sourceLevel = getLatestSourceVersion();
        EXTRA_OPTIONS.add("--enable-preview");
        JavacParser.DISABLE_SOURCE_LEVEL_DOWNGRADE = true;
        performTest("LinkTag", 558, null, "javadocsnippet_LinkTag.pass", this.sourceLevel, false);

    }

    public void testLinkTag_With_RegexAndRegion() throws Exception {
        if (!TreeShims.isJDKVersionRelease18_Or_Above()) {
            return;
        }
        this.sourceLevel = getLatestSourceVersion();
        EXTRA_OPTIONS.add("--enable-preview");
        JavacParser.DISABLE_SOURCE_LEVEL_DOWNGRADE = true;
        performTest("LinkTag", 999, null, "javadocsnippet_LinkTag_With_RegexAndRegion.pass", this.sourceLevel, false);

    }

    public void testLinkTag_AppliesToNextLine() throws Exception {
        if (!TreeShims.isJDKVersionRelease18_Or_Above()) {
            return;
        }
        this.sourceLevel = getLatestSourceVersion();
        EXTRA_OPTIONS.add("--enable-preview");
        JavacParser.DISABLE_SOURCE_LEVEL_DOWNGRADE = true;
        performTest("LinkTag", 1350, null, "javadocsnippet_LinkTag_AppliesToNextLine.pass", this.sourceLevel, false);

    }

    public void testLink_MultipleTag_OnSameLine() throws Exception {
        if (!TreeShims.isJDKVersionRelease18_Or_Above()) {
            return;
        }
        this.sourceLevel = getLatestSourceVersion();
        EXTRA_OPTIONS.add("--enable-preview");
        JavacParser.DISABLE_SOURCE_LEVEL_DOWNGRADE = true;
        performTest("LinkTag", 1737, null, "javadocsnippet_Link_MultipleTag_OnSameLine.pass", this.sourceLevel, false);
    }

    public void testLinkTag_With_RegionAttribute() throws Exception {
        if (!TreeShims.isJDKVersionRelease18_Or_Above()) {
            return;
        }
        this.sourceLevel = getLatestSourceVersion();
        EXTRA_OPTIONS.add("--enable-preview");
        JavacParser.DISABLE_SOURCE_LEVEL_DOWNGRADE = true;
        performTest("LinkTag", 2420, null, "javadocsnippet_LinkTag_With_RegionAttribute.pass", this.sourceLevel, false);
    }

    public void testLinkTag_Ref_ToThisClass_UsingHash() throws Exception {
        if (!TreeShims.isJDKVersionRelease18_Or_Above()) {
            return;
        }
        this.sourceLevel = getLatestSourceVersion();
        EXTRA_OPTIONS.add("--enable-preview");
        JavacParser.DISABLE_SOURCE_LEVEL_DOWNGRADE = true;
        performTest("LinkTag", 2752, null, "javadocsnippet_LinkTag_Ref_ToThisClass_UsingHash.pass", this.sourceLevel, false);
    }

    public void testLinkTag_FieldRef_ToThisClass_UsingHash() throws Exception {
        if (!TreeShims.isJDKVersionRelease18_Or_Above()) {
            return;
        }
        this.sourceLevel = getLatestSourceVersion();
        EXTRA_OPTIONS.add("--enable-preview");
        JavacParser.DISABLE_SOURCE_LEVEL_DOWNGRADE = true;
        performTest("LinkTag", 3074, null, "javadocsnippet_LinkTag_FieldRef_ToThisClass_UsingHash.pass", this.sourceLevel, false);
    }

    public void testLinkTag_AlongWith_HighlightTag() throws Exception {
        if (!TreeShims.isJDKVersionRelease18_Or_Above()) {
            return;
        }
        this.sourceLevel = getLatestSourceVersion();
        EXTRA_OPTIONS.add("--enable-preview");
        JavacParser.DISABLE_SOURCE_LEVEL_DOWNGRADE = true;
        performTest("LinkTag", 3492, null, "javadocsnippet_LinkTag_AlongWith_HighlightTag.pass", this.sourceLevel, false);
    }

    public void testLinkTag_AlongWith_ReplaceTag() throws Exception {
        if (!TreeShims.isJDKVersionRelease18_Or_Above()) {
            return;
        }
        this.sourceLevel = getLatestSourceVersion();
        EXTRA_OPTIONS.add("--enable-preview");
        JavacParser.DISABLE_SOURCE_LEVEL_DOWNGRADE = true;
        performTest("LinkTag", 3895, null, "javadocsnippet_LinkTag_AlongWith_ReplaceTag.pass", this.sourceLevel, false);
    }

    public void testLinkTag_AlongWith_SubStringAndReplaceTag() throws Exception {
        if (!TreeShims.isJDKVersionRelease18_Or_Above()) {
            return;
        }
        this.sourceLevel = getLatestSourceVersion();
        EXTRA_OPTIONS.add("--enable-preview");
        JavacParser.DISABLE_SOURCE_LEVEL_DOWNGRADE = true;
        performTest("LinkTag", 4353, null, "javadocsnippet_LinkTag_AlongWith_SubStringAndReplaceTag.pass", this.sourceLevel, false);
    }

    public void testLinkTag_EmptyReplacementValue() throws Exception {
        if (!TreeShims.isJDKVersionRelease18_Or_Above()) {
            return;
        }
        this.sourceLevel = getLatestSourceVersion();
        EXTRA_OPTIONS.add("--enable-preview");
        JavacParser.DISABLE_SOURCE_LEVEL_DOWNGRADE = true;
        performTest("LinkTag", 4758, null, "javadocsnippet_LinkTag_EmptyReplacementValue.pass", this.sourceLevel, false);
    }
=======
        performTest("ReplaceTag", 6926, null, "javadocsnippet_HighlightAndReplace_cornercase.pass", this.sourceLevel);
    }

>>>>>>> 186e8774
    public void testError_HighlightTag() throws Exception {
        if (!TreeShims.isJDKVersionRelease18_Or_Above()) {
            return;
        }
        this.sourceLevel = getLatestSourceVersion();
        EXTRA_OPTIONS.add("--enable-preview");
        JavacParser.DISABLE_SOURCE_LEVEL_DOWNGRADE = true;
<<<<<<< HEAD
        performTest("Errors", 1331, null, "javadocsnippet_TestError_HighlightTag.pass", this.sourceLevel, false);
=======
        performTest("Errors", 1331, null, "javadocsnippet_TestError_HighlightTag.pass", this.sourceLevel);
>>>>>>> 186e8774
    }
    
    public void testError_ReplaceTag() throws Exception {
        if (!TreeShims.isJDKVersionRelease18_Or_Above()) {
            return;
        }
        this.sourceLevel = getLatestSourceVersion();
        EXTRA_OPTIONS.add("--enable-preview");
        JavacParser.DISABLE_SOURCE_LEVEL_DOWNGRADE = true;
<<<<<<< HEAD
        performTest("Errors", 2613, null, "javadocsnippet_TestError_ReplaceTag.pass", this.sourceLevel, false);
    }
    
    public void testError_LinkTag() throws Exception {
        if (!TreeShims.isJDKVersionRelease18_Or_Above()) {
            return;
        }
        this.sourceLevel = getLatestSourceVersion();
        EXTRA_OPTIONS.add("--enable-preview");
        JavacParser.DISABLE_SOURCE_LEVEL_DOWNGRADE = true;
        performTest("Errors", 4069, null, "javadocsnippet_TestError_LinkTag.pass", this.sourceLevel, false);
=======
        performTest("Errors", 2613, null, "javadocsnippet_TestError_ReplaceTag.pass", this.sourceLevel);
>>>>>>> 186e8774
    }
    
    public void testError_UnpairedRegion() throws Exception {
        if (!TreeShims.isJDKVersionRelease18_Or_Above()) {
            return;
        }
        this.sourceLevel = getLatestSourceVersion();
        EXTRA_OPTIONS.add("--enable-preview");
        JavacParser.DISABLE_SOURCE_LEVEL_DOWNGRADE = true;
<<<<<<< HEAD
        performTest("Errors", 4740, null, "javadocsnippet_TestError_UnpairedRegion.pass", this.sourceLevel, false);
=======
        performTest("Errors", 4740, null, "javadocsnippet_TestError_UnpairedRegion.pass", this.sourceLevel);
>>>>>>> 186e8774
    }
    
    public void testError_NoRegionToEnd() throws Exception {
        if (!TreeShims.isJDKVersionRelease18_Or_Above()) {
            return;
        }
        this.sourceLevel = getLatestSourceVersion();
        EXTRA_OPTIONS.add("--enable-preview");
        JavacParser.DISABLE_SOURCE_LEVEL_DOWNGRADE = true;
<<<<<<< HEAD
        performTest("Errors", 4906, null, "javadocsnippet_TestError_NoRegionToEnd.pass", this.sourceLevel, false);
    }

    public void testErrorFileEmpty() throws Exception {
        if (!TreeShims.isJDKVersionRelease18_Or_Above()) {
            return;
        }

        if (!hasRecords()) {
            return;
        }
        this.sourceLevel = getLatestSourceVersion();
        EXTRA_OPTIONS.add("--enable-preview");
        JavacParser.DISABLE_SOURCE_LEVEL_DOWNGRADE = true;

        performTest("Errors", 5096, null, "javadocsnippet_file_empty.pass", this.sourceLevel, true);
    }

    public void testErrorFileInvalid() throws Exception {
        if (!TreeShims.isJDKVersionRelease18_Or_Above()) {
            return;
        }

        if (!hasRecords()) {
            return;
        }
        this.sourceLevel = getLatestSourceVersion();
        EXTRA_OPTIONS.add("--enable-preview");
        JavacParser.DISABLE_SOURCE_LEVEL_DOWNGRADE = true;

        performTest("Errors", 5335, null, "javadocsnippet_file_invalid.pass", this.sourceLevel, true);
    }

    public void testExternalSnippetFile() throws Exception {
        if (!TreeShims.isJDKVersionRelease18_Or_Above()) {
            return;
        }

        if (!hasRecords()) {
            return;
        }
        this.sourceLevel = getLatestSourceVersion();
        EXTRA_OPTIONS.add("--enable-preview");
        JavacParser.DISABLE_SOURCE_LEVEL_DOWNGRADE = true;

        performTest("Errors", 5637, null, "javadocsnippet_external_file.pass", this.sourceLevel, true);
    }

    public void testErrorRegionInvalid() throws Exception {
        if (!TreeShims.isJDKVersionRelease18_Or_Above()) {
            return;
        }

        if (!hasRecords()) {
            return;
        }
        this.sourceLevel = getLatestSourceVersion();
        EXTRA_OPTIONS.add("--enable-preview");
        JavacParser.DISABLE_SOURCE_LEVEL_DOWNGRADE = true;

        performTest("Errors", 5805, null, "javadocsnippet_region_invalid.pass", this.sourceLevel, true);
    }

    public void testExternalRegionValid() throws Exception {
        if (!TreeShims.isJDKVersionRelease18_Or_Above()) {
            return;
        }

        if (!hasRecords()) {
            return;
        }
        this.sourceLevel = getLatestSourceVersion();
        EXTRA_OPTIONS.add("--enable-preview");
        JavacParser.DISABLE_SOURCE_LEVEL_DOWNGRADE = true;

        performTest("Errors", 6087, null, "javadocsnippet_region_valid.pass", this.sourceLevel, true);
    }

=======
        performTest("Errors", 4906, null, "javadocsnippet_TestError_NoRegionToEnd.pass", this.sourceLevel);
    }
    
>>>>>>> 186e8774
    private static final List<String> EXTRA_OPTIONS = new ArrayList<>();
    @ServiceProvider(service = CompilerOptionsQueryImplementation.class, position = 100)
    public static class TestCompilerOptionsQueryImplementation implements CompilerOptionsQueryImplementation {

        @Override
        public CompilerOptionsQueryImplementation.Result getOptions(FileObject file) {
            return new CompilerOptionsQueryImplementation.Result() {
                @Override
                public List<? extends String> getArguments() {
                    return EXTRA_OPTIONS;
                }

                @Override
                public void addChangeListener(ChangeListener listener) {
                }

                @Override
                public void removeChangeListener(ChangeListener listener) {
                }
            };
        }

    }
    private static String getLatestSourceVersion() {
        return SourceVersion.latest().name().split("_")[1];
    }
}<|MERGE_RESOLUTION|>--- conflicted
+++ resolved
@@ -28,7 +28,6 @@
 import java.util.concurrent.CountDownLatch;
 import java.util.regex.Pattern;
 import javax.lang.model.SourceVersion;
-<<<<<<< HEAD
 
 import java.io.FileInputStream;
 import java.io.FileOutputStream;
@@ -37,11 +36,6 @@
 import java.nio.file.Path;
 import java.util.stream.Stream;
 
-=======
-import java.io.FileInputStream;
-import java.io.FileOutputStream;
-import java.io.OutputStream;
->>>>>>> 186e8774
 import javax.lang.model.element.Element;
 import javax.lang.model.element.ElementKind;
 import javax.lang.model.element.ExecutableElement;
@@ -1254,12 +1248,7 @@
         return null;
     }
     
-<<<<<<< HEAD
     protected void performTest(String source, int caretPos, String textToInsert, String goldenFileName, String sourceLevel, boolean external) throws Exception {
-=======
-    protected void performTest(String source, int caretPos, String textToInsert, String goldenFileName, String sourceLevel) throws Exception {
->>>>>>> 186e8774
-        
         clearWorkDir();
         FileUtil.refreshFor(getWorkDir());
 
@@ -1273,15 +1262,12 @@
         copyToWorkDir(new File(getDataDir(), "org/netbeans/modules/java/editor/javadocsnippet/data/" + source + ".java"), testSource);
         FileObject testSourceFO = FileUtil.toFileObject(testSource);
         
-<<<<<<< HEAD
         if(external) {
             FileUtil.createFolder(sourceDir, "test");
             copyFolder((new File(getDataDir(),"org/netbeans/modules/java/editor/javadocsnippet/data/snippet-files").toPath()),
                     new File(getWorkDir(), "src/test/snippet-files").toPath());
         }
 
-=======
->>>>>>> 186e8774
         SourceUtilsTestUtil.setSourceLevel(testSourceFO, sourceLevel);
         SourceUtilsTestUtil.prepareTest(sourceDir, buildDir, cacheDir, new FileObject[0]);
         assertNotNull(testSourceFO);
@@ -1304,8 +1290,8 @@
         Writer out = new FileWriter(output);            
         out.write(docText);
         out.close();
-<<<<<<< HEAD
-
+
+        
         File goldenFile = getGoldenFile(goldenFileName);
         File diffFile = new File(getWorkDir(), getName() + ".diff");
 
@@ -1326,15 +1312,6 @@
         } catch (Exception e) {
             throw new RuntimeException(e.getMessage(), e);
         }
-=======
-        
-        File goldenFile = getGoldenFile(goldenFileName);
-        File diffFile = new File(getWorkDir(), getName() + ".diff");
-
-        assertFile(output, goldenFile, diffFile, new WhitespaceIgnoringDiff());
-        
-        LifecycleManager.getDefault().saveAll();
->>>>>>> 186e8774
     }
 
     protected void copyToWorkDir(File resource, File toFile) throws IOException {
@@ -1617,11 +1594,7 @@
         EXTRA_OPTIONS.add("--enable-preview");
         JavacParser.DISABLE_SOURCE_LEVEL_DOWNGRADE = true;
         
-<<<<<<< HEAD
         performTest("HighlightTag", 388, null, "javadocsnippet_highlightRecord.pass", this.sourceLevel, false);
-=======
-        performTest("HighlightTag", 388, null, "javadocsnippet_highlightRecord.pass", this.sourceLevel);
->>>>>>> 186e8774
     }
     
     public void testHighlightUsingSubstring() throws Exception {
@@ -1633,11 +1606,7 @@
         EXTRA_OPTIONS.add("--enable-preview");      
         JavacParser.DISABLE_SOURCE_LEVEL_DOWNGRADE = true;
         
-<<<<<<< HEAD
         performTest("HighlightTag", 858, null, "javadocsnippet_highlightUsingSubstring.pass", this.sourceLevel, false);
-=======
-        performTest("HighlightTag", 858, null, "javadocsnippet_highlightUsingSubstring.pass", this.sourceLevel);
->>>>>>> 186e8774
     }
     
     public void testHesthighlightUsingRegex() throws Exception {
@@ -1649,11 +1618,7 @@
         EXTRA_OPTIONS.add("--enable-preview");
         JavacParser.DISABLE_SOURCE_LEVEL_DOWNGRADE = true;
         
-<<<<<<< HEAD
         performTest("HighlightTag",1280, null, "javadocsnippet_highlightUsingRegex.pass", this.sourceLevel, false);
-=======
-        performTest("HighlightTag",1280, null, "javadocsnippet_highlightUsingRegex.pass", this.sourceLevel);
->>>>>>> 186e8774
     }
  
     public void testHighlightUsingSubstringAndRegex() throws Exception {
@@ -1665,11 +1630,7 @@
         EXTRA_OPTIONS.add("--enable-preview");
         JavacParser.DISABLE_SOURCE_LEVEL_DOWNGRADE = true;
 
-<<<<<<< HEAD
         performTest("HighlightTag", 1788, null, "javadocsnippet_highlightUsingSubstringAndRegex.pass", this.sourceLevel, false);
-=======
-        performTest("HighlightTag", 1788, null, "javadocsnippet_highlightUsingSubstringAndRegex.pass", this.sourceLevel);
->>>>>>> 186e8774
     }
     
     public void testHighlightUsingSubstringRegexAndType() throws Exception {
@@ -1681,11 +1642,7 @@
         EXTRA_OPTIONS.add("--enable-preview");
         JavacParser.DISABLE_SOURCE_LEVEL_DOWNGRADE = true;
 
-<<<<<<< HEAD
         performTest("HighlightTag", 3734, null, "javadocsnippet_highlightUsingSubstringRegexAndType.pass", this.sourceLevel, false);
-=======
-        performTest("HighlightTag", 3734, null, "javadocsnippet_highlightUsingSubstringRegexAndType.pass", this.sourceLevel);
->>>>>>> 186e8774
     }
         
     public void testHighlightUsingMultipleSnippetTagInOneJavaDocWithRegion() throws Exception {
@@ -1697,11 +1654,7 @@
         EXTRA_OPTIONS.add("--enable-preview");
         JavacParser.DISABLE_SOURCE_LEVEL_DOWNGRADE = true;
 
-<<<<<<< HEAD
         performTest("HighlightTag", 3734, null, "javadocsnippet_highlightUsingMultipleSnippetTagInOneJavaDocWithRegion.pass", this.sourceLevel, false);
-=======
-        performTest("HighlightTag", 3734, null, "javadocsnippet_highlightUsingMultipleSnippetTagInOneJavaDocWithRegion.pass", this.sourceLevel);
->>>>>>> 186e8774
     }
         
     public void testHighlightUsingNestedRegions() throws Exception {
@@ -1713,11 +1666,7 @@
         EXTRA_OPTIONS.add("--enable-preview");
         JavacParser.DISABLE_SOURCE_LEVEL_DOWNGRADE = true;
 
-<<<<<<< HEAD
         performTest("HighlightTag", 5335, null, "javadocsnippet_highlightUsingNestedRegions.pass", this.sourceLevel, false);
-=======
-        performTest("HighlightTag", 5335, null, "javadocsnippet_highlightUsingNestedRegions.pass", this.sourceLevel);
->>>>>>> 186e8774
     }
     
     public void testHighlightUsingRegionsEndedWithDoubleColon() throws Exception {
@@ -1729,11 +1678,7 @@
         EXTRA_OPTIONS.add("--enable-preview");
         JavacParser.DISABLE_SOURCE_LEVEL_DOWNGRADE = true;
 
-<<<<<<< HEAD
         performTest("HighlightTag", 6028, null, "javadocsnippet_highlightUsingRegionsEndedWithDoubleColon.pass", this.sourceLevel, false);
-=======
-        performTest("HighlightTag", 6028, null, "javadocsnippet_highlightUsingRegionsEndedWithDoubleColon.pass", this.sourceLevel);
->>>>>>> 186e8774
     }
     
     public void testNoMarkupTagPresent() throws Exception {
@@ -1745,11 +1690,7 @@
         EXTRA_OPTIONS.add("--enable-preview");
         JavacParser.DISABLE_SOURCE_LEVEL_DOWNGRADE = true;
 
-<<<<<<< HEAD
         performTest("HighlightTag", 6271, null, "javadocsnippet_noMarkupTagPresent.pass", this.sourceLevel, false);
-=======
-        performTest("HighlightTag", 6271, null, "javadocsnippet_noMarkupTagPresent.pass", this.sourceLevel);
->>>>>>> 186e8774
     }
  
     public void testHighlightTagSubstringApplyToNextLine() throws Exception {
@@ -1761,11 +1702,7 @@
         EXTRA_OPTIONS.add("--enable-preview");
         JavacParser.DISABLE_SOURCE_LEVEL_DOWNGRADE = true;
 
-<<<<<<< HEAD
         performTest("HighlightTag", 6521, null, "javadocsnippet_highlightTagSubstringApplyToNextLine.pass", this.sourceLevel, false);
-=======
-        performTest("HighlightTag", 6521, null, "javadocsnippet_highlightTagSubstringApplyToNextLine.pass", this.sourceLevel);
->>>>>>> 186e8774
     }
  
     public void testHighlightTagRegexWithAllCharacterChange() throws Exception {
@@ -1777,11 +1714,7 @@
         EXTRA_OPTIONS.add("--enable-preview");
         JavacParser.DISABLE_SOURCE_LEVEL_DOWNGRADE = true;
 
-<<<<<<< HEAD
         performTest("HighlightTag", 6783, null, "javadocsnippet_highlightTagRegexWithAllCharacterChange.pass", this.sourceLevel, false);
-=======
-        performTest("HighlightTag", 6783, null, "javadocsnippet_highlightTagRegexWithAllCharacterChange.pass", this.sourceLevel);
->>>>>>> 186e8774
     }
        
     public void testHighlightTagRegexWithAllCharacterChangeUsingDot() throws Exception {
@@ -1793,11 +1726,7 @@
         EXTRA_OPTIONS.add("--enable-preview");
         JavacParser.DISABLE_SOURCE_LEVEL_DOWNGRADE = true;
 
-<<<<<<< HEAD
         performTest("HighlightTag", 7047, null, "javadocsnippet_highlightTagRegexWithAllCharacterChangeUsingDot.pass", this.sourceLevel, false);
-=======
-        performTest("HighlightTag", 7047, null, "javadocsnippet_highlightTagRegexWithAllCharacterChangeUsingDot.pass", this.sourceLevel);
->>>>>>> 186e8774
     }
     
     public void testSingleLine_Replace_Regex() throws Exception {
@@ -1807,11 +1736,7 @@
         this.sourceLevel = getLatestSourceVersion();
         EXTRA_OPTIONS.add("--enable-preview");
         JavacParser.DISABLE_SOURCE_LEVEL_DOWNGRADE = true;
-<<<<<<< HEAD
         performTest("ReplaceTag", 1127, null, "javadocsnippet_SingleLine_Replace_Regex.pass", this.sourceLevel, false);
-=======
-        performTest("ReplaceTag", 1127, null, "javadocsnippet_SingleLine_Replace_Regex.pass", this.sourceLevel);
->>>>>>> 186e8774
     }
 
     public void testSingleLine_Replace_RegexDotStar() throws Exception {
@@ -1821,11 +1746,7 @@
         this.sourceLevel = getLatestSourceVersion();
         EXTRA_OPTIONS.add("--enable-preview");
         JavacParser.DISABLE_SOURCE_LEVEL_DOWNGRADE = true;
-<<<<<<< HEAD
         performTest("ReplaceTag", 1417, null, "javadocsnippet_SingleLine_Replace_RegexDotStar.pass", this.sourceLevel, false);
-=======
-        performTest("ReplaceTag", 1417, null, "javadocsnippet_SingleLine_Replace_RegexDotStar.pass", this.sourceLevel);
->>>>>>> 186e8774
     }
 
     public void testSingleLine_Replace_RegexDot() throws Exception {
@@ -1835,11 +1756,7 @@
         this.sourceLevel = getLatestSourceVersion();
         EXTRA_OPTIONS.add("--enable-preview");
         JavacParser.DISABLE_SOURCE_LEVEL_DOWNGRADE = true;
-<<<<<<< HEAD
         performTest("ReplaceTag", 1713, null, "javadocsnippet_SingleLine_Replace_RegexDot.pass", this.sourceLevel, false);
-=======
-        performTest("ReplaceTag", 1713, null, "javadocsnippet_SingleLine_Replace_RegexDot.pass", this.sourceLevel);
->>>>>>> 186e8774
     }
 
     public void testSingleLine_Replace_Substring() throws Exception {
@@ -1849,11 +1766,7 @@
         this.sourceLevel = getLatestSourceVersion();
         EXTRA_OPTIONS.add("--enable-preview");
         JavacParser.DISABLE_SOURCE_LEVEL_DOWNGRADE = true;
-<<<<<<< HEAD
         performTest("ReplaceTag", 2021, null, "javadocsnippet_SingleLine_Replace_Substring.pass", this.sourceLevel, false);
-=======
-        performTest("ReplaceTag", 2021, null, "javadocsnippet_SingleLine_Replace_Substring.pass", this.sourceLevel);
->>>>>>> 186e8774
     }
 
     public void testSingleLine_MultipleReplaceAnnotation_Regex() throws Exception {
@@ -1863,11 +1776,7 @@
         this.sourceLevel = getLatestSourceVersion();
         EXTRA_OPTIONS.add("--enable-preview");
         JavacParser.DISABLE_SOURCE_LEVEL_DOWNGRADE = true;
-<<<<<<< HEAD
         performTest("ReplaceTag", 2383, null, "javadocsnippet_SingleLine_MultipleReplaceAnnotation_Regex.pass", this.sourceLevel, false);
-=======
-        performTest("ReplaceTag", 2383, null, "javadocsnippet_SingleLine_MultipleReplaceAnnotation_Regex.pass", this.sourceLevel);
->>>>>>> 186e8774
     }
 
     public void testSingleLine_MultipleReplaceAnnotation_Substring() throws Exception {
@@ -1877,11 +1786,7 @@
         this.sourceLevel = getLatestSourceVersion();
         EXTRA_OPTIONS.add("--enable-preview");
         JavacParser.DISABLE_SOURCE_LEVEL_DOWNGRADE = true;
-<<<<<<< HEAD
         performTest("ReplaceTag", 2878, null, "javadocsnippet_SingleLine_MultipleReplaceAnnotation_Substring.pass", this.sourceLevel, false);
-=======
-        performTest("ReplaceTag", 2878, null, "javadocsnippet_SingleLine_MultipleReplaceAnnotation_Substring.pass", this.sourceLevel);
->>>>>>> 186e8774
     }
 
     public void testSingleLine_ReplaceAnnotation_Regex_DoubleQuote() throws Exception {
@@ -1891,11 +1796,7 @@
         this.sourceLevel = getLatestSourceVersion();
         EXTRA_OPTIONS.add("--enable-preview");
         JavacParser.DISABLE_SOURCE_LEVEL_DOWNGRADE = true;
-<<<<<<< HEAD
         performTest("ReplaceTag", 3221, null, "javadocsnippet_SingleLine_ReplaceAnnotation_Regex_DoubleQuote.pass", this.sourceLevel, false);
-=======
-        performTest("ReplaceTag", 3221, null, "javadocsnippet_SingleLine_ReplaceAnnotation_Regex_DoubleQuote.pass", this.sourceLevel);
->>>>>>> 186e8774
     }
 
     public void testRegion_ReplaceAnnotation_Regex() throws Exception {
@@ -1905,11 +1806,7 @@
         this.sourceLevel = getLatestSourceVersion();
         EXTRA_OPTIONS.add("--enable-preview");
         JavacParser.DISABLE_SOURCE_LEVEL_DOWNGRADE = true;
-<<<<<<< HEAD
         performTest("ReplaceTag", 3732, null, "javadocsnippet_Region_ReplaceAnnotation_Regex.pass", this.sourceLevel, false);
-=======
-        performTest("ReplaceTag", 3732, null, "javadocsnippet_Region_ReplaceAnnotation_Regex.pass", this.sourceLevel);
->>>>>>> 186e8774
     }
 
     public void testRegion_ReplaceAnnotation_RegexInnComment() throws Exception {
@@ -1919,11 +1816,7 @@
         this.sourceLevel = getLatestSourceVersion();
         EXTRA_OPTIONS.add("--enable-preview");
         JavacParser.DISABLE_SOURCE_LEVEL_DOWNGRADE = true;
-<<<<<<< HEAD
         performTest("ReplaceTag", 4135, null, "javadocsnippet_Region_ReplaceAnnotation_RegexInnComment.pass", this.sourceLevel, false);
-=======
-        performTest("ReplaceTag", 4135, null, "javadocsnippet_Region_ReplaceAnnotation_RegexInnComment.pass", this.sourceLevel);
->>>>>>> 186e8774
     }
 
     public void testNestedRegion_ReplaceAnnotation_Substring() throws Exception {
@@ -1933,11 +1826,7 @@
         this.sourceLevel = getLatestSourceVersion();
         EXTRA_OPTIONS.add("--enable-preview");
         JavacParser.DISABLE_SOURCE_LEVEL_DOWNGRADE = true;
-<<<<<<< HEAD
         performTest("ReplaceTag", 4712, null, "javadocsnippet_NestedRegion_ReplaceAnnotation_Substring.pass", this.sourceLevel, false);
-=======
-        performTest("ReplaceTag", 4712, null, "javadocsnippet_NestedRegion_ReplaceAnnotation_Substring.pass", this.sourceLevel);
->>>>>>> 186e8774
     }
 
     public void testNestedRegion_ReplaceAnnotation_Regex() throws Exception {
@@ -1947,11 +1836,7 @@
         this.sourceLevel = getLatestSourceVersion();
         EXTRA_OPTIONS.add("--enable-preview");
         JavacParser.DISABLE_SOURCE_LEVEL_DOWNGRADE = true;
-<<<<<<< HEAD
         performTest("ReplaceTag", 5270, null, "javadocsnippet_NestedRegion_ReplaceAnnotation_Regex.pass", this.sourceLevel, false);
-=======
-        performTest("ReplaceTag", 5270, null, "javadocsnippet_NestedRegion_ReplaceAnnotation_Regex.pass", this.sourceLevel);
->>>>>>> 186e8774
     }
 
     public void testNestedRegion_Highlight_And_replace() throws Exception {
@@ -1961,11 +1846,7 @@
         this.sourceLevel = getLatestSourceVersion();
         EXTRA_OPTIONS.add("--enable-preview");
         JavacParser.DISABLE_SOURCE_LEVEL_DOWNGRADE = true;
-<<<<<<< HEAD
         performTest("ReplaceTag", 6597, null, "javadocsnippet_NestedRegion_Highlight_And_replace.pass", this.sourceLevel, false);
-=======
-        performTest("ReplaceTag", 6597, null, "javadocsnippet_NestedRegion_Highlight_And_replace.pass", this.sourceLevel);
->>>>>>> 186e8774
     }
 
     public void testHighlightAndReplace_cornercase() throws Exception {
@@ -1975,7 +1856,6 @@
         this.sourceLevel = getLatestSourceVersion();
         EXTRA_OPTIONS.add("--enable-preview");
         JavacParser.DISABLE_SOURCE_LEVEL_DOWNGRADE = true;
-<<<<<<< HEAD
         performTest("ReplaceTag", 6926, null, "javadocsnippet_HighlightAndReplace_cornercase.pass", this.sourceLevel, false);
     }
 
@@ -2091,11 +1971,7 @@
         JavacParser.DISABLE_SOURCE_LEVEL_DOWNGRADE = true;
         performTest("LinkTag", 4758, null, "javadocsnippet_LinkTag_EmptyReplacementValue.pass", this.sourceLevel, false);
     }
-=======
-        performTest("ReplaceTag", 6926, null, "javadocsnippet_HighlightAndReplace_cornercase.pass", this.sourceLevel);
-    }
-
->>>>>>> 186e8774
+
     public void testError_HighlightTag() throws Exception {
         if (!TreeShims.isJDKVersionRelease18_Or_Above()) {
             return;
@@ -2103,11 +1979,7 @@
         this.sourceLevel = getLatestSourceVersion();
         EXTRA_OPTIONS.add("--enable-preview");
         JavacParser.DISABLE_SOURCE_LEVEL_DOWNGRADE = true;
-<<<<<<< HEAD
         performTest("Errors", 1331, null, "javadocsnippet_TestError_HighlightTag.pass", this.sourceLevel, false);
-=======
-        performTest("Errors", 1331, null, "javadocsnippet_TestError_HighlightTag.pass", this.sourceLevel);
->>>>>>> 186e8774
     }
     
     public void testError_ReplaceTag() throws Exception {
@@ -2117,7 +1989,6 @@
         this.sourceLevel = getLatestSourceVersion();
         EXTRA_OPTIONS.add("--enable-preview");
         JavacParser.DISABLE_SOURCE_LEVEL_DOWNGRADE = true;
-<<<<<<< HEAD
         performTest("Errors", 2613, null, "javadocsnippet_TestError_ReplaceTag.pass", this.sourceLevel, false);
     }
     
@@ -2129,9 +2000,6 @@
         EXTRA_OPTIONS.add("--enable-preview");
         JavacParser.DISABLE_SOURCE_LEVEL_DOWNGRADE = true;
         performTest("Errors", 4069, null, "javadocsnippet_TestError_LinkTag.pass", this.sourceLevel, false);
-=======
-        performTest("Errors", 2613, null, "javadocsnippet_TestError_ReplaceTag.pass", this.sourceLevel);
->>>>>>> 186e8774
     }
     
     public void testError_UnpairedRegion() throws Exception {
@@ -2141,11 +2009,7 @@
         this.sourceLevel = getLatestSourceVersion();
         EXTRA_OPTIONS.add("--enable-preview");
         JavacParser.DISABLE_SOURCE_LEVEL_DOWNGRADE = true;
-<<<<<<< HEAD
         performTest("Errors", 4740, null, "javadocsnippet_TestError_UnpairedRegion.pass", this.sourceLevel, false);
-=======
-        performTest("Errors", 4740, null, "javadocsnippet_TestError_UnpairedRegion.pass", this.sourceLevel);
->>>>>>> 186e8774
     }
     
     public void testError_NoRegionToEnd() throws Exception {
@@ -2155,7 +2019,6 @@
         this.sourceLevel = getLatestSourceVersion();
         EXTRA_OPTIONS.add("--enable-preview");
         JavacParser.DISABLE_SOURCE_LEVEL_DOWNGRADE = true;
-<<<<<<< HEAD
         performTest("Errors", 4906, null, "javadocsnippet_TestError_NoRegionToEnd.pass", this.sourceLevel, false);
     }
 
@@ -2234,11 +2097,6 @@
         performTest("Errors", 6087, null, "javadocsnippet_region_valid.pass", this.sourceLevel, true);
     }
 
-=======
-        performTest("Errors", 4906, null, "javadocsnippet_TestError_NoRegionToEnd.pass", this.sourceLevel);
-    }
-    
->>>>>>> 186e8774
     private static final List<String> EXTRA_OPTIONS = new ArrayList<>();
     @ServiceProvider(service = CompilerOptionsQueryImplementation.class, position = 100)
     public static class TestCompilerOptionsQueryImplementation implements CompilerOptionsQueryImplementation {
