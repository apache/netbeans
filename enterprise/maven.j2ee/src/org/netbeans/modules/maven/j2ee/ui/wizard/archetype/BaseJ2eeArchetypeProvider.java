/*
 * Licensed to the Apache Software Foundation (ASF) under one
 * or more contributor license agreements.  See the NOTICE file
 * distributed with this work for additional information
 * regarding copyright ownership.  The ASF licenses this file
 * to you under the Apache License, Version 2.0 (the
 * "License"); you may not use this file except in compliance
 * with the License.  You may obtain a copy of the License at
 *
 *   http://www.apache.org/licenses/LICENSE-2.0
 *
 * Unless required by applicable law or agreed to in writing,
 * software distributed under the License is distributed on an
 * "AS IS" BASIS, WITHOUT WARRANTIES OR CONDITIONS OF ANY
 * KIND, either express or implied.  See the License for the
 * specific language governing permissions and limitations
 * under the License.
 */
package org.netbeans.modules.maven.j2ee.ui.wizard.archetype;

import java.util.Map;
import java.util.TreeMap;
import org.netbeans.api.annotations.common.CheckForNull;
import org.netbeans.api.annotations.common.NonNull;
import org.netbeans.api.j2ee.core.Profile;
import org.netbeans.modules.maven.api.archetype.Archetype;

/**
 *
 * @author Martin Janicek
 */
abstract class BaseJ2eeArchetypeProvider {

    protected Map<Profile, Archetype> map;


    protected BaseJ2eeArchetypeProvider() {
        map = new TreeMap<Profile, Archetype>(Profile.UI_COMPARATOR);
        setUpProjectArchetypes();
    }

    /**
     * Implementor of this method should create proper archetypes and add them into the archetype map.
     *
     * It's possible to use {@link #addMojoArchetype} method for creating
     * new archetypes with groupId set to org.codehaus.mojo.archetypes or we can add archetypes directly to the map
     *
     * If we want to create the same archetype for all possible profiles, we can use
     * {@link #addSameMojoArchetypeForAllProfiles} method
     */
    protected abstract void setUpProjectArchetypes();

    protected void addMojoArchetype(Profile j2eeProfile, String version, String artifactId) {
        map.put(j2eeProfile, createMojoArchetype(version, artifactId));
    }

    protected void addJavaEE8Archetype(Profile j2eeProfile, String groupId, String version, String artifactId) {
        map.put(j2eeProfile, createArchetype(groupId, version, artifactId));
    }

    protected void addSameMojoArchetypeForAllProfiles(String version, String artifactId) {
        Archetype archetype = createMojoArchetype(version, artifactId);
        map.put(Profile.J2EE_14, archetype);
        map.put(Profile.JAVA_EE_5, archetype);
        map.put(Profile.JAVA_EE_6_FULL, archetype);
        map.put(Profile.JAVA_EE_6_WEB, archetype);
        map.put(Profile.JAVA_EE_7_FULL, archetype);
        map.put(Profile.JAVA_EE_7_WEB, archetype);
<<<<<<< HEAD
        Archetype javaEE8Archetype = createArchetype("io.github.juneau001","1.2", "webapp-javaee8");
        
=======
        Archetype javaEE8Archetype = createArchetype("io.github.juneau001","1.3", "webapp-javaee8");

>>>>>>> 654b5f0e
        map.put(Profile.JAVA_EE_8_FULL, javaEE8Archetype);
        map.put(Profile.JAVA_EE_8_WEB, javaEE8Archetype);
    }

    private Archetype createMojoArchetype(String version, String artifactId) {
        Archetype archetype = new Archetype();
        archetype.setGroupId("org.codehaus.mojo.archetypes"); //NOI18N
        archetype.setVersion(version);
        archetype.setArtifactId(artifactId);

        return archetype;
    }

    private Archetype createArchetype(String groupId, String version, String artifactId) {
        Archetype archetype = new Archetype();
        archetype.setGroupId(groupId); //NOI18N
        archetype.setVersion(version);
        archetype.setArtifactId(artifactId);

        return archetype;
    }

    /**
     * Returns archetype for a given profile.
     * If an exception is thrown, it means we have some kind of an inconsistency between UI and ConcreteArchetype class
     *
     * @param profile for which we want to get proper archetype
     * @return archetype found for the given Profile
     * @throws IllegalStateException if there isn't defined any Archetype for the given profile
     */
    public @NonNull Archetype getArchetypeFor(Profile profile) {
        Archetype archetype = map.get(profile);

        if (archetype != null) {
            return archetype;
        } else {
            throw new IllegalStateException("No archetype defined for profile " + profile + " in " + getClass() + "; check whether all possible <Profile, Archetype> pairs have been added"); //NOI18N
        }
    }

    /**
     * Returns whole map which contains <key = Profile, value = Archetype> pairs.
     * @return complete archetype map
     */
    public Map<Profile, Archetype> getArchetypeMap() {
        return map;
    }

    /**
     * Returns any Archetype saved in the map.
     * Could be used if we want to have the same Archetype for every Profile
     *
     * @return any of Archetype saved in the map or null if there is no archetype in the map
     */
    @CheckForNull public Archetype getAnyArchetype() {
        if (map.isEmpty()) {
            return null;
        }
        return map.values().iterator().next();
    }
}<|MERGE_RESOLUTION|>--- conflicted
+++ resolved
@@ -66,13 +66,8 @@
         map.put(Profile.JAVA_EE_6_WEB, archetype);
         map.put(Profile.JAVA_EE_7_FULL, archetype);
         map.put(Profile.JAVA_EE_7_WEB, archetype);
-<<<<<<< HEAD
-        Archetype javaEE8Archetype = createArchetype("io.github.juneau001","1.2", "webapp-javaee8");
-        
-=======
         Archetype javaEE8Archetype = createArchetype("io.github.juneau001","1.3", "webapp-javaee8");
 
->>>>>>> 654b5f0e
         map.put(Profile.JAVA_EE_8_FULL, javaEE8Archetype);
         map.put(Profile.JAVA_EE_8_WEB, javaEE8Archetype);
     }
