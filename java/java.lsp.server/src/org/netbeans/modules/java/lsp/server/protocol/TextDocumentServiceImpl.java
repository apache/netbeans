/*
 * Licensed to the Apache Software Foundation (ASF) under one
 * or more contributor license agreements.  See the NOTICE file
 * distributed with this work for additional information
 * regarding copyright ownership.  The ASF licenses this file
 * to you under the Apache License, Version 2.0 (the
 * "License"); you may not use this file except in compliance
 * with the License.  You may obtain a copy of the License at
 *
 *   http://www.apache.org/licenses/LICENSE-2.0
 *
 * Unless required by applicable law or agreed to in writing,
 * software distributed under the License is distributed on an
 * "AS IS" BASIS, WITHOUT WARRANTIES OR CONDITIONS OF ANY
 * KIND, either express or implied.  See the License for the
 * specific language governing permissions and limitations
 * under the License.
 */
package org.netbeans.modules.java.lsp.server.protocol;

import com.google.gson.Gson;
import com.google.gson.JsonObject;
import com.sun.source.tree.ClassTree;
import com.sun.source.tree.CompilationUnitTree;
import com.sun.source.tree.LineMap;
import com.sun.source.tree.MethodTree;
import com.sun.source.tree.Tree;
import com.sun.source.tree.Tree.Kind;
import com.sun.source.tree.VariableTree;
import com.sun.source.util.TreePath;
import com.sun.source.util.TreePathScanner;
import com.sun.source.util.Trees;
import com.vladsch.flexmark.html2md.converter.FlexmarkHtmlConverter;
import java.io.File;
import java.io.FileNotFoundException;
import java.io.IOException;
import java.net.MalformedURLException;
import java.net.URI;
import java.net.URL;
import java.time.Instant;
import java.util.ArrayList;
import java.util.Collection;
import java.util.Collections;
import java.util.Comparator;
import java.util.EnumMap;
import java.util.EnumSet;
import java.util.HashMap;
import java.util.HashSet;
import java.util.Iterator;
import java.util.List;
import java.util.Locale;
import java.util.Map;
import java.util.Map.Entry;
import java.util.Set;
import java.util.concurrent.CompletableFuture;
import java.util.concurrent.ConcurrentHashMap;
import java.util.concurrent.atomic.AtomicBoolean;
import java.util.concurrent.atomic.AtomicInteger;
import java.util.function.BiConsumer;
import java.util.function.Consumer;
import java.util.function.IntFunction;
import java.util.logging.Level;
import java.util.logging.Logger;
import java.util.prefs.Preferences;
import java.util.stream.Collectors;
import javax.lang.model.element.Element;
import javax.lang.model.element.ElementKind;
import javax.lang.model.element.ExecutableElement;
import javax.lang.model.element.TypeElement;
import javax.lang.model.type.DeclaredType;
import javax.lang.model.type.TypeKind;
import javax.lang.model.type.TypeMirror;
import javax.swing.event.DocumentEvent;
import javax.swing.event.DocumentListener;
import javax.swing.text.BadLocationException;
import javax.swing.text.Document;
import javax.swing.text.StyledDocument;
import org.eclipse.lsp4j.CodeAction;
import org.eclipse.lsp4j.CodeActionKind;
import org.eclipse.lsp4j.CodeActionParams;
import org.eclipse.lsp4j.CodeLens;
import org.eclipse.lsp4j.CodeLensParams;
import org.eclipse.lsp4j.Command;
import org.eclipse.lsp4j.CompletionItem;
import org.eclipse.lsp4j.CompletionItemKind;
import org.eclipse.lsp4j.CompletionItemTag;
import org.eclipse.lsp4j.CompletionList;
import org.eclipse.lsp4j.CompletionParams;
import org.eclipse.lsp4j.CreateFile;
import org.eclipse.lsp4j.DefinitionParams;
import org.eclipse.lsp4j.Diagnostic;
import org.eclipse.lsp4j.DiagnosticSeverity;
import org.eclipse.lsp4j.DidChangeTextDocumentParams;
import org.eclipse.lsp4j.DidCloseTextDocumentParams;
import org.eclipse.lsp4j.DidOpenTextDocumentParams;
import org.eclipse.lsp4j.DidSaveTextDocumentParams;
import org.eclipse.lsp4j.DocumentFormattingParams;
import org.eclipse.lsp4j.DocumentHighlight;
import org.eclipse.lsp4j.DocumentHighlightParams;
import org.eclipse.lsp4j.DocumentOnTypeFormattingParams;
import org.eclipse.lsp4j.DocumentRangeFormattingParams;
import org.eclipse.lsp4j.DocumentSymbol;
import org.eclipse.lsp4j.DocumentSymbolParams;
import org.eclipse.lsp4j.FoldingRange;
import org.eclipse.lsp4j.FoldingRangeKind;
import org.eclipse.lsp4j.FoldingRangeRequestParams;
import org.eclipse.lsp4j.Hover;
import org.eclipse.lsp4j.HoverParams;
import org.eclipse.lsp4j.ImplementationParams;
import org.eclipse.lsp4j.InsertTextFormat;
import org.eclipse.lsp4j.Location;
import org.eclipse.lsp4j.LocationLink;
import org.eclipse.lsp4j.MarkupContent;
import org.eclipse.lsp4j.MessageParams;
import org.eclipse.lsp4j.MessageType;
import org.eclipse.lsp4j.Position;
import org.eclipse.lsp4j.PrepareRenameParams;
import org.eclipse.lsp4j.PrepareRenameResult;
import org.eclipse.lsp4j.PublishDiagnosticsParams;
import org.eclipse.lsp4j.Range;
import org.eclipse.lsp4j.ReferenceParams;
import org.eclipse.lsp4j.RenameFile;
import org.eclipse.lsp4j.RenameParams;
import org.eclipse.lsp4j.ResourceOperation;
import org.eclipse.lsp4j.SignatureHelp;
import org.eclipse.lsp4j.SignatureHelpParams;
import org.eclipse.lsp4j.SymbolInformation;
import org.eclipse.lsp4j.TextDocumentContentChangeEvent;
import org.eclipse.lsp4j.TextDocumentEdit;
import org.eclipse.lsp4j.TextEdit;
import org.eclipse.lsp4j.TypeDefinitionParams;
import org.eclipse.lsp4j.VersionedTextDocumentIdentifier;
import org.eclipse.lsp4j.WorkspaceEdit;
import org.eclipse.lsp4j.jsonrpc.messages.Either;
import org.eclipse.lsp4j.jsonrpc.messages.ResponseErrorCode;
import org.eclipse.lsp4j.services.LanguageClient;
import org.eclipse.lsp4j.services.LanguageClientAware;
import org.eclipse.lsp4j.services.TextDocumentService;
import org.netbeans.api.annotations.common.CheckForNull;
<<<<<<< HEAD
import org.netbeans.api.editor.mimelookup.MimeLookup;
=======
import org.netbeans.api.editor.EditorUtilities;
import org.netbeans.api.editor.document.LineDocument;
import org.netbeans.api.editor.document.LineDocumentUtils;
>>>>>>> 42e5df3f
import org.netbeans.api.java.lexer.JavaTokenId;
import org.netbeans.api.java.project.JavaProjectConstants;
import org.netbeans.api.java.source.CompilationInfo;
import org.netbeans.api.java.source.ElementHandle;
import org.netbeans.api.java.source.GeneratorUtilities;
import org.netbeans.api.java.source.JavaSource;
import org.netbeans.api.java.source.JavaSource.Phase;
import org.netbeans.api.java.source.ModificationResult;
import org.netbeans.api.java.source.SourceUtils;
import org.netbeans.api.java.source.Task;
import org.netbeans.api.java.source.TreePathHandle;
import org.netbeans.api.java.source.TreeUtilities;
import org.netbeans.api.java.source.WorkingCopy;
import org.netbeans.api.java.source.ui.ElementOpen;
import org.netbeans.api.lexer.TokenSequence;
import org.netbeans.api.lsp.Completion;
import org.netbeans.api.lsp.HyperlinkLocation;
import org.netbeans.api.project.Project;
import org.netbeans.api.project.ProjectUtils;
import org.netbeans.api.project.SourceGroup;
import org.netbeans.api.project.Sources;
<<<<<<< HEAD
import org.netbeans.lib.editor.util.swing.DocumentUtilities;
=======
import org.netbeans.editor.DocumentUtilities;
>>>>>>> 42e5df3f
import org.netbeans.modules.editor.java.GoToSupport;
import org.netbeans.modules.editor.java.GoToSupport.GoToTarget;
import org.netbeans.modules.gsf.testrunner.ui.api.TestMethodController.TestMethod;
import org.netbeans.modules.java.editor.base.fold.JavaElementFoldVisitor;
import org.netbeans.modules.java.editor.base.fold.JavaElementFoldVisitor.FoldCreator;
import org.netbeans.modules.java.editor.base.semantic.MarkOccurrencesHighlighterBase;
import org.netbeans.modules.java.editor.codegen.GeneratorUtils;
import org.netbeans.modules.java.editor.options.MarkOccurencesSettings;
import org.netbeans.modules.java.editor.overridden.ComputeOverriding;
import org.netbeans.modules.java.editor.overridden.ElementDescription;
import org.netbeans.modules.java.hints.errors.CreateFixBase;
import org.netbeans.modules.java.hints.errors.ImportClass;
import org.netbeans.modules.java.hints.infrastructure.CreatorBasedLazyFixList;
import org.netbeans.modules.java.hints.introduce.IntroduceFixBase;
import org.netbeans.modules.java.hints.introduce.IntroduceHint;
import org.netbeans.modules.java.hints.introduce.IntroduceKind;
import org.netbeans.modules.java.hints.project.IncompleteClassPath;
import org.netbeans.modules.java.hints.spiimpl.JavaFixImpl;
import org.netbeans.modules.java.lsp.server.LspServerState;
import org.netbeans.modules.java.lsp.server.Utils;
import org.netbeans.modules.java.lsp.server.debugging.utils.ErrorUtilities;
import org.netbeans.modules.java.testrunner.ui.spi.ComputeTestMethods;
import org.netbeans.modules.parsing.api.ParserManager;
import org.netbeans.modules.parsing.api.ResultIterator;
import org.netbeans.modules.parsing.api.Source;
import org.netbeans.modules.parsing.api.UserTask;
import org.netbeans.modules.parsing.impl.indexing.implspi.ActiveDocumentProvider.IndexingAware;
import org.netbeans.modules.parsing.spi.ParseException;
import org.netbeans.modules.parsing.spi.SchedulerEvent;
import org.netbeans.modules.refactoring.api.Problem;
import org.netbeans.modules.refactoring.api.RefactoringElement;
import org.netbeans.modules.refactoring.api.RefactoringSession;
import org.netbeans.modules.refactoring.api.RenameRefactoring;
import org.netbeans.modules.refactoring.api.WhereUsedQuery;
import org.netbeans.modules.refactoring.api.impl.APIAccessor;
import org.netbeans.modules.refactoring.api.impl.SPIAccessor;
import org.netbeans.modules.refactoring.java.api.WhereUsedQueryConstants;
import org.netbeans.modules.refactoring.java.spi.hooks.JavaModificationResult;
import org.netbeans.modules.refactoring.plugins.FileRenamePlugin;
import org.netbeans.modules.refactoring.spi.RefactoringCommit;
import org.netbeans.modules.refactoring.spi.RefactoringElementImplementation;
import org.netbeans.modules.refactoring.spi.Transaction;
import org.netbeans.spi.editor.hints.EnhancedFix;
import org.netbeans.spi.editor.hints.ErrorDescription;
import org.netbeans.spi.editor.hints.Fix;
import org.netbeans.spi.editor.hints.LazyFixList;
import org.netbeans.spi.java.hints.JavaFix;
import org.netbeans.spi.lsp.ErrorProvider;
import org.openide.cookies.EditorCookie;
import org.openide.filesystems.FileObject;
import org.openide.text.NbDocument;
import org.openide.text.PositionBounds;
import org.openide.util.Exceptions;
import org.openide.util.Lookup;
import org.openide.util.RequestProcessor;
import org.openide.util.Union2;
import org.openide.util.WeakSet;
import org.openide.util.lookup.Lookups;
import org.openide.util.lookup.ServiceProvider;

/**
 *
 * @author lahvac
 */
public class TextDocumentServiceImpl implements TextDocumentService, LanguageClientAware {
    private static final Logger LOG = Logger.getLogger(TextDocumentServiceImpl.class.getName());
    
    private static final RequestProcessor BACKGROUND_TASKS = new RequestProcessor(TextDocumentServiceImpl.class.getName(), 1, false, false);
    private static final RequestProcessor WORKER = new RequestProcessor(TextDocumentServiceImpl.class.getName(), 1, false, false);

    /**
     * File URIs touched / queried by the client.
     */
    private Map<String, Instant> knownFiles = new HashMap<>();
    
    /**
     * Documents actually opened by the client.
     */
    private final Map<String, Document> openedDocuments = new ConcurrentHashMap<>();
    private final Map<String, RequestProcessor.Task> diagnosticTasks = new HashMap<>();
    private final LspServerState server;
    private NbCodeLanguageClient client;

    TextDocumentServiceImpl(LspServerState server) {
        this.server = server;
        Lookup.getDefault().lookup(RefreshDocument.class).register(this);
    }

    private void reRunDiagnostics() {
        Set<String> documents = new HashSet<>(openedDocuments.keySet());

        for (String doc : documents) {
            runDiagnosticTasks(doc);
        }
    }

    @ServiceProvider(service=IndexingAware.class, position=0)
    public static final class RefreshDocument implements IndexingAware {

        private final Set<TextDocumentServiceImpl> delegates = new WeakSet<>();

        public synchronized void register(TextDocumentServiceImpl delegate) {
            delegates.add(delegate);
        }

        @Override
        public void indexingComplete(Set<URL> indexedRoots) {
            TextDocumentServiceImpl[] delegates;
            synchronized (this) {
                delegates = this.delegates.toArray(new TextDocumentServiceImpl[this.delegates.size()]);
            }
            for (TextDocumentServiceImpl delegate : delegates) {
                delegate.reRunDiagnostics();
            }
        }
    }

    private List<Completion> lastCompletions = null;

    @Override
    public CompletableFuture<Either<List<CompletionItem>, CompletionList>> completion(CompletionParams params) {
        lastCompletions = new ArrayList<>();
        AtomicInteger index = new AtomicInteger(0);
        final CompletionList completionList = new CompletionList();
        // shortcut: if the projects are not yet initialized, return empty:
        if (server.openedProjects().getNow(null) == null) {
            return CompletableFuture.completedFuture(Either.forRight(completionList));
        }
        try {
            String uri = params.getTextDocument().getUri();
            FileObject file = fromURI(uri);
            if (file == null) {
                return CompletableFuture.completedFuture(Either.forRight(completionList));
            }
            EditorCookie ec = file.getLookup().lookup(EditorCookie.class);
            Document doc = ec.openDocument();
            final int caret = Utils.getOffset(doc, params.getPosition());
            List<CompletionItem> items = new ArrayList<>();
            Completion.Context context = params.getContext() != null
                    ? new Completion.Context(Completion.TriggerKind.valueOf(params.getContext().getTriggerKind().name()),
                            params.getContext().getTriggerCharacter() == null || params.getContext().getTriggerCharacter().isEmpty() ? null : params.getContext().getTriggerCharacter().charAt(0))
                    : null;
            boolean isComplete = Completion.collect(doc, caret, context, completion -> {
                CompletionItem item = new CompletionItem(completion.getLabel());
                if (completion.getKind() != null) {
                    item.setKind(CompletionItemKind.valueOf(completion.getKind().name()));
                }
                if (completion.getTags() != null) {
                    item.setTags(completion.getTags().stream().map(tag -> CompletionItemTag.valueOf(tag.name())).collect(Collectors.toList()));
                }
                if (completion.getDetail() != null && completion.getDetail().isDone()) {
                    item.setDetail(completion.getDetail().getNow(null));
                }
                if (completion.getDocumentation() != null && completion.getDocumentation().isDone()) {
                    String documentation = completion.getDocumentation().getNow(null);
                    if (documentation != null) {
                        MarkupContent markup = new MarkupContent();
                        markup.setKind("markdown");
                        markup.setValue(html2MD(documentation));
                        item.setDocumentation(markup);
                    }
                }
                if (completion.isPreselect()) {
                    item.setPreselect(true);
                }
                item.setSortText(completion.getSortText());
                item.setFilterText(completion.getFilterText());
                item.setInsertText(completion.getInsertText());
                if (completion.getInsertTextFormat() != null) {
                    item.setInsertTextFormat(InsertTextFormat.valueOf(completion.getInsertTextFormat().name()));
                }
                org.netbeans.api.lsp.TextEdit edit = completion.getTextEdit();
                if (edit != null) {
                    item.setTextEdit(new TextEdit(new Range(Utils.createPosition(file, edit.getStartOffset()), Utils.createPosition(file, edit.getEndOffset())), edit.getNewText()));
                }
                if (completion.getAdditionalTextEdits() != null && completion.getAdditionalTextEdits().isDone()) {
                    List<org.netbeans.api.lsp.TextEdit> additionalTextEdits = completion.getAdditionalTextEdits().getNow(null);
                    if (additionalTextEdits != null && !additionalTextEdits.isEmpty()) {
                        item.setAdditionalTextEdits(additionalTextEdits.stream().map(ed -> {
                            return new TextEdit(new Range(Utils.createPosition(file, ed.getStartOffset()), Utils.createPosition(file, ed.getEndOffset())), ed.getNewText());
                        }).collect(Collectors.toList()));
                    }
                }
                if (completion.getCommitCharacters() != null) {
                    item.setCommitCharacters(completion.getCommitCharacters().stream().map(ch -> ch.toString()).collect(Collectors.toList()));
                }
                lastCompletions.add(completion);
                item.setData(new CompletionData(uri, index.getAndIncrement()));
                items.add(item);
            });
            if (!isComplete) {
                completionList.setIsIncomplete(true);
            }
            completionList.setItems(items);
            return CompletableFuture.completedFuture(Either.forRight(completionList));
        } catch (IOException ex) {
            throw new IllegalStateException(ex);
        }
    }

    public static final class CompletionData {
        public String uri;
        public int index;

        public CompletionData() {
        }

        public CompletionData(String uri, int index) {
            this.uri = uri;
            this.index = index;
        }

        @Override
        public String toString() {
            return "CompletionData{" + "uri=" + uri + ", index=" + index + '}';
        }
    }

    @Override
    public void connect(LanguageClient client) {
        this.client = (NbCodeLanguageClient)client;
    }

    private static final RequestProcessor JAVADOC_WORKER = new RequestProcessor(TextDocumentServiceImpl.class.getName() + ".javadoc", 1);

    @Override
    public CompletableFuture<CompletionItem> resolveCompletionItem(CompletionItem ci) {
        JsonObject rawData = (JsonObject) ci.getData();
        if (rawData != null) {
            CompletionData data = new Gson().fromJson(rawData, CompletionData.class);
            Completion completion = lastCompletions.get(data.index);
            if (completion != null) {
                FileObject file = fromURI(data.uri);
                if (file != null) {
                    CompletableFuture<CompletionItem> result = new CompletableFuture<>();
                    JAVADOC_WORKER.post(() -> {
                        if (completion.getDetail() != null) {
                            try {
                                String detail = completion.getDetail().get();
                                if (detail != null) {
                                    ci.setDetail(detail);
                                }
                            } catch (Exception ex) {
                            }
                        }
                        if (completion.getDocumentation() != null) {
                            try {
                                String documentation = completion.getDocumentation().get();
                                if (documentation != null) {
                                    MarkupContent markup = new MarkupContent();
                                    markup.setKind("markdown");
                                    markup.setValue(html2MD(documentation));
                                    ci.setDocumentation(markup);
                                }
                            } catch (Exception ex) {
                            }
                        }
                        if (completion.getAdditionalTextEdits() != null) {
                            try {
                                List<org.netbeans.api.lsp.TextEdit> additionalTextEdits = completion.getAdditionalTextEdits().get();
                                if (additionalTextEdits != null && !additionalTextEdits.isEmpty()) {
                                    ci.setAdditionalTextEdits(additionalTextEdits.stream().map(ed -> {
                                        return new TextEdit(new Range(Utils.createPosition(file, ed.getStartOffset()), Utils.createPosition(file, ed.getEndOffset())), ed.getNewText());
                                    }).collect(Collectors.toList()));
                                }
                            } catch (Exception ex) {
                            }
                        }
                        result.complete(ci);
                    });
                    return result;
                }
            }
        }
        return CompletableFuture.completedFuture(ci);
    }

    public static String html2MD(String html) {
        int idx = html.indexOf("<p id=\"not-found\">"); // strip "No Javadoc found" message
        return FlexmarkHtmlConverter.builder().build().convert(idx >= 0 ? html.substring(0, idx) : html).replaceAll("<br />[ \n]*$", "");
    }

    @Override
    public CompletableFuture<Hover> hover(HoverParams params) {
        // shortcut: if the projects are not yet initialized, return empty:
        if (server.openedProjects().getNow(null) == null) {
            return CompletableFuture.completedFuture(null);
        }
        String uri = params.getTextDocument().getUri();
        FileObject file = fromURI(uri);
        Document doc = openedDocuments.get(uri);
        if (file == null || doc == null) {
            return CompletableFuture.completedFuture(null);
        }
        return org.netbeans.api.lsp.Hover.getContent(doc, Utils.getOffset(doc, params.getPosition())).thenApply(content -> {
            if (content != null) {
                MarkupContent markup = new MarkupContent();
                markup.setKind("markdown");
                markup.setValue(html2MD(content));
                return new Hover(markup);
            }
            return null;
        });
    }

    @Override
    public CompletableFuture<SignatureHelp> signatureHelp(SignatureHelpParams params) {
        throw new UnsupportedOperationException("Not supported yet.");
    }

    @Override
    public CompletableFuture<Either<List<? extends Location>, List<? extends LocationLink>>> definition(DefinitionParams params) {
        try {
            String uri = params.getTextDocument().getUri();
            Document doc = openedDocuments.get(uri);
            if (doc != null) {
                FileObject file = Utils.fromUri(uri);
                if (file != null) {
                    int offset = Utils.getOffset(doc, params.getPosition());
                    return HyperlinkLocation.resolve(doc, offset).thenApply(locs -> {
                        return Either.forLeft(locs.stream().map(location -> {
                            FileObject fo = location.getFileObject();
                            return new Location(Utils.toUri(fo), new Range(Utils.createPosition(fo, location.getStartOffset()), Utils.createPosition(fo, location.getEndOffset())));
                        }).collect(Collectors.toList()));
                    });
                }
            }
        } catch (MalformedURLException ex) {
            client.logMessage(new MessageParams(MessageType.Error, ex.getMessage()));
        }
        return CompletableFuture.completedFuture(Either.forLeft(Collections.emptyList()));
    }

    @Override
    public CompletableFuture<Either<List<? extends Location>, List<? extends LocationLink>>> typeDefinition(TypeDefinitionParams params) {
        try {
            String uri = params.getTextDocument().getUri();
            Document doc = openedDocuments.get(uri);
            if (doc != null) {
                FileObject file = Utils.fromUri(uri);
                if (file != null) {
                    int offset = Utils.getOffset(doc, params.getPosition());
                    return HyperlinkLocation.resolveTypeDefinition(doc, offset).thenApply(locs -> {
                        return Either.forLeft(locs.stream().map(location -> {
                            FileObject fo = location.getFileObject();
                            return new Location(Utils.toUri(fo), new Range(Utils.createPosition(fo, location.getStartOffset()), Utils.createPosition(fo, location.getEndOffset())));
                        }).collect(Collectors.toList()));
                    });
                }
            }
        } catch (MalformedURLException ex) {
            client.logMessage(new MessageParams(MessageType.Error, ex.getMessage()));
        }
        return CompletableFuture.completedFuture(Either.forLeft(Collections.emptyList()));
    }

    @Override
    public CompletableFuture<Either<List<? extends Location>, List<? extends LocationLink>>> implementation(ImplementationParams params) {
        return usages(params.getTextDocument().getUri(), params.getPosition(), true, false).thenApply(locations -> Either.forLeft(locations));
    }

    @Override
    public CompletableFuture<List<? extends Location>> references(ReferenceParams params) {
        return usages(params.getTextDocument().getUri(), params.getPosition(), false, params.getContext().isIncludeDeclaration());
    }

    private CompletableFuture<List<? extends Location>> usages(String uri, Position position, boolean implementations, boolean includeDeclaration) {
        final Project[] projects = server.openedProjects().getNow(null);
        // shortcut: if the projects are not yet initialized, return empty:
        if (projects == null) {
            return CompletableFuture.completedFuture(Collections.emptyList());
        }
        AtomicBoolean cancel = new AtomicBoolean();
        Runnable[] cancelCallback = new Runnable[1];
        CompletableFuture<List<? extends Location>> result = new CompletableFuture<List<? extends Location>>() {
            @Override
            public boolean cancel(boolean mayInterruptIfRunning) {
                cancel.set(mayInterruptIfRunning);
                if (cancelCallback[0] != null) {
                    cancelCallback[0].run();
                }
                return super.cancel(mayInterruptIfRunning);
            }
        };
        WORKER.post(() -> {
            JavaSource js = getJavaSource(uri);
            if (js == null) {
                result.complete(new ArrayList<>());
                return;
            }
            try {
                WhereUsedQuery[] query = new WhereUsedQuery[1];
                List<Location> locations = new ArrayList<>();
                js.runUserActionTask(cc -> {
                    cc.toPhase(JavaSource.Phase.RESOLVED);
                    if (cancel.get()) return ;
                    Document doc = cc.getSnapshot().getSource().getDocument(true);
                    TreePath path = cc.getTreeUtilities().pathFor(Utils.getOffset(doc, position));
                    query[0] = new WhereUsedQuery(Lookups.singleton(TreePathHandle.create(path, cc)));
                    if (implementations) {
                        query[0].putValue(WhereUsedQueryConstants.FIND_SUBCLASSES, true);
                        query[0].putValue(WhereUsedQueryConstants.FIND_OVERRIDING_METHODS, true);
                        query[0].putValue(WhereUsedQuery.FIND_REFERENCES, false);
                    } else if (includeDeclaration) {
                        Element decl = cc.getTrees().getElement(path);
                        if (decl != null) {
                            TreePath declPath = cc.getTrees().getPath(decl);
                            if (declPath != null && cc.getCompilationUnit() == declPath.getCompilationUnit()) {
                                Range range = declarationRange(cc, declPath);
                                if (range != null) {
                                    locations.add(new Location(Utils.toUri(cc.getFileObject()),
                                                               range));
                                }
                            } else {
                                ElementHandle<Element> declHandle = ElementHandle.create(decl);
                                FileObject sourceFile = SourceUtils.getFile(declHandle, cc.getClasspathInfo());
                                JavaSource source = sourceFile != null ? JavaSource.forFileObject(sourceFile) : null;
                                if (source != null) {
                                    source.runUserActionTask(nestedCC -> {
                                        nestedCC.toPhase(JavaSource.Phase.ELEMENTS_RESOLVED);
                                        Element declHandle2 = declHandle.resolve(nestedCC);
                                        TreePath declPath2 = declHandle2 != null ? nestedCC.getTrees().getPath(declHandle2) : null;
                                        if (declPath2 != null) {
                                            Range range = declarationRange(nestedCC, declPath2);
                                            if (range != null) {
                                                locations.add(new Location(Utils.toUri(nestedCC.getFileObject()),
                                                                           range));
                                            }
                                        }
                                    }, true);
                                }
                            }
                        }
                    }
                }, true);
                if (cancel.get()) return ;
                List<FileObject> sourceRoots = new ArrayList<>();
                for (Project project : projects) {
                    Sources sources = ProjectUtils.getSources(project);
                    for (SourceGroup sourceGroup : sources.getSourceGroups(JavaProjectConstants.SOURCES_TYPE_JAVA)) {
                        sourceRoots.add(sourceGroup.getRootFolder());
                    }
                }
                if (!sourceRoots.isEmpty()) {
                    query[0].getContext().add(org.netbeans.modules.refactoring.api.Scope.create(sourceRoots, null, null, true));
                }
                cancelCallback[0] = () -> query[0].cancelRequest();
                RefactoringSession refactoring = RefactoringSession.create("FindUsages");
                Problem p;
                p = query[0].checkParameters();
                if (cancel.get()) return ;
                if (p != null && p.isFatal()) {
                    ErrorUtilities.completeExceptionally(result, p.getMessage(), ResponseErrorCode.UnknownErrorCode);
                    return ;
                }
                p = query[0].preCheck();
                if (p != null && p.isFatal()) {
                    ErrorUtilities.completeExceptionally(result, p.getMessage(), ResponseErrorCode.UnknownErrorCode);
                    return ;
                }
                if (cancel.get()) return ;
                p = query[0].prepare(refactoring);
                if (p != null && p.isFatal()) {
                    ErrorUtilities.completeExceptionally(result, p.getMessage(), ResponseErrorCode.UnknownErrorCode);
                    return ;
                }
                for (RefactoringElement re : refactoring.getRefactoringElements()) {
                    if (cancel.get()) return ;
                    FileObject parentFile = re.getParentFile();
                    if (parentFile.isData()) {
                        locations.add(new Location(Utils.toUri(parentFile), toRange(re.getPosition())));
                    }
                }

                refactoring.finished();

                result.complete(locations);
            } catch (Throwable ex) {
                result.completeExceptionally(ex);
            }
        });
        return result;
    }

    private static Range declarationRange(CompilationInfo info, TreePath tp) {
        Tree t = tp.getLeaf();
        int[] span;
        if (TreeUtilities.CLASS_TREE_KINDS.contains(t.getKind())) {
            span = info.getTreeUtilities().findNameSpan((ClassTree) t);
        } else if (t.getKind() == Kind.VARIABLE) {
            span = info.getTreeUtilities().findNameSpan((VariableTree) t);
        } else if (t.getKind() == Kind.METHOD) {
            span = info.getTreeUtilities().findNameSpan((MethodTree) t);
            if (span == null) {
                span = info.getTreeUtilities().findNameSpan((ClassTree) tp.getParentPath().getLeaf());
            }
        } else {
            return null;
        }
        if (span == null) {
            return null;
        }
        return new Range(Utils.createPosition(info.getCompilationUnit().getLineMap(), span[0]),
                         Utils.createPosition(info.getCompilationUnit().getLineMap(), span[1]));
    }

    private static Range toRange(PositionBounds bounds) throws IOException {
        return bounds != null
                ? new Range(new Position(bounds.getBegin().getLine(), bounds.getBegin().getColumn()),
                        new Position(bounds.getEnd().getLine(), bounds.getEnd().getColumn()))
                : new Range(new Position(0, 0), new Position(0, 0));
    }

    @Override
    public CompletableFuture<List<? extends DocumentHighlight>> documentHighlight(DocumentHighlightParams params) {
        class MOHighligther extends MarkOccurrencesHighlighterBase {
            @Override
            protected void process(CompilationInfo arg0, Document arg1, SchedulerEvent arg2) {
                throw new UnsupportedOperationException("Should not be called.");
            }
            @Override
            public List<int[]> processImpl(CompilationInfo info, Preferences node, Document doc, int caretPosition) {
                return super.processImpl(info, node, doc, caretPosition);
            }
        }

        Preferences node = MarkOccurencesSettings.getCurrentNode();

        JavaSource js = getJavaSource(params.getTextDocument().getUri());
        List<DocumentHighlight> result = new ArrayList<>();
        if (js == null) {
            return CompletableFuture.completedFuture(result);
        }
        try {
            js.runUserActionTask(cc -> {
                cc.toPhase(JavaSource.Phase.RESOLVED);
                Document doc = cc.getSnapshot().getSource().getDocument(true);
                int offset = Utils.getOffset(doc, params.getPosition());
                List<int[]> spans = new MOHighligther().processImpl(cc, node, doc, offset);
                if (spans != null) {
                    for (int[] span : spans) {
                        result.add(new DocumentHighlight(new Range(Utils.createPosition(cc.getCompilationUnit(), span[0]),
                                                                   Utils.createPosition(cc.getCompilationUnit(), span[1]))));
                    }
                }
            }, true);
        } catch (IOException ex) {
            //TODO: include stack trace:
            client.logMessage(new MessageParams(MessageType.Error, ex.getMessage()));
        }
        return CompletableFuture.completedFuture(result);
    }

    @Override
    public CompletableFuture<List<Either<SymbolInformation, DocumentSymbol>>> documentSymbol(DocumentSymbolParams params) {
        // shortcut: if the projects are not yet initialized, return empty:
        if (server.openedProjects().getNow(null) == null) {
            return CompletableFuture.completedFuture(Collections.emptyList());
        }
        JavaSource js = getJavaSource(params.getTextDocument().getUri());
        if (js == null) {
            return CompletableFuture.completedFuture(Collections.emptyList());
        }
        List<Either<SymbolInformation, DocumentSymbol>> result = new ArrayList<>();
        try {
            js.runUserActionTask(cc -> {
                cc.toPhase(JavaSource.Phase.RESOLVED);
                for (Element tel : cc.getTopLevelElements()) {
                    DocumentSymbol ds = element2DocumentSymbol(cc, tel);
                    if (ds != null)
                        result.add(Either.forRight(ds));
                }
            }, true);
        } catch (IOException ex) {
            //TODO: include stack trace:
            client.logMessage(new MessageParams(MessageType.Error, ex.getMessage()));
        }

        return CompletableFuture.completedFuture(result);
    }

    private DocumentSymbol element2DocumentSymbol(CompilationInfo info, Element el) throws BadLocationException {
        TreePath path = info.getTrees().getPath(el);
        if (path == null)
            return null;
        Range range = Utils.treeRange(info, path.getLeaf());
        if (range == null)
            return null;
        List<DocumentSymbol> children = new ArrayList<>();
        for (Element c : el.getEnclosedElements()) {
            DocumentSymbol ds = element2DocumentSymbol(info, c);
            if (ds != null) {
                children.add(ds);
            }
        }

        String simpleName;

        if (el.getKind() == ElementKind.CONSTRUCTOR) {
            simpleName = el.getEnclosingElement().getSimpleName().toString();
        } else {
            simpleName = el.getSimpleName().toString();
        }

        return new DocumentSymbol(simpleName, Utils.elementKind2SymbolKind(el.getKind()), range, range, null, children);
    }

    @Override
    public CompletableFuture<List<Either<Command, CodeAction>>> codeAction(CodeActionParams params) {
        // shortcut: if the projects are not yet initialized, return empty:
        if (server.openedProjects().getNow(null) == null) {
            return CompletableFuture.completedFuture(Collections.emptyList());
        }
        Document doc = openedDocuments.get(params.getTextDocument().getUri());
        if (doc == null) {
            return CompletableFuture.completedFuture(Collections.emptyList());
        }
        JavaSource js = JavaSource.forDocument(doc);
        if (js == null) {
            return CompletableFuture.completedFuture(Collections.emptyList());
        }
        Map<String, org.netbeans.api.lsp.Diagnostic> id2Errors = (Map<String, org.netbeans.api.lsp.Diagnostic>) doc.getProperty("lsp-errors");
        List<Either<Command, CodeAction>> result = new ArrayList<>();
        if (id2Errors != null) {
        for (Diagnostic diag : params.getContext().getDiagnostics()) {
            org.netbeans.api.lsp.Diagnostic err = id2Errors.get(diag.getCode().getLeft());

            if (err == null) {
                client.logMessage(new MessageParams(MessageType.Log, "Cannot resolve error, code: " + diag.getCode().getLeft()));
                continue;
            }

            for (org.netbeans.api.lsp.CodeAction inputAction : err.getActions().computeCodeActions(ex -> client.logMessage(new MessageParams(MessageType.Error, ex.getMessage())))) {
                CodeAction action = new CodeAction(inputAction.getTitle());
                action.setDiagnostics(Collections.singletonList(diag));
                action.setKind(CodeActionKind.QuickFix);
                if (inputAction.getCommand() != null) {
                    action.setCommand(new Command(inputAction.getCommand().getTitle(), inputAction.getCommand().getCommand()));
                }
                if (inputAction.getEdit() != null) {
                    org.netbeans.api.lsp.WorkspaceEdit edit = inputAction.getEdit();
                    List<Either<TextDocumentEdit, ResourceOperation>> documentChanges = new ArrayList<>();
                    FileObject file = js.getFileObjects().iterator().next();

                    for (Union2<org.netbeans.api.lsp.TextDocumentEdit, org.netbeans.api.lsp.ResourceOperation> parts : edit.getDocumentChanges()) {
                        if (parts.hasFirst()) {
                            List<TextEdit> edits = parts.first().getEdits().stream().map(te -> new TextEdit(new Range(Utils.createPosition(file, te.getStartOffset()), Utils.createPosition(file, te.getEndOffset())), te.getNewText())).collect(Collectors.toList());
                            TextDocumentEdit tde = new TextDocumentEdit(new VersionedTextDocumentIdentifier(parts.first().getDocument(), -1), edits);
                            documentChanges.add(Either.forLeft(tde));
                        } else {
                            if (parts.second() instanceof org.netbeans.api.lsp.ResourceOperation.CreateFile) {
                                documentChanges.add(Either.forRight(new CreateFile(((org.netbeans.api.lsp.ResourceOperation.CreateFile) parts.second()).getNewFile())));
                            } else {
                                throw new IllegalStateException(String.valueOf(parts.second()));
                            }
                        }
                    }

                    action.setEdit(new WorkspaceEdit(documentChanges));
                }
                result.add(Either.forRight(action));
            }
        }
        }

        try {
            js.runUserActionTask(cc -> {
                cc.toPhase(JavaSource.Phase.RESOLVED);
                //code generators:
                for (CodeGenerator codeGenerator : Lookup.getDefault().lookupAll(CodeGenerator.class)) {
                    for (CodeAction codeAction : codeGenerator.getCodeActions(cc, params)) {
                        result.add(Either.forRight(codeAction));
                    }
                }
                //introduce hints
                Range range = params.getRange();
                if (!range.getStart().equals(range.getEnd())) {
                    for (ErrorDescription err : IntroduceHint.computeError(cc, Utils.getOffset(doc, range.getStart()), Utils.getOffset(doc, range.getEnd()), new EnumMap<IntroduceKind, Fix>(IntroduceKind.class), new EnumMap<IntroduceKind, String>(IntroduceKind.class), new AtomicBoolean())) {
                        for (Fix fix : err.getFixes().getFixes()) {
                            if (fix instanceof IntroduceFixBase) {
                                try {
                                    ModificationResult changes = ((IntroduceFixBase) fix).getModificationResult();
                                    if (changes != null) {
                                        List<Either<TextDocumentEdit, ResourceOperation>> documentChanges = new ArrayList<>();
                                        Set<? extends FileObject> fos = changes.getModifiedFileObjects();
                                        if (fos.size() == 1) {
                                            FileObject fileObject = fos.iterator().next();
                                            List<? extends ModificationResult.Difference> diffs = changes.getDifferences(fileObject);
                                            if (diffs != null) {
                                                List<TextEdit> edits = new ArrayList<>();
                                                for (ModificationResult.Difference diff : diffs) {
                                                    String newText = diff.getNewText();
                                                    edits.add(new TextEdit(new Range(Utils.createPosition(fileObject, diff.getStartPosition().getOffset()),
                                                                                     Utils.createPosition(fileObject, diff.getEndPosition().getOffset())),
                                                                           newText != null ? newText : ""));
                                                }
                                                documentChanges.add(Either.forLeft(new TextDocumentEdit(new VersionedTextDocumentIdentifier(Utils.toUri(fileObject), -1), edits)));
                                            }
                                            CodeAction codeAction = new CodeAction(fix.getText());
                                            codeAction.setKind(CodeActionKind.RefactorExtract);
                                            codeAction.setEdit(new WorkspaceEdit(documentChanges));
                                            int renameOffset = ((IntroduceFixBase) fix).getNameOffset(changes);
                                            if (renameOffset >= 0) {
                                                codeAction.setCommand(new Command("Rename", "java.rename.element.at", Collections.singletonList(renameOffset)));
                                            }
                                            result.add(Either.forRight(codeAction));
                                        }
                                    }
                                } catch (GeneratorUtils.DuplicateMemberException dme) {
                                }
                            }
                        }
                    }
                }
            }, true);
        } catch (IOException ex) {
            //TODO: include stack trace:
            client.logMessage(new MessageParams(MessageType.Error, ex.getMessage()));
        }

        return CompletableFuture.completedFuture(result);
    }

    private ConcurrentHashMap<String, Boolean> upToDateTests = new ConcurrentHashMap<>();

    @Override
    public CompletableFuture<List<? extends CodeLens>> codeLens(CodeLensParams params) {
        // shortcut: if the projects are not yet initialized, return empty:
        if (server.openedProjects().getNow(null) == null) {
            return CompletableFuture.completedFuture(Collections.emptyList());
        }
        String uri = params.getTextDocument().getUri();
        JavaSource source = getJavaSource(uri);
        if (source == null) {
            return CompletableFuture.completedFuture(Collections.emptyList());
        }
        CompletableFuture<List<? extends CodeLens>> result = new CompletableFuture<>();
        try {
            source.runUserActionTask(cc -> {
                cc.toPhase(Phase.ELEMENTS_RESOLVED);
                //look for test methods:
                if (!upToDateTests.getOrDefault(uri, Boolean.FALSE)) {
                    List<TestMethod> testMethods = new ArrayList<>();
                    for (ComputeTestMethods.Factory methodsFactory : Lookup.getDefault().lookupAll(ComputeTestMethods.Factory.class)) {
                        testMethods.addAll(methodsFactory.create().computeTestMethods(cc));
                    }
                    if (!testMethods.isEmpty()) {
                        String testClassName = null;
                        List<TestSuiteInfo.TestCaseInfo> tests = new ArrayList<>(testMethods.size());
                        for (TestMethod testMethod : testMethods) {
                            if (testClassName == null) {
                                testClassName = testMethod.getTestClassName();
                            }
                            String id = testMethod.getTestClassName() + ':' + testMethod.method().getMethodName();
                            String fullName = testMethod.getTestClassName() + '.' + testMethod.method().getMethodName();
                            int line = Utils.createPosition(cc.getCompilationUnit(), testMethod.start().getOffset()).getLine();
                            tests.add(new TestSuiteInfo.TestCaseInfo(id, testMethod.method().getMethodName(), fullName, uri, line, TestSuiteInfo.State.Loaded, null));
                        }
                        Integer line = null;
                        Trees trees = cc.getTrees();
                        for (Tree tree : cc.getCompilationUnit().getTypeDecls()) {
                            Element element = trees.getElement(trees.getPath(cc.getCompilationUnit(), tree));
                            if (element != null && element.getKind().isClass() && ((TypeElement)element).getQualifiedName().contentEquals(testClassName)) {
                                line = Utils.createPosition(cc.getCompilationUnit(), (int)trees.getSourcePositions().getStartPosition(cc.getCompilationUnit(), tree)).getLine();
                                break;
                            }
                        }
                        client.notifyTestProgress(new TestProgressParams(uri, new TestSuiteInfo(testClassName, uri, line, TestSuiteInfo.State.Loaded, tests)));
                        upToDateTests.put(uri, Boolean.TRUE);
                    }
                }
                //look for main methods:
                List<CodeLens> lens = new ArrayList<>();
                new TreePathScanner<Void, Void>() {
                    public Void visitMethod(MethodTree tree, Void p) {
                        Element el = cc.getTrees().getElement(getCurrentPath());
                        if (el != null && el.getKind() == ElementKind.METHOD && SourceUtils.isMainMethod((ExecutableElement) el)) {
                            Range range = Utils.treeRange(cc, tree);
                            List<Object> arguments = Collections.singletonList(params.getTextDocument().getUri());
                            lens.add(new CodeLens(range,
                                                  new Command("Run main", "java.run.single", arguments),
                                                  null));
                            lens.add(new CodeLens(range,
                                                  new Command("Debug main", "java.debug.single", arguments),
                                                  null));
                        }
                        return null;
                    }
                }.scan(cc.getCompilationUnit(), null);
                result.complete(lens);
            }, true);
        } catch (IOException ex) {
            result.completeExceptionally(ex);
        }
        return result;
    }

    @Override
    public CompletableFuture<CodeLens> resolveCodeLens(CodeLens arg0) {
        throw new UnsupportedOperationException("Not supported yet.");
    }

    @Override
    public CompletableFuture<List<? extends TextEdit>> formatting(DocumentFormattingParams arg0) {
        throw new UnsupportedOperationException("Not supported yet.");
    }

    @Override
    public CompletableFuture<List<? extends TextEdit>> rangeFormatting(DocumentRangeFormattingParams arg0) {
        throw new UnsupportedOperationException("Not supported yet.");
    }

    @Override
    public CompletableFuture<List<? extends TextEdit>> onTypeFormatting(DocumentOnTypeFormattingParams arg0) {
        throw new UnsupportedOperationException("Not supported yet.");
    }

    @Override
    public CompletableFuture<Either<Range, PrepareRenameResult>> prepareRename(PrepareRenameParams params) {
        // shortcut: if the projects are not yet initialized, return empty:
        if (server.openedProjects().getNow(null) == null) {
            return CompletableFuture.completedFuture(Either.forLeft(null));
        }
        JavaSource source = getJavaSource(params.getTextDocument().getUri());
        if (source == null) {
            return CompletableFuture.completedFuture(Either.forLeft(null));
        }
        CompletableFuture<Either<Range, PrepareRenameResult>> result = new CompletableFuture<>();
        try {
            source.runUserActionTask(cc -> {
                cc.toPhase(JavaSource.Phase.RESOLVED);
                Document doc = cc.getSnapshot().getSource().getDocument(true);
                int pos = Utils.getOffset(doc, params.getPosition());
                TreePath path = cc.getTreeUtilities().pathFor(pos);
                RenameRefactoring ref = new RenameRefactoring(Lookups.singleton(TreePathHandle.create(path, cc)));
                ref.setNewName("any");
                Problem p = ref.fastCheckParameters();
                boolean hasFatalProblem = false;
                while (p != null) {
                    hasFatalProblem |= p.isFatal();
                    p = p.getNext();
                }
                if (hasFatalProblem) {
                    result.complete(null);
                } else {
                    //XXX: better range computation
                    TokenSequence<JavaTokenId> ts = cc.getTokenHierarchy().tokenSequence(JavaTokenId.language());
                    int d = ts.move(pos);
                    if (ts.moveNext()) {
                        if (d == 0 && ts.token().id() != JavaTokenId.IDENTIFIER) {
                            ts.movePrevious();
                        }
                        Range r = new Range(Utils.createPosition(cc.getCompilationUnit(), ts.offset()),
                                            Utils.createPosition(cc.getCompilationUnit(), ts.offset() + ts.token().length()));
                        result.complete(Either.forRight(new PrepareRenameResult(r, ts.token().text().toString())));
                    } else {
                        result.complete(null);
                    }
                }
            }, true);
        } catch (IOException ex) {
            result.completeExceptionally(ex);
        }
        return result;
    }

    @Override
    public CompletableFuture<WorkspaceEdit> rename(RenameParams params) {
        // shortcut: if the projects are not yet initialized, return empty:
        if (server.openedProjects().getNow(null) == null) {
            return CompletableFuture.completedFuture(new WorkspaceEdit());
        }
        AtomicBoolean cancel = new AtomicBoolean();
        Runnable[] cancelCallback = new Runnable[1];
        CompletableFuture<WorkspaceEdit> result = new CompletableFuture<WorkspaceEdit>() {
            @Override
            public boolean cancel(boolean mayInterruptIfRunning) {
                cancel.set(mayInterruptIfRunning);
                if (cancelCallback[0] != null) {
                    cancelCallback[0].run();
                }
                return super.cancel(mayInterruptIfRunning);
            }
        };
        WORKER.post(() -> {
            JavaSource js = getJavaSource(params.getTextDocument().getUri());
            if (js == null) {
                result.completeExceptionally(new FileNotFoundException(params.getTextDocument().getUri()));
                return;
            }
            try {
                RenameRefactoring[] refactoring = new RenameRefactoring[1];
                js.runUserActionTask(cc -> {
                    cc.toPhase(JavaSource.Phase.RESOLVED);
                    if (cancel.get()) return ;
                    Document doc = cc.getSnapshot().getSource().getDocument(true);
                    TreePath path = cc.getTreeUtilities().pathFor(Utils.getOffset(doc, params.getPosition()));
                    List<Object> lookupContent = new ArrayList<>();

                    lookupContent.add(TreePathHandle.create(path, cc));

                    //from RenameRefactoringUI:
                    Element selected = cc.getTrees().getElement(path);
                    if (selected instanceof TypeElement && !((TypeElement) selected).getNestingKind().isNested()) {
                        ElementHandle<TypeElement> handle = ElementHandle.create((TypeElement) selected);
                        FileObject f = SourceUtils.getFile(handle, cc.getClasspathInfo());
                        if (f != null && selected.getSimpleName().toString().equals(f.getName())) {
                            lookupContent.add(f);
                        }
                    }

                    refactoring[0] = new RenameRefactoring(Lookups.fixed(lookupContent.toArray(new Object[0])));
                    refactoring[0].setNewName(params.getNewName());
                    refactoring[0].setSearchInComments(true); //TODO?
                }, true);
                if (cancel.get()) return ;
                cancelCallback[0] = () -> refactoring[0].cancelRequest();
                RefactoringSession session = RefactoringSession.create("Rename");
                Problem p;
                p = refactoring[0].checkParameters();
                if (cancel.get()) return ;
                if (p != null && p.isFatal()) {
                    ErrorUtilities.completeExceptionally(result, p.getMessage(), ResponseErrorCode.UnknownErrorCode);
                    return ;
                }
                p = refactoring[0].preCheck();
                if (p != null && p.isFatal()) {
                    ErrorUtilities.completeExceptionally(result, p.getMessage(), ResponseErrorCode.UnknownErrorCode);
                    return ;
                }
                if (cancel.get()) return ;
                p = refactoring[0].prepare(session);
                if (p != null && p.isFatal()) {
                    ErrorUtilities.completeExceptionally(result, p.getMessage(), ResponseErrorCode.UnknownErrorCode);
                    return ;
                }
                //TODO: check client capabilities!
                List<Either<TextDocumentEdit, ResourceOperation>> resultChanges = new ArrayList<>();
                List<Transaction> transactions = APIAccessor.DEFAULT.getCommits(session);
                List<ModificationResult> results = new ArrayList<>();
                for (Transaction t : transactions) {
                    if (t instanceof RefactoringCommit) {
                        RefactoringCommit c = (RefactoringCommit) t;
                        for (org.netbeans.modules.refactoring.spi.ModificationResult refResult : SPIAccessor.DEFAULT.getTransactions(c)) {
                            if (refResult instanceof JavaModificationResult) {
                                results.add(((JavaModificationResult) refResult).delegate);
                            } else {
                                throw new IllegalStateException(refResult.getClass().toString());
                            }
                        }
                    } else {
                        throw new IllegalStateException(t.getClass().toString());
                    }
                }
                for (ModificationResult mr : results) {
                    for (FileObject modified : mr.getModifiedFileObjects()) {
                        resultChanges.add(Either.forLeft(new TextDocumentEdit(new VersionedTextDocumentIdentifier(params.getTextDocument().getUri(), /*XXX*/-1), fileModifications(mr, modified, null))));
                    }
                }
                List<RefactoringElementImplementation> fileChanges = APIAccessor.DEFAULT.getFileChanges(session);
                for (RefactoringElementImplementation rei : fileChanges) {
                    if (rei instanceof FileRenamePlugin.RenameFile) {
                        String oldURI = params.getTextDocument().getUri();
                        int dot = oldURI.lastIndexOf('.');
                        int slash = oldURI.lastIndexOf('/');
                        String newURI = oldURI.substring(0, slash + 1) + params.getNewName() + oldURI.substring(dot);
                        ResourceOperation op = new RenameFile(oldURI, newURI);
                        resultChanges.add(Either.forRight(op));
                    } else {
                        throw new IllegalStateException(rei.getClass().toString());
                    }
                }
                for (RefactoringElement re : session.getRefactoringElements()) {
                    //TODO: verify no unknown elements!
                }

                session.finished();

                result.complete(new WorkspaceEdit(resultChanges));
            } catch (Throwable ex) {
                result.completeExceptionally(ex);
            }
        });
        return result;
    }

    @Override
    public CompletableFuture<List<FoldingRange>> foldingRange(FoldingRangeRequestParams params) {
        JavaSource source = getJavaSource(params.getTextDocument().getUri());
        if (source == null) {
            return CompletableFuture.completedFuture(Collections.emptyList());
        }
        CompletableFuture<List<FoldingRange>> result = new CompletableFuture<>();
        try {
            source.runUserActionTask(cc -> {
                cc.toPhase(JavaSource.Phase.RESOLVED);
                Document doc = cc.getSnapshot().getSource().getDocument(true);
                JavaElementFoldVisitor v = new JavaElementFoldVisitor(cc, cc.getCompilationUnit(), cc.getTrees().getSourcePositions(), doc, new FoldCreator<FoldingRange>() {
                    @Override
                    public FoldingRange createImportsFold(int start, int end) {
                        return createFold(start, end, FoldingRangeKind.Imports);
                    }

                    @Override
                    public FoldingRange createInnerClassFold(int start, int end) {
                        return createFold(start, end, FoldingRangeKind.Region);
                    }

                    @Override
                    public FoldingRange createCodeBlockFold(int start, int end) {
                        return createFold(start, end, FoldingRangeKind.Region);
                    }

                    @Override
                    public FoldingRange createJavadocFold(int start, int end) {
                        return createFold(start, end, FoldingRangeKind.Comment);
                    }

                    @Override
                    public FoldingRange createInitialCommentFold(int start, int end) {
                        return createFold(start, end, FoldingRangeKind.Comment);
                    }

                    private FoldingRange createFold(int start, int end, String kind) {
                        Position startPos = Utils.createPosition(cc.getCompilationUnit(), start);
                        Position endPos = Utils.createPosition(cc.getCompilationUnit(), end);
                        FoldingRange range = new FoldingRange(startPos.getLine(), endPos.getLine());

                        range.setStartCharacter(startPos.getCharacter());
                        range.setEndCharacter(endPos.getCharacter());
                        range.setKind(kind);

                        return range;
                    }
                });
                v.checkInitialFold();
                v.scan(cc.getCompilationUnit(), null);
                result.complete(v.getFolds());
            }, true);
        } catch (IOException ex) {
            result.completeExceptionally(ex);
        }
        return result;
    }

    @Override
    public void didOpen(DidOpenTextDocumentParams params) {
        try {
            FileObject file = fromURI(params.getTextDocument().getUri(), true);
            if (file == null) {
                return;
            }
            EditorCookie ec = file.getLookup().lookup(EditorCookie.class);
            Document doc = ec.getDocument();
            // the document may be not opened yet. Clash with in-memory content can happen only if
            // the doc was opened prior to request reception.
            String text = params.getTextDocument().getText();
            try {
                if (doc == null) {
                    doc = ec.openDocument();
                }
                if (!text.contentEquals(doc.getText(0, doc.getLength()))) {
                    doc.remove(0, doc.getLength());
                    doc.insertString(0, text, null);
                }
            } catch (BadLocationException ex) {
                Exceptions.printStackTrace(ex);
                //TODO: include stack trace:
                client.logMessage(new MessageParams(MessageType.Error, ex.getMessage()));
            }
            openedDocuments.put(params.getTextDocument().getUri(), doc);
            
            // attempt to open the directly owning project, delay diagnostics after project open:
            server.asyncOpenFileOwner(file).thenRun(() ->
                runDiagnosticTasks(params.getTextDocument().getUri())
            );
        } catch (IOException ex) {
            throw new IllegalStateException(ex);
        } finally {
            reportNotificationDone("didOpen", params);
        }
    }

    @Override
    public void didChange(DidChangeTextDocumentParams params) {
        String uri = params.getTextDocument().getUri();
        upToDateTests.put(uri, Boolean.FALSE);
        Document doc = openedDocuments.get(uri);
        if (doc != null) {
            NbDocument.runAtomic((StyledDocument) doc, () -> {
                for (TextDocumentContentChangeEvent change : params.getContentChanges()) {
                    try {
                        int start = Utils.getOffset(doc, change.getRange().getStart());
                        int end   = Utils.getOffset(doc, change.getRange().getEnd());
                        doc.remove(start, end - start);
                        doc.insertString(start, change.getText(), null);
                    } catch (BadLocationException ex) {
                        throw new IllegalStateException(ex);
                    }
                }
            });
        }
        runDiagnosticTasks(params.getTextDocument().getUri());
        reportNotificationDone("didChange", params);
    }

    @Override
    public void didClose(DidCloseTextDocumentParams params) {
        try {
            String uri = params.getTextDocument().getUri();
            upToDateTests.remove(uri);
            // the order here is important ! As the file may cease to exist, it's
            // important that the doucment is already gone form the client.
            openedDocuments.remove(uri);
            FileObject file = fromURI(uri, true);
            if (file == null) {
                return;
            }
            EditorCookie ec = file.getLookup().lookup(EditorCookie.class);
            ec.close();
        } finally {
            reportNotificationDone("didClose", params);
        }
    }

    @Override
    public void didSave(DidSaveTextDocumentParams arg0) {
        //TODO: nothing for now?
    }

    CompletableFuture<List<? extends Location>> superImplementations(String uri, Position position) {
        JavaSource js = getJavaSource(uri);
        List<GoToTarget> targets = new ArrayList<>();
        LineMap[] thisFileLineMap = new LineMap[1];
        try {
            if (js != null) {
                js.runUserActionTask(cc -> {
                    cc.toPhase(JavaSource.Phase.RESOLVED);
                    Document doc = cc.getSnapshot().getSource().getDocument(true);
                    int offset = Utils.getOffset(doc, position);
                    TreeUtilities treeUtilities = cc.getTreeUtilities();
                    TreePath path = treeUtilities.getPathElementOfKind(EnumSet.of(Kind.CLASS, Kind.INTERFACE, Kind.ENUM, Kind.ANNOTATION_TYPE, Kind.METHOD), treeUtilities.pathFor(offset));
                    if (path != null) {
                        Trees trees = cc.getTrees();
                        Element resolved = trees.getElement(path);
                        if (resolved != null) {
                            if (resolved.getKind() == ElementKind.METHOD) {
                                Map<ElementHandle<? extends Element>, List<ElementDescription>> overriding = new ComputeOverriding(new AtomicBoolean()).process(cc);
                                List<ElementDescription> eds = overriding.get(ElementHandle.create(resolved));
                                if (eds != null) {
                                    for (ElementDescription ed : eds) {
                                        Element el = ed.getHandle().resolve(cc);
                                        TreePath tp = trees.getPath(el);
                                        long startPos = tp != null && cc.getCompilationUnit() == tp.getCompilationUnit() ? trees.getSourcePositions().getStartPosition(cc.getCompilationUnit(), tp.getLeaf()) : -1;
                                        if (startPos >= 0) {
                                            long endPos = trees.getSourcePositions().getEndPosition(cc.getCompilationUnit(), tp.getLeaf());
                                            targets.add(new GoToTarget(cc.getSnapshot().getOriginalOffset((int) startPos),
                                                    cc.getSnapshot().getOriginalOffset((int) endPos), GoToSupport.getNameSpan(tp.getLeaf(), treeUtilities),
                                                    null, null, null, ed.getDisplayName(), true));
                                        } else {
                                            TypeElement te = el != null ? cc.getElementUtilities().outermostTypeElement(el) : null;
                                            targets.add(new GoToTarget(-1, -1, null, ed.getOriginalCPInfo(), ed.getHandle(), getResourceName(te, ed.getHandle()), ed.getDisplayName(), true));
                                        }
                                    }
                                }
                            } else if (resolved.getKind().isClass() || resolved.getKind().isInterface()) {
                                List<TypeMirror> superTypes = new ArrayList<>();
                                superTypes.add(((TypeElement)resolved).getSuperclass());
                                superTypes.addAll(((TypeElement)resolved).getInterfaces());
                                for (TypeMirror superType : superTypes) {
                                    if (superType.getKind() == TypeKind.DECLARED) {
                                        Element el = ((DeclaredType) superType).asElement();
                                        TreePath tp = trees.getPath(el);
                                        long startPos = tp != null && cc.getCompilationUnit() == tp.getCompilationUnit() ? trees.getSourcePositions().getStartPosition(cc.getCompilationUnit(), tp.getLeaf()) : -1;
                                        if (startPos >= 0) {
                                            long endPos = trees.getSourcePositions().getEndPosition(cc.getCompilationUnit(), tp.getLeaf());
                                            targets.add(new GoToTarget(cc.getSnapshot().getOriginalOffset((int) startPos),
                                                    cc.getSnapshot().getOriginalOffset((int) endPos), GoToSupport.getNameSpan(tp.getLeaf(), treeUtilities),
                                                    null, null, null, cc.getElementUtilities().getElementName(el, false).toString(), true));
                                        } else {
                                            TypeElement te = el != null ? cc.getElementUtilities().outermostTypeElement(el) : null;
                                            targets.add(new GoToTarget(-1, -1, null, cc.getClasspathInfo(), ElementHandle.create(el), getResourceName(te, null),
                                                    cc.getElementUtilities().getElementName(el, false).toString(), true));
                                        }
                                    }
                                }
                            }
                            thisFileLineMap[0] = cc.getCompilationUnit().getLineMap();
                        }
                    }
                }, true);
            }
        } catch (IOException ex) {
            client.logMessage(new MessageParams(MessageType.Error, ex.getMessage()));
        }
        CompletableFuture<Location>[] futures = targets.stream().map(target -> gotoTarget2Location(uri, target, thisFileLineMap[0])).toArray(CompletableFuture[]::new);
        return CompletableFuture.allOf(futures).thenApply(value -> {
            ArrayList<Location> locations = new ArrayList<>(futures.length);
            for (CompletableFuture<Location> future : futures) {
                Location location = future.getNow(null);
                if (location != null) {
                    locations.add(location);
                }
            }
            return locations;
        });
    }

    private CompletableFuture<Location> gotoTarget2Location(String uri, GoToTarget target, LineMap lineMap) {
        Location location = null;
        if (target != null && target.success) {
            if (target.offsetToOpen < 0) {
                final CompletableFuture<ElementOpen.Location> future = ElementOpen.getLocation(target.cpInfo, target.elementToOpen, target.resourceName);
                return future.thenApply(loc -> {
                    if (loc != null) {
                        FileObject fo = loc.getFileObject();
                        return new Location(Utils.toUri(fo), new Range(Utils.createPosition(fo, loc.getStartOffset()), Utils.createPosition(fo, loc.getEndOffset())));
                    }
                    return null;
                });
            } else {
                int start = target.nameSpan != null ? target.nameSpan[0] : target.offsetToOpen;
                int end = target.nameSpan != null ? target.nameSpan[1] : target.endPos;
                location = new Location(uri, new Range(Utils.createPosition(lineMap, start), Utils.createPosition(lineMap, end)));
            }
        }
        return CompletableFuture.completedFuture(location);
    }

    private void runDiagnosticTasks(String uri) {
        if (server.openedProjects().getNow(null) == null) {
            return;
        }
        diagnosticTasks.computeIfAbsent(uri, u -> {
            return BACKGROUND_TASKS.create(() -> {
<<<<<<< HEAD
                System.err.println("computing diags for: " + uri + ", errors");
                computeDiags(u, ErrorProvider.Kind.ERRORS);
                BACKGROUND_TASKS.create(() -> {
                    computeDiags(u, ErrorProvider.Kind.HINTS);
                }).schedule(DELAY);
=======
                Document originalDoc = openedDocuments.get(uri);
                long originalVersion = documentVersion(originalDoc);
                List<Diagnostic> errorDiags = computeDiags(u, (info, doc) -> {
                    ErrorHintsProvider ehp = new ErrorHintsProvider();
                    class CancelListener implements DocumentListener {
                        @Override
                        public void insertUpdate(DocumentEvent e) {
                            checkCancel();
                        }
                        @Override
                        public void removeUpdate(DocumentEvent e) {
                            checkCancel();
                        }
                        private void checkCancel() {
                            if (documentVersion(doc) != originalVersion) {
                                ehp.cancel();
                            }
                        }
                        @Override
                        public void changedUpdate(DocumentEvent e) {}
                    }
                    CancelListener l = new CancelListener();
                    try {
                        doc.addDocumentListener(l);
                        l.checkCancel();
                        return ehp.computeErrors(info, doc, "text/x-java"); //TODO: mimetype?
                    } finally {
                        doc.removeDocumentListener(l);
                    }
                }, "errors");
                if (documentVersion(originalDoc) == originalVersion) {
                    publishDiagnostics(uri, errorDiags);
                    BACKGROUND_TASKS.create(() -> {
                        List<Diagnostic> hintDiags = computeDiags(u, (info, doc) -> {
                            Set<Severity> disabled = org.netbeans.modules.java.hints.spiimpl.Utilities.disableErrors(info.getFileObject());
                            if (disabled.size() == Severity.values().length) {
                                return Collections.emptyList();
                            }
                            AtomicBoolean cancel = new AtomicBoolean();
                            HintsInvoker invoker = new HintsInvoker(HintsSettings.getGlobalSettings(), cancel);
                            class CancelListener implements DocumentListener {
                                @Override
                                public void insertUpdate(DocumentEvent e) {
                                    checkCancel();
                                }
                                @Override
                                public void removeUpdate(DocumentEvent e) {
                                    checkCancel();
                                }
                                private void checkCancel() {
                                    if (documentVersion(doc) != originalVersion) {
                                        cancel.set(true);
                                    }
                                }
                                @Override
                                public void changedUpdate(DocumentEvent e) {}
                            }
                            CancelListener l = new CancelListener();
                            try {
                                doc.addDocumentListener(l);
                                l.checkCancel();
                                return invoker.computeHints(info)
                                              .stream()
                                              .filter(ed -> !disabled.contains(ed.getSeverity()))
                                              .collect(Collectors.toList());
                            } finally {
                                doc.removeDocumentListener(l);
                            }
                        }, "hints");
                        Document doc = openedDocuments.get(uri);
                        if (documentVersion(doc) == originalVersion) {
                            publishDiagnostics(uri, hintDiags);
                        }
                    }).schedule(DELAY);
                }
>>>>>>> 42e5df3f
            });
        }).schedule(DELAY);
    }

    private static final int DELAY = 500;
    static Consumer<String> computeDiagsCallback; //for tests

<<<<<<< HEAD
    private void computeDiags(String uri, ErrorProvider.Kind errorKind) {
=======
    private List<Diagnostic> computeDiags(String uri, ProduceErrors produceErrors, String keyPrefix) {
        List<Diagnostic> result = new ArrayList<>();
>>>>>>> 42e5df3f
        try {
            FileObject file = fromURI(uri);
            if (file == null) {
                // the file does not exist.
                return result;
            }
            EditorCookie ec = file.getLookup().lookup(EditorCookie.class);
            Document doc = ec.openDocument();
<<<<<<< HEAD
            Map<String, org.netbeans.api.lsp.Diagnostic> id2Errors = new HashMap<>();
            List<Diagnostic> diags = new ArrayList<>();
            int idx = 0;
            ErrorProvider errorProvider = MimeLookup.getLookup(DocumentUtilities.getMimeType(doc))
                                                    .lookup(ErrorProvider.class);
            ErrorProvider.Context context = new ErrorProvider.Context(file, errorKind);
            List<? extends org.netbeans.api.lsp.Diagnostic> errors = errorProvider != null ? errorProvider.computeErrors(context) : null;
            if (errors == null) {
                errors = Collections.emptyList();
            }
            for (org.netbeans.api.lsp.Diagnostic err : errors) {
                Diagnostic diag = new Diagnostic(new Range(Utils.createPosition(file, err.getStartOffset()),
                                                           Utils.createPosition(file, err.getEndOffset())),
                                                 err.getDescription());
                diag.setSeverity(DiagnosticSeverity.valueOf(err.getSeverity().name()));
                String id = err.getCode();
                diag.setCode(id);
                id2Errors.put(id, err);
                diags.add(diag);
            }
            doc.putProperty("lsp-errors-" + key(errorKind), id2Errors);
            doc.putProperty("lsp-errors-diags-" + key(errorKind), diags);
            Map<String, ErrorDescription> mergedId2Errors = new HashMap<>();
            List<Diagnostic> mergedDiags = new ArrayList<>();
            for (String k : ERROR_KEYS) {
                Map<String, ErrorDescription> prevErrors = (Map<String, ErrorDescription>) doc.getProperty("lsp-errors-" + k);
                if (prevErrors != null) {
                    mergedId2Errors.putAll(prevErrors);
=======
            ParserManager.parse(Collections.singletonList(Source.create(doc)), new UserTask() {
                @Override
                public void run(ResultIterator it) throws Exception {
                    CompilationController cc = CompilationController.get(it.getParserResult());
                    if (cc != null) {
                        cc.toPhase(JavaSource.Phase.RESOLVED);
                        if (computeDiagsCallback != null) {
                            computeDiagsCallback.accept(keyPrefix);
                        }
                        Map<String, ErrorDescription> id2Errors = new HashMap<>();
                        List<ErrorDescription> errors = produceErrors.computeErrors(cc, doc);
                        if (errors == null) {
                            errors = Collections.emptyList();
                        }
                        int idx = 0;
                        for (ErrorDescription err : errors) {
                            String id = keyPrefix + ":" + idx++ + "-" + err.getId();
                            id2Errors.put(id, err);
                        }
                        doc.putProperty("lsp-errors-" + keyPrefix, id2Errors);
                        Map<String, ErrorDescription> mergedId2Errors = new HashMap<>();
                        for (String k : ERROR_KEYS) {
                            Map<String, ErrorDescription> prevErrors = (Map<String, ErrorDescription>) doc.getProperty("lsp-errors-" + k);
                            if (prevErrors != null) {
                                mergedId2Errors.putAll(prevErrors);
                            }
                        }
                        for (Entry<String, ErrorDescription> id2Error : mergedId2Errors.entrySet()) {
                            ErrorDescription err = id2Error.getValue();
                            Diagnostic diag = new Diagnostic(new Range(Utils.createPosition(cc.getFileObject(), err.getRange().getBegin().getOffset()),
                                                                       Utils.createPosition(cc.getFileObject(), err.getRange().getEnd().getOffset())),
                                                             err.getDescription());
                            switch (err.getSeverity()) {
                                case ERROR: diag.setSeverity(DiagnosticSeverity.Error); break;
                                case VERIFIER:
                                case WARNING: diag.setSeverity(DiagnosticSeverity.Warning); break;
                                case HINT: diag.setSeverity(DiagnosticSeverity.Hint); break;
                                default: diag.setSeverity(DiagnosticSeverity.Information); break;
                            }
                            diag.setCode(id2Error.getKey());
                            result.add(diag);
                        }
                        doc.putProperty("lsp-errors", mergedId2Errors);
                    }
>>>>>>> 42e5df3f
                }
                List<Diagnostic> prevDiags = (List<Diagnostic>) doc.getProperty("lsp-errors-diags-" + k);
                if (prevDiags != null) {
                    mergedDiags.addAll(prevDiags);
                }
            }
            doc.putProperty("lsp-errors", mergedId2Errors);
            doc.putProperty("lsp-errors-diags", mergedDiags);
            publishDiagnostics(uri, mergedDiags);
        } catch (IOException ex) {
            throw new IllegalStateException(ex);
        }
        return result;
    }
    
    private String key(ErrorProvider.Kind errorKind) {
        return errorKind.name().toLowerCase(Locale.ROOT);
    }

    private FileObject fromURI(String uri) {
        return fromURI(uri, false);
    }
    
    /**
     * Converts URI to a FileObject. Can try harder using refresh on the filesystem, useful
     * for didOpen or didClose notification which may have been fired because the client changed files on the dist.
     * @param uri the uri
     * @param tryHard if true, will refresh the filesystems first.
     * @return FileObject or null if missing.
     */
    private FileObject fromURI(String uri, boolean tryHard) {
        try {
            FileObject file = Utils.fromUri(uri);
            if (tryHard) {
                if (file != null ) {
                    file.refresh(true);
                } else {
                    URI parentU = URI.create(uri).resolve("..").normalize();
                    FileObject parentF = Utils.fromUri(parentU.toString());
                    if (parentF != null) {
                        parentF.refresh(true);
                        file = Utils.fromUri(uri);
                    }
                }
            }
            if (file != null && file.isValid()) {
                return file;
            }
            missingFileDiscovered(uri);
        } catch (MalformedURLException ex) {
            LOG.log(Level.WARNING, "Invalid file URL: " + uri, ex);
        }
        return null;
    }
    
    /**
     * Handles file disappearance. The method should be called whenever a file that ought to exist 
     * is not found on the disk. The method should fire any necessary updates to the client to synchronize the
     * state, i.e. remove obsolete diagnostics for the file.
     * @param uri file URI
     */
    private void missingFileDiscovered(String uri) {
        if (openedDocuments.get(uri) != null) {
            // do not report anything, the document is still opened in the editor
            return;
        }
        Instant last = knownFiles.remove(uri);
        if (last == null) {
            return;
        }
        client.publishDiagnostics(new PublishDiagnosticsParams(uri, new ArrayList<>()));
    }
    
    /**
     * Publishes diagnostics to the client. Remembers the file, so that if the file vanishes (i.e. event is received, or
     * it's reported as missing during some processing), the client will get an empty diagnostics message for this file to
     * clear out its problem view.
     * @param uri file URI
     * @param mergedDiags the diagnostics
     */
    private void publishDiagnostics(String uri, List<Diagnostic> mergedDiags) {
        knownFiles.put(uri, Instant.now());
        client.publishDiagnostics(new PublishDiagnosticsParams(uri, mergedDiags));
    }
    
    private static final String[] ERROR_KEYS = {"errors", "hints"};

    private interface ProduceErrors {
        public List<ErrorDescription> computeErrors(CompilationInfo info, Document doc) throws IOException;
    }

    @CheckForNull
    public JavaSource getJavaSource(String fileUri) {
        Document doc = openedDocuments.get(fileUri);
        if (doc == null) {
            FileObject file = fromURI(fileUri);
            if (file == null) {
                return null;
            }
            return JavaSource.forFileObject(file);
        } else {
            return JavaSource.forDocument(doc);
        }
    }

    @CheckForNull
    public Source getSource(String fileUri) {
        Document doc = openedDocuments.get(fileUri);
        if (doc == null) {
            FileObject file = fromURI(fileUri);
            if (file == null) {
                return null;
            }
            return Source.create(file);
        } else {
            return Source.create(doc);
        }
    }

    public static List<TextEdit> modify2TextEdits(JavaSource js, Task<WorkingCopy> task) throws IOException {//TODO: is this still used?
        FileObject[] file = new FileObject[1];
        LineMap[] lm = new LineMap[1];
        ModificationResult changes = js.runModificationTask(wc -> {
            task.run(wc);
            file[0] = wc.getFileObject();
            lm[0] = wc.getCompilationUnit().getLineMap();
        });
        return fileModifications(changes, file[0], lm[0]);
    }
    
    private static List<TextEdit> fileModifications(ModificationResult changes, FileObject file, LineMap lm) {
        //TODO: full, correct and safe edit production:
        List<? extends ModificationResult.Difference> diffs = changes.getDifferences(file);
        if (diffs == null) {
            return Collections.emptyList();
        }
        List<TextEdit> edits = new ArrayList<>();
        IntFunction<Position> offset2Position = lm != null ? pos -> Utils.createPosition(lm, pos)
                                                           : pos -> Utils.createPosition(file, pos);
                                            
        for (ModificationResult.Difference diff : diffs) {
            String newText = diff.getNewText();
            edits.add(new TextEdit(new Range(offset2Position.apply(diff.getStartPosition().getOffset()),
                                             offset2Position.apply(diff.getEndPosition().getOffset())),
                                   newText != null ? newText : ""));
        }
        return edits;
    }

    private static String getResourceName(TypeElement te, ElementHandle<?> handle) {
        String qualifiedName = null;
        if (te != null) {
            qualifiedName = te.getQualifiedName().toString();
        } else if (handle != null && (handle.getKind().isClass() || handle.getKind().isInterface())) {
            qualifiedName = handle.getQualifiedName();
        }
        return qualifiedName != null ? qualifiedName.replace('.', '/') + ".class" : null;
    }

    private static long documentVersion(Document doc) {
        Object ver = doc != null ? doc.getProperty("version") : null;
        return ver instanceof Number ? ((Number) ver).longValue() : -1;
    }

    private static void reportNotificationDone(String s, Object parameter) {
        if (HOOK_NOTIFICATION != null) {
            HOOK_NOTIFICATION.accept(s, parameter);
        }
    }

    /**
     * For testing only; calls that do not return a result should call
     * this hook, if defined, with the method name and parameter.
     */
    static BiConsumer<String, Object> HOOK_NOTIFICATION = null;
}<|MERGE_RESOLUTION|>--- conflicted
+++ resolved
@@ -21,7 +21,6 @@
 import com.google.gson.Gson;
 import com.google.gson.JsonObject;
 import com.sun.source.tree.ClassTree;
-import com.sun.source.tree.CompilationUnitTree;
 import com.sun.source.tree.LineMap;
 import com.sun.source.tree.MethodTree;
 import com.sun.source.tree.Tree;
@@ -31,7 +30,6 @@
 import com.sun.source.util.TreePathScanner;
 import com.sun.source.util.Trees;
 import com.vladsch.flexmark.html2md.converter.FlexmarkHtmlConverter;
-import java.io.File;
 import java.io.FileNotFoundException;
 import java.io.IOException;
 import java.net.MalformedURLException;
@@ -39,14 +37,11 @@
 import java.net.URL;
 import java.time.Instant;
 import java.util.ArrayList;
-import java.util.Collection;
 import java.util.Collections;
-import java.util.Comparator;
 import java.util.EnumMap;
 import java.util.EnumSet;
 import java.util.HashMap;
 import java.util.HashSet;
-import java.util.Iterator;
 import java.util.List;
 import java.util.Locale;
 import java.util.Map;
@@ -137,18 +132,11 @@
 import org.eclipse.lsp4j.services.LanguageClientAware;
 import org.eclipse.lsp4j.services.TextDocumentService;
 import org.netbeans.api.annotations.common.CheckForNull;
-<<<<<<< HEAD
 import org.netbeans.api.editor.mimelookup.MimeLookup;
-=======
-import org.netbeans.api.editor.EditorUtilities;
-import org.netbeans.api.editor.document.LineDocument;
-import org.netbeans.api.editor.document.LineDocumentUtils;
->>>>>>> 42e5df3f
 import org.netbeans.api.java.lexer.JavaTokenId;
 import org.netbeans.api.java.project.JavaProjectConstants;
 import org.netbeans.api.java.source.CompilationInfo;
 import org.netbeans.api.java.source.ElementHandle;
-import org.netbeans.api.java.source.GeneratorUtilities;
 import org.netbeans.api.java.source.JavaSource;
 import org.netbeans.api.java.source.JavaSource.Phase;
 import org.netbeans.api.java.source.ModificationResult;
@@ -165,11 +153,7 @@
 import org.netbeans.api.project.ProjectUtils;
 import org.netbeans.api.project.SourceGroup;
 import org.netbeans.api.project.Sources;
-<<<<<<< HEAD
 import org.netbeans.lib.editor.util.swing.DocumentUtilities;
-=======
-import org.netbeans.editor.DocumentUtilities;
->>>>>>> 42e5df3f
 import org.netbeans.modules.editor.java.GoToSupport;
 import org.netbeans.modules.editor.java.GoToSupport.GoToTarget;
 import org.netbeans.modules.gsf.testrunner.ui.api.TestMethodController.TestMethod;
@@ -180,22 +164,14 @@
 import org.netbeans.modules.java.editor.options.MarkOccurencesSettings;
 import org.netbeans.modules.java.editor.overridden.ComputeOverriding;
 import org.netbeans.modules.java.editor.overridden.ElementDescription;
-import org.netbeans.modules.java.hints.errors.CreateFixBase;
-import org.netbeans.modules.java.hints.errors.ImportClass;
-import org.netbeans.modules.java.hints.infrastructure.CreatorBasedLazyFixList;
 import org.netbeans.modules.java.hints.introduce.IntroduceFixBase;
 import org.netbeans.modules.java.hints.introduce.IntroduceHint;
 import org.netbeans.modules.java.hints.introduce.IntroduceKind;
-import org.netbeans.modules.java.hints.project.IncompleteClassPath;
-import org.netbeans.modules.java.hints.spiimpl.JavaFixImpl;
 import org.netbeans.modules.java.lsp.server.LspServerState;
 import org.netbeans.modules.java.lsp.server.Utils;
 import org.netbeans.modules.java.lsp.server.debugging.utils.ErrorUtilities;
 import org.netbeans.modules.java.testrunner.ui.spi.ComputeTestMethods;
-import org.netbeans.modules.parsing.api.ParserManager;
-import org.netbeans.modules.parsing.api.ResultIterator;
 import org.netbeans.modules.parsing.api.Source;
-import org.netbeans.modules.parsing.api.UserTask;
 import org.netbeans.modules.parsing.impl.indexing.implspi.ActiveDocumentProvider.IndexingAware;
 import org.netbeans.modules.parsing.spi.ParseException;
 import org.netbeans.modules.parsing.spi.SchedulerEvent;
@@ -212,11 +188,8 @@
 import org.netbeans.modules.refactoring.spi.RefactoringCommit;
 import org.netbeans.modules.refactoring.spi.RefactoringElementImplementation;
 import org.netbeans.modules.refactoring.spi.Transaction;
-import org.netbeans.spi.editor.hints.EnhancedFix;
 import org.netbeans.spi.editor.hints.ErrorDescription;
 import org.netbeans.spi.editor.hints.Fix;
-import org.netbeans.spi.editor.hints.LazyFixList;
-import org.netbeans.spi.java.hints.JavaFix;
 import org.netbeans.spi.lsp.ErrorProvider;
 import org.openide.cookies.EditorCookie;
 import org.openide.filesystems.FileObject;
@@ -1405,194 +1378,104 @@
         }
         diagnosticTasks.computeIfAbsent(uri, u -> {
             return BACKGROUND_TASKS.create(() -> {
-<<<<<<< HEAD
-                System.err.println("computing diags for: " + uri + ", errors");
-                computeDiags(u, ErrorProvider.Kind.ERRORS);
-                BACKGROUND_TASKS.create(() -> {
-                    computeDiags(u, ErrorProvider.Kind.HINTS);
-                }).schedule(DELAY);
-=======
                 Document originalDoc = openedDocuments.get(uri);
                 long originalVersion = documentVersion(originalDoc);
-                List<Diagnostic> errorDiags = computeDiags(u, (info, doc) -> {
-                    ErrorHintsProvider ehp = new ErrorHintsProvider();
-                    class CancelListener implements DocumentListener {
-                        @Override
-                        public void insertUpdate(DocumentEvent e) {
-                            checkCancel();
-                        }
-                        @Override
-                        public void removeUpdate(DocumentEvent e) {
-                            checkCancel();
-                        }
-                        private void checkCancel() {
-                            if (documentVersion(doc) != originalVersion) {
-                                ehp.cancel();
-                            }
-                        }
-                        @Override
-                        public void changedUpdate(DocumentEvent e) {}
-                    }
-                    CancelListener l = new CancelListener();
-                    try {
-                        doc.addDocumentListener(l);
-                        l.checkCancel();
-                        return ehp.computeErrors(info, doc, "text/x-java"); //TODO: mimetype?
-                    } finally {
-                        doc.removeDocumentListener(l);
-                    }
-                }, "errors");
+                List<Diagnostic> errorDiags = computeDiags(u, ErrorProvider.Kind.ERRORS, originalVersion);
                 if (documentVersion(originalDoc) == originalVersion) {
                     publishDiagnostics(uri, errorDiags);
                     BACKGROUND_TASKS.create(() -> {
-                        List<Diagnostic> hintDiags = computeDiags(u, (info, doc) -> {
-                            Set<Severity> disabled = org.netbeans.modules.java.hints.spiimpl.Utilities.disableErrors(info.getFileObject());
-                            if (disabled.size() == Severity.values().length) {
-                                return Collections.emptyList();
-                            }
-                            AtomicBoolean cancel = new AtomicBoolean();
-                            HintsInvoker invoker = new HintsInvoker(HintsSettings.getGlobalSettings(), cancel);
-                            class CancelListener implements DocumentListener {
-                                @Override
-                                public void insertUpdate(DocumentEvent e) {
-                                    checkCancel();
-                                }
-                                @Override
-                                public void removeUpdate(DocumentEvent e) {
-                                    checkCancel();
-                                }
-                                private void checkCancel() {
-                                    if (documentVersion(doc) != originalVersion) {
-                                        cancel.set(true);
-                                    }
-                                }
-                                @Override
-                                public void changedUpdate(DocumentEvent e) {}
-                            }
-                            CancelListener l = new CancelListener();
-                            try {
-                                doc.addDocumentListener(l);
-                                l.checkCancel();
-                                return invoker.computeHints(info)
-                                              .stream()
-                                              .filter(ed -> !disabled.contains(ed.getSeverity()))
-                                              .collect(Collectors.toList());
-                            } finally {
-                                doc.removeDocumentListener(l);
-                            }
-                        }, "hints");
+                        List<Diagnostic> hintDiags = computeDiags(u, ErrorProvider.Kind.HINTS, originalVersion);
                         Document doc = openedDocuments.get(uri);
                         if (documentVersion(doc) == originalVersion) {
                             publishDiagnostics(uri, hintDiags);
                         }
                     }).schedule(DELAY);
                 }
->>>>>>> 42e5df3f
             });
         }).schedule(DELAY);
     }
 
     private static final int DELAY = 500;
-    static Consumer<String> computeDiagsCallback; //for tests
-
-<<<<<<< HEAD
-    private void computeDiags(String uri, ErrorProvider.Kind errorKind) {
-=======
-    private List<Diagnostic> computeDiags(String uri, ProduceErrors produceErrors, String keyPrefix) {
+
+    private List<Diagnostic> computeDiags(String uri, ErrorProvider.Kind errorKind, long originalVersion) {
         List<Diagnostic> result = new ArrayList<>();
->>>>>>> 42e5df3f
+        FileObject file = fromURI(uri);
+        if (file == null) {
+            // the file does not exist.
+            return result;
+        }
         try {
-            FileObject file = fromURI(uri);
-            if (file == null) {
-                // the file does not exist.
-                return result;
-            }
+            String keyPrefix = key(errorKind);
             EditorCookie ec = file.getLookup().lookup(EditorCookie.class);
             Document doc = ec.openDocument();
-<<<<<<< HEAD
             Map<String, org.netbeans.api.lsp.Diagnostic> id2Errors = new HashMap<>();
-            List<Diagnostic> diags = new ArrayList<>();
-            int idx = 0;
             ErrorProvider errorProvider = MimeLookup.getLookup(DocumentUtilities.getMimeType(doc))
                                                     .lookup(ErrorProvider.class);
-            ErrorProvider.Context context = new ErrorProvider.Context(file, errorKind);
-            List<? extends org.netbeans.api.lsp.Diagnostic> errors = errorProvider != null ? errorProvider.computeErrors(context) : null;
+            List<? extends org.netbeans.api.lsp.Diagnostic> errors;
+            if (errorProvider != null) {
+                ErrorProvider.Context context = new ErrorProvider.Context(file, errorKind);
+                class CancelListener implements DocumentListener {
+                    @Override
+                    public void insertUpdate(DocumentEvent e) {
+                        checkCancel();
+                    }
+                    @Override
+                    public void removeUpdate(DocumentEvent e) {
+                        checkCancel();
+                    }
+                    private void checkCancel() {
+                        if (documentVersion(doc) != originalVersion) {
+                            context.cancel();
+                        }
+                    }
+                    @Override
+                    public void changedUpdate(DocumentEvent e) {}
+                }
+                CancelListener l = new CancelListener();
+                try {
+                    doc.addDocumentListener(l);
+                    l.checkCancel();
+                    errors = errorProvider.computeErrors(context);
+                } finally {
+                    doc.removeDocumentListener(l);
+                }
+            } else {
+                errors = null;
+            }
             if (errors == null) {
                 errors = Collections.emptyList();
             }
+            if (documentVersion(doc) != originalVersion) {
+                return result;
+            }
             for (org.netbeans.api.lsp.Diagnostic err : errors) {
-                Diagnostic diag = new Diagnostic(new Range(Utils.createPosition(file, err.getStartOffset()),
-                                                           Utils.createPosition(file, err.getEndOffset())),
-                                                 err.getDescription());
-                diag.setSeverity(DiagnosticSeverity.valueOf(err.getSeverity().name()));
                 String id = err.getCode();
-                diag.setCode(id);
                 id2Errors.put(id, err);
-                diags.add(diag);
-            }
-            doc.putProperty("lsp-errors-" + key(errorKind), id2Errors);
-            doc.putProperty("lsp-errors-diags-" + key(errorKind), diags);
-            Map<String, ErrorDescription> mergedId2Errors = new HashMap<>();
-            List<Diagnostic> mergedDiags = new ArrayList<>();
+            }
+            doc.putProperty("lsp-errors-" + keyPrefix, id2Errors);
+            Map<String, org.netbeans.api.lsp.Diagnostic> mergedId2Errors = new HashMap<>();
             for (String k : ERROR_KEYS) {
-                Map<String, ErrorDescription> prevErrors = (Map<String, ErrorDescription>) doc.getProperty("lsp-errors-" + k);
+                Map<String, org.netbeans.api.lsp.Diagnostic> prevErrors = (Map<String, org.netbeans.api.lsp.Diagnostic>) doc.getProperty("lsp-errors-" + k);
                 if (prevErrors != null) {
                     mergedId2Errors.putAll(prevErrors);
-=======
-            ParserManager.parse(Collections.singletonList(Source.create(doc)), new UserTask() {
-                @Override
-                public void run(ResultIterator it) throws Exception {
-                    CompilationController cc = CompilationController.get(it.getParserResult());
-                    if (cc != null) {
-                        cc.toPhase(JavaSource.Phase.RESOLVED);
-                        if (computeDiagsCallback != null) {
-                            computeDiagsCallback.accept(keyPrefix);
-                        }
-                        Map<String, ErrorDescription> id2Errors = new HashMap<>();
-                        List<ErrorDescription> errors = produceErrors.computeErrors(cc, doc);
-                        if (errors == null) {
-                            errors = Collections.emptyList();
-                        }
-                        int idx = 0;
-                        for (ErrorDescription err : errors) {
-                            String id = keyPrefix + ":" + idx++ + "-" + err.getId();
-                            id2Errors.put(id, err);
-                        }
-                        doc.putProperty("lsp-errors-" + keyPrefix, id2Errors);
-                        Map<String, ErrorDescription> mergedId2Errors = new HashMap<>();
-                        for (String k : ERROR_KEYS) {
-                            Map<String, ErrorDescription> prevErrors = (Map<String, ErrorDescription>) doc.getProperty("lsp-errors-" + k);
-                            if (prevErrors != null) {
-                                mergedId2Errors.putAll(prevErrors);
-                            }
-                        }
-                        for (Entry<String, ErrorDescription> id2Error : mergedId2Errors.entrySet()) {
-                            ErrorDescription err = id2Error.getValue();
-                            Diagnostic diag = new Diagnostic(new Range(Utils.createPosition(cc.getFileObject(), err.getRange().getBegin().getOffset()),
-                                                                       Utils.createPosition(cc.getFileObject(), err.getRange().getEnd().getOffset())),
-                                                             err.getDescription());
-                            switch (err.getSeverity()) {
-                                case ERROR: diag.setSeverity(DiagnosticSeverity.Error); break;
-                                case VERIFIER:
-                                case WARNING: diag.setSeverity(DiagnosticSeverity.Warning); break;
-                                case HINT: diag.setSeverity(DiagnosticSeverity.Hint); break;
-                                default: diag.setSeverity(DiagnosticSeverity.Information); break;
-                            }
-                            diag.setCode(id2Error.getKey());
-                            result.add(diag);
-                        }
-                        doc.putProperty("lsp-errors", mergedId2Errors);
-                    }
->>>>>>> 42e5df3f
-                }
-                List<Diagnostic> prevDiags = (List<Diagnostic>) doc.getProperty("lsp-errors-diags-" + k);
-                if (prevDiags != null) {
-                    mergedDiags.addAll(prevDiags);
-                }
+                }
+            }
+            for (Entry<String, org.netbeans.api.lsp.Diagnostic> id2Error : mergedId2Errors.entrySet()) {
+                org.netbeans.api.lsp.Diagnostic err = id2Error.getValue();
+                Diagnostic diag = new Diagnostic(new Range(Utils.createPosition(file, err.getStartPosition().getOffset()),
+                                                           Utils.createPosition(file, err.getEndPosition().getOffset())),
+                                                 err.getDescription());
+                switch (err.getSeverity()) {
+                    case Error: diag.setSeverity(DiagnosticSeverity.Error); break;
+                    case Warning: diag.setSeverity(DiagnosticSeverity.Warning); break;
+                    case Hint: diag.setSeverity(DiagnosticSeverity.Hint); break;
+                    case Information: diag.setSeverity(DiagnosticSeverity.Information); break;
+                    default: throw new IllegalStateException("Unknown severity: " + err.getSeverity());
+                }
+                diag.setCode(id2Error.getKey());
+                result.add(diag);
             }
             doc.putProperty("lsp-errors", mergedId2Errors);
-            doc.putProperty("lsp-errors-diags", mergedDiags);
-            publishDiagnostics(uri, mergedDiags);
         } catch (IOException ex) {
             throw new IllegalStateException(ex);
         }
