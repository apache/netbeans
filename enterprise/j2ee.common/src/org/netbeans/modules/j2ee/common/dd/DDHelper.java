/*
 * Licensed to the Apache Software Foundation (ASF) under one
 * or more contributor license agreements.  See the NOTICE file
 * distributed with this work for additional information
 * regarding copyright ownership.  The ASF licenses this file
 * to you under the Apache License, Version 2.0 (the
 * "License"); you may not use this file except in compliance
 * with the License.  You may obtain a copy of the License at
 *
 *   http://www.apache.org/licenses/LICENSE-2.0
 *
 * Unless required by applicable law or agreed to in writing,
 * software distributed under the License is distributed on an
 * "AS IS" BASIS, WITHOUT WARRANTIES OR CONDITIONS OF ANY
 * KIND, either express or implied.  See the License for the
 * specific language governing permissions and limitations
 * under the License.
 */

package org.netbeans.modules.j2ee.common.dd;

import java.io.BufferedReader;
import java.io.BufferedWriter;
import java.io.IOException;
import java.io.InputStream;
import java.io.InputStreamReader;
import java.io.OutputStreamWriter;
import org.netbeans.api.j2ee.core.Profile;
import org.netbeans.api.project.Project;
import org.netbeans.modules.j2ee.api.ejbjar.Ear;
import org.netbeans.modules.j2ee.deployment.devmodules.api.J2eeModule;
import org.netbeans.modules.j2ee.deployment.devmodules.spi.J2eeModuleProvider;
import org.openide.filesystems.FileLock;
import org.openide.filesystems.FileObject;
import org.openide.filesystems.FileUtil;

/**
 * Support for creation of deployment descriptors
 * @author Petr Slechta
 */
public class DDHelper {

    private static final String RESOURCE_FOLDER = "/org/netbeans/modules/j2ee/common/dd/resources/"; //NOI18N

    private DDHelper() {
    }

    /**
     * Creates web.xml deployment descriptor.
     * @param j2eeProfile Java EE profile to specify which version of web.xml should be created
     * @param dir Directory where web.xml should be created
     * @return web.xml file as FileObject
     * @throws java.io.IOException
     */
    public static FileObject createWebXml(Profile j2eeProfile, FileObject dir) throws IOException {
        return createWebXml(j2eeProfile, true, dir);
    }

    /**
     * Creates web.xml deployment descriptor.
     * @param j2eeProfile Java EE profile to specify which version of web.xml should be created
     * @param webXmlRequired true if web.xml should be created also for profiles where it is not required
     * @param dir Directory where web.xml should be created
     * @return web.xml file as FileObject
     * @throws java.io.IOException
     */
    public static FileObject createWebXml(Profile j2eeProfile, boolean webXmlRequired, FileObject dir) throws IOException {
        String template = null;
        if ((Profile.JAKARTA_EE_9_FULL == j2eeProfile || Profile.JAKARTA_EE_9_WEB == j2eeProfile) && webXmlRequired) {
            template = "web-4.0.xml"; //NOI18N
        } else if ((Profile.JAKARTA_EE_8_FULL == j2eeProfile || Profile.JAKARTA_EE_8_WEB == j2eeProfile) && webXmlRequired) {
            template = "web-4.0.xml"; //NOI18N
        } else if ((Profile.JAVA_EE_8_FULL == j2eeProfile || Profile.JAVA_EE_8_WEB == j2eeProfile) && webXmlRequired) {
            template = "web-4.0.xml"; //NOI18N
        } else if ((Profile.JAVA_EE_7_FULL == j2eeProfile || Profile.JAVA_EE_7_WEB == j2eeProfile) && webXmlRequired) {
            template = "web-3.1.xml"; //NOI18N
        } else if ((Profile.JAVA_EE_6_FULL == j2eeProfile || Profile.JAVA_EE_6_WEB == j2eeProfile) && webXmlRequired) {
            template = "web-3.0.xml"; //NOI18N
        } else if (Profile.JAVA_EE_5 == j2eeProfile) {
            template = "web-2.5.xml"; //NOI18N
        } else if (Profile.J2EE_14 == j2eeProfile) {
            template = "web-2.4.xml"; //NOI18N
        } else if (Profile.J2EE_13 == j2eeProfile) {
            template = "web-2.3.xml"; //NOI18N
        }
        if (template == null)
            return null;
        
        MakeFileCopy action = new MakeFileCopy(RESOURCE_FOLDER + template, dir, "web.xml");
        FileUtil.runAtomicAction(action);
        if (action.getException() != null)
            throw action.getException();
        else
            return action.getResult();
    }

    /**
     * Creates web-fragment.xml deployment descriptor.
     * @param j2eeProfile Java EE profile to specify which version of web-fragment.xml should be created
     * @param dir Directory where web-fragment.xml should be created
     * @return web-fragment.xml file as FileObject
     * @throws java.io.IOException
     */
    public static FileObject createWebFragmentXml(Profile j2eeProfile, FileObject dir) throws IOException {
        String template = null;
        if (Profile.JAKARTA_EE_9_FULL == j2eeProfile || Profile.JAKARTA_EE_9_WEB == j2eeProfile) {
            template = "web-fragment-4.0.xml"; //NOI18N
        } else if (Profile.JAKARTA_EE_8_FULL == j2eeProfile || Profile.JAKARTA_EE_8_WEB == j2eeProfile) {
            template = "web-fragment-4.0.xml"; //NOI18N
        } else if (Profile.JAVA_EE_8_FULL == j2eeProfile || Profile.JAVA_EE_8_WEB == j2eeProfile) {
            template = "web-fragment-4.0.xml"; //NOI18N
        } else if (Profile.JAVA_EE_7_FULL == j2eeProfile || Profile.JAVA_EE_7_WEB == j2eeProfile) {
            template = "web-fragment-3.1.xml"; //NOI18N
        } else if (Profile.JAVA_EE_6_FULL == j2eeProfile || Profile.JAVA_EE_6_WEB == j2eeProfile) {
            template = "web-fragment-3.0.xml"; //NOI18N
        }
        if (template == null)
            return null;

        MakeFileCopy action = new MakeFileCopy(RESOURCE_FOLDER + template, dir, "web-fragment.xml");
        FileUtil.runAtomicAction(action);
        if (action.getException() != null)
            throw action.getException();
        else
            return action.getResult();
    }

    /**
     * Creates beans.xml deployment descriptor.
     * @param j2eeProfile Java EE profile to specify which version of beans.xml should be created
     * @param dir Directory where beans.xml should be created
     * @return beans.xml file as FileObject
     * @throws java.io.IOException
     * @since 1.49
     */
    public static FileObject createBeansXml(Profile j2eeProfile, FileObject dir) throws IOException {
        return createBeansXml(j2eeProfile, dir, "beans");
    }

    /**
     * Creates beans.xml deployment descriptor.
     * @param j2eeProfile Java EE profile to specify which version of beans.xml should be created
     * @param dir Directory where beans.xml should be created
     * @param name name of configuration file to create; should be always "beans" for now
     * @return beans.xml file as FileObject
     * @throws java.io.IOException
     * @since 1.49
     */
    public static FileObject createBeansXml(Profile j2eeProfile, FileObject dir, String name) throws IOException {
        String template = null;
        if (Profile.JAKARTA_EE_8_FULL == j2eeProfile || Profile.JAKARTA_EE_8_WEB == j2eeProfile) {
            template = "beans-2.0.xml"; //NOI18N
        } else if (Profile.JAVA_EE_8_FULL == j2eeProfile || Profile.JAVA_EE_8_WEB == j2eeProfile) {
            template = "beans-2.0.xml"; //NOI18N
        } else if (Profile.JAVA_EE_7_FULL == j2eeProfile || Profile.JAVA_EE_7_WEB == j2eeProfile) {
            template = "beans-1.1.xml"; //NOI18N
        } else if (Profile.JAVA_EE_6_FULL == j2eeProfile || Profile.JAVA_EE_6_WEB == j2eeProfile) {
            template = "beans-1.0.xml"; //NOI18N
        }
<<<<<<< HEAD

        if (Profile.JAKARTA_EE_9_FULL == j2eeProfile || Profile.JAKARTA_EE_9_WEB == j2eeProfile) {
            template = "beans-2.0.xml"; //NOI18N
        }

=======
>>>>>>> 3bf55585
        if (template == null)
            return null;

        MakeFileCopy action = new MakeFileCopy(RESOURCE_FOLDER + template, dir, name+".xml");
        FileUtil.runAtomicAction(action);
        if (action.getException() != null)
            throw action.getException();
        else
            return action.getResult();
    }

    /**
     * Created validation.xml deployment descriptor
     * @param j2eeProfile Java EE profile
     * @param dir Directory where validation.xml should be created
     * @return validation.xml file as FileObject
     * @throws IOException
     * @since 1.52
     */
    public static FileObject createValidationXml(Profile j2eeProfile, FileObject dir) throws IOException {
        return createValidationXml(j2eeProfile, dir, "validation");
    }

    /**
     * Created validation.xml deployment descriptor
     * @param j2eeProfile Java EE profile
     * @param dir Directory where validation.xml should be created
     * @param name name of configuration file to create;
     * @return validation.xml file as FileObject
     * @throws IOException
     * @since 1.52
     */
    public static FileObject createValidationXml(Profile j2eeProfile, FileObject dir, String name) throws IOException {
        String template = null;
        if (Profile.JAVA_EE_6_FULL == j2eeProfile || Profile.JAVA_EE_6_WEB == j2eeProfile ||
                Profile.JAVA_EE_7_FULL == j2eeProfile || Profile.JAVA_EE_7_WEB == j2eeProfile ||
                Profile.JAVA_EE_8_FULL == j2eeProfile || Profile.JAVA_EE_8_WEB == j2eeProfile ||
                Profile.JAKARTA_EE_8_FULL == j2eeProfile || Profile.JAKARTA_EE_8_WEB == j2eeProfile ||
                Profile.JAKARTA_EE_9_FULL == j2eeProfile || Profile.JAKARTA_EE_9_WEB == j2eeProfile) {
            template = "validation.xml"; //NOI18N
        }
        if (template == null)
            return null;

        MakeFileCopy action = new MakeFileCopy(RESOURCE_FOLDER + template, dir, name+".xml");
        FileUtil.runAtomicAction(action);
        if (action.getException() != null)
            throw action.getException();
        else
            return action.getResult();
    }

    /**
     * Created Constraint declaration deployment descriptor
     * @param j2eeProfile Java EE profile
     * @param dir Directory where constraint.xml should be created
     * @return validation.xml file as FileObject
     * @throws IOException
     * @since 1.52
     */
    public static FileObject createConstraintXml(Profile j2eeProfile, FileObject dir) throws IOException {
        return createValidationXml(j2eeProfile, dir, "constraint");
    }

    /**
     * Created Constraint declaration deployment descriptor
     * @param j2eeProfile Java EE profile
     * @param dir Directory where constraint.xml should be created
     * @param name name of configuration file to create;
     * @return validation.xml file as FileObject
     * @throws IOException
     * @since 1.52
     */
    public static FileObject createConstraintXml(Profile j2eeProfile, FileObject dir, String name) throws IOException {
        String template = null;
        if (Profile.JAVA_EE_6_FULL == j2eeProfile || Profile.JAVA_EE_6_WEB == j2eeProfile ||
                Profile.JAVA_EE_7_FULL == j2eeProfile || Profile.JAVA_EE_7_WEB == j2eeProfile ||
                Profile.JAVA_EE_8_FULL == j2eeProfile || Profile.JAVA_EE_8_WEB == j2eeProfile ||
                Profile.JAKARTA_EE_8_FULL == j2eeProfile || Profile.JAKARTA_EE_8_WEB == j2eeProfile ||
                Profile.JAKARTA_EE_9_FULL == j2eeProfile || Profile.JAKARTA_EE_9_WEB == j2eeProfile) {
            template = "constraint.xml"; //NOI18N
        }
        if (template == null)
            return null;

        MakeFileCopy action = new MakeFileCopy(RESOURCE_FOLDER + template, dir, name+".xml");
        FileUtil.runAtomicAction(action);
        if (action.getException() != null)
            throw action.getException();
        else
            return action.getResult();
    }

    /**
     * Generate EAR deployment descriptor (<i>application.xml</i>) if needed or forced (applies for JAVA EE 5).
     * <p>
     * For J2EE 1.4 or older the deployment descriptor is always generated if missing.
     * For JAVA EE 5 it is only generated if missing and forced as well.
     * @param profile J2EE profile.
     * @param dir Configuration directory.
     * @param forceCreation if <code>true</code> <i>application.xml</i> is generated even if it's not needed
     * @return {@link FileObject} of the deployment descriptor or <code>null</code>.
     * @throws java.io.IOException if any error occurs.
     * @since 1.84
     */
    public static FileObject createApplicationXml(final Profile profile, final FileObject dir,
            boolean forceCreation) throws IOException {
        String template = null;
        if (profile != null && profile.equals(Profile.JAKARTA_EE_8_FULL) && forceCreation) {
            template = "ear-8.xml"; // NOI18N
        } else if (profile != null && profile.equals(Profile.JAVA_EE_8_FULL) && forceCreation) {
            template = "ear-8.xml"; // NOI18N
        } else if (profile != null && profile.equals(Profile.JAVA_EE_7_FULL) && forceCreation) {
            template = "ear-7.xml"; // NOI18N
        } else if (profile != null && profile.equals(Profile.JAVA_EE_6_FULL) && forceCreation) {
            template = "ear-6.xml"; // NOI18N
        } else if (Profile.JAVA_EE_5.equals(profile) && forceCreation) {
            template = "ear-5.xml"; // NOI18N
        } else if (Profile.J2EE_14.equals(profile) || Profile.J2EE_13.equals(profile)) {
            template = "ear-1.4.xml"; // NOI18N
        }

        if (template == null) {
            return null;
        }
        
        MakeFileCopy action = new MakeFileCopy(RESOURCE_FOLDER + template, dir, "application.xml");
        FileUtil.runAtomicAction(action);
        if (action.getException() != null) {
            throw action.getException();
        } else {
            return action.getResult();
        }
    }

    /**
     * Return <code>true</code> if deployment descriptor is compulsory for given EAR project.
     * @param project EAR project instance, shall include EarImplementation in it's lookup.
     * @return <code>true</code> if deployment descriptor is compulsory for given EAR project.
     * @since 1.84
     */
    public static boolean isApplicationXMLCompulsory(Project project) {
        assert project != null;
        J2eeModuleProvider provider = project.getLookup().lookup(J2eeModuleProvider.class);
        if (provider != null && provider.getJ2eeModule().getType() == J2eeModule.Type.EAR) {
            if (provider.getConfigSupport().isDescriptorRequired()) {
                return true;
            }
        }
        Ear ear = Ear.getEar(project.getProjectDirectory());
        if (ear != null && Profile.J2EE_14.equals(ear.getJ2eeProfile())) {
            return true;
        }
        return false;
    }

    // -------------------------------------------------------------------------
    private static class MakeFileCopy implements Runnable {
        private String fromFile;
        private FileObject toDir;
        private String toFile;
        private IOException exception;
        private FileObject result;

        MakeFileCopy(String fromFile, FileObject toDir, String toFile) {
            this.fromFile = fromFile;
            this.toDir = toDir;
            this.toFile = toFile;
        }

        IOException getException() {
            return exception;
        }

        FileObject getResult() {
            return result;
        }

        @Override
        public void run() {
            try {
                // PENDING : should be easier to define in layer and copy related FileObject (doesn't require systemClassLoader)
                if (toDir.getFileObject(toFile) != null) {
                    return; // #229533, #189768: The file already exists in the file system --> Simply do nothing
                }
                FileObject xml = FileUtil.createData(toDir, toFile);
                String content = readResource(DDHelper.class.getResourceAsStream(fromFile));
                if (content != null) {
                    FileLock lock = xml.lock();
                    try (BufferedWriter bw = new BufferedWriter(new OutputStreamWriter(xml.getOutputStream(lock)))) {
                        bw.write(content);
                    } finally {
                        lock.releaseLock();
                    }
                }
                result = xml;
            }
            catch (IOException e) {
                exception = e;
            }
        }

        private String readResource(InputStream is) throws IOException {
            StringBuilder sb = new StringBuilder();
            String lineSep = System.getProperty("line.separator"); // NOI18N
            try (BufferedReader br = new BufferedReader(new InputStreamReader(is))) {
                String line = br.readLine();
                while (line != null) {
                    sb.append(line);
                    sb.append(lineSep);
                    line = br.readLine();
                }
            }
            return sb.toString();
        }
    }

}<|MERGE_RESOLUTION|>--- conflicted
+++ resolved
@@ -85,7 +85,7 @@
         }
         if (template == null)
             return null;
-        
+
         MakeFileCopy action = new MakeFileCopy(RESOURCE_FOLDER + template, dir, "web.xml");
         FileUtil.runAtomicAction(action);
         if (action.getException() != null)
@@ -157,14 +157,11 @@
         } else if (Profile.JAVA_EE_6_FULL == j2eeProfile || Profile.JAVA_EE_6_WEB == j2eeProfile) {
             template = "beans-1.0.xml"; //NOI18N
         }
-<<<<<<< HEAD
 
         if (Profile.JAKARTA_EE_9_FULL == j2eeProfile || Profile.JAKARTA_EE_9_WEB == j2eeProfile) {
             template = "beans-2.0.xml"; //NOI18N
         }
 
-=======
->>>>>>> 3bf55585
         if (template == null)
             return null;
 
@@ -290,7 +287,7 @@
         if (template == null) {
             return null;
         }
-        
+
         MakeFileCopy action = new MakeFileCopy(RESOURCE_FOLDER + template, dir, "application.xml");
         FileUtil.runAtomicAction(action);
         if (action.getException() != null) {
