/*
 * Licensed to the Apache Software Foundation (ASF) under one
 * or more contributor license agreements.  See the NOTICE file
 * distributed with this work for additional information
 * regarding copyright ownership.  The ASF licenses this file
 * to you under the Apache License, Version 2.0 (the
 * "License"); you may not use this file except in compliance
 * with the License.  You may obtain a copy of the License at
 *
 *   http://www.apache.org/licenses/LICENSE-2.0
 *
 * Unless required by applicable law or agreed to in writing,
 * software distributed under the License is distributed on an
 * "AS IS" BASIS, WITHOUT WARRANTIES OR CONDITIONS OF ANY
 * KIND, either express or implied.  See the License for the
 * specific language governing permissions and limitations
 * under the License.
 */

package org.netbeans.modules.gradle.api.execute;

import java.io.File;
import org.netbeans.modules.gradle.api.GradleBaseProject;
import org.netbeans.modules.gradle.api.NbGradleProject;
import org.netbeans.modules.gradle.execute.GradleDaemonExecutor;
import org.netbeans.modules.gradle.execute.GradleExecutor;
import org.netbeans.modules.gradle.execute.ProxyNonSelectableInputOutput;
import java.io.IOException;
import java.nio.file.Path;
import java.util.Iterator;
import java.util.List;
import java.util.logging.Level;
import java.util.logging.Logger;
import org.netbeans.api.project.Project;
import org.openide.LifecycleManager;
import org.openide.execution.ExecutionEngine;
import org.openide.execution.ExecutorTask;
import org.openide.util.Lookup;
import org.openide.windows.IOColorPrint;
import org.openide.windows.IOColors;
import org.openide.windows.InputOutput;

import org.netbeans.modules.gradle.spi.actions.ReplaceTokenProvider;
import java.util.ArrayList;
import java.util.Collection;
import java.util.Collections;
import java.util.EnumSet;
import java.util.HashSet;
import java.util.Map;
import java.util.Set;
import java.util.WeakHashMap;
import java.util.prefs.Preferences;
import org.netbeans.api.java.platform.JavaPlatform;
import org.netbeans.api.java.platform.JavaPlatformManager;
import org.netbeans.api.java.platform.Specification;

import org.netbeans.api.project.ui.OpenProjects;
import org.netbeans.modules.gradle.GradleDistributionManager;
import org.netbeans.modules.gradle.api.execute.RunConfig.ExecFlag;
import org.netbeans.modules.gradle.spi.GradleSettings;
import org.netbeans.spi.project.SingleMethod;
import org.openide.filesystems.FileObject;
import org.openide.filesystems.FileUtil;
import org.openide.loaders.DataObject;
import org.openide.util.Pair;

/**
 * Utilities, that allow to invoke Gradle.
 * @since 1.0
 * @author Laszlo Kishalmi
 */
public final class RunUtils {

    private static final Logger LOG = Logger.getLogger(RunUtils.class.getName());
    public static final String PROP_JDK_PLATFORM = "jdkPlatform"; //NOI18N
    public static final String PROP_COMPILE_ON_SAVE = "compile.on.save"; //NOI18N
    public static final String PROP_AUGMENTED_BUILD = "augmented.build"; //NOI18N
    public static final String PROP_INCLUDE_OPEN_PROJECTS = "include.open.projects"; //NOI18N
    public static final String PROP_DEFAULT_CLI = "gradle.cli"; //NOI18N

    private RunUtils() {}
    private static final Map<RunConfig, GradleExecutor> GRADLE_TASKS = new WeakHashMap<>();

    public static FileObject extractFileObjectfromLookup(Lookup lookup) {
        FileObject[] fos = extractFileObjectsfromLookup(lookup);
        return fos.length > 0 ? fos[0] : null;
    }

    public static FileObject[] extractFileObjectsfromLookup(Lookup lookup) {
        List<FileObject> files = new ArrayList<>();
        Iterator<? extends DataObject> it = lookup.lookupAll(DataObject.class).iterator();
        while (it.hasNext()) {
            DataObject d = it.next();
            FileObject f = d.getPrimaryFile();
            files.add(f);
        }
        Collection<? extends SingleMethod> methods = lookup.lookupAll(SingleMethod.class);
        if (methods.size() == 1) {
            SingleMethod method = methods.iterator().next();
            files.add(method.getFile());
        }
        return files.toArray(new FileObject[files.size()]);
    }

    /**
     * Executes a Gradle build with the given configuration. It can also take an
     * initial message, which is printed to the output tab before the actual
     * execution takes over the output handling.
     *
     * @param config the configuration of the Gradle execution
     * @param initialOutput the initial message to be displayed,
     *        can be {@code null} for no message.
     * @return The Gradle Execution task
     */
    public static ExecutorTask executeGradle(RunConfig config, String initialOutput) {
        LifecycleManager.getDefault().saveAll();

        GradleExecutor exec = new GradleDaemonExecutor(config);
        ExecutorTask task = executeGradleImpl(config.getTaskDisplayName(), exec, initialOutput);
        GRADLE_TASKS.put(config, exec);
<<<<<<< HEAD
        
        for (PrerequisitesChecker elem : config.getProject().getLookup().lookupAll(PrerequisitesChecker.class)) {
            if (!elem.checkRunConfig(config)) {
                return null;
            }

        }
        
=======

>>>>>>> f03f7463
        return task;
    }

    /**
     * Create Gradle execution configuration (context). It applies the default
     * setting from the project and the Global Gradle configuration on the
     * command line.
     *
     * @param project The Gradle project
     * @param action The name of the IDE action that's going to be executed
     * @param displayName The display name of the output tab
     * @param args Gradle command line arguments
     * @return the Gradle execution configuration.
     * @since 1.5
     */
    public static RunConfig createRunConfig(Project project, String action, String displayName, Set<ExecFlag> flags, String... args) {
        GradleBaseProject gbp = GradleBaseProject.get(project);

        GradleCommandLine syscmd = GradleCommandLine.getDefaultCommandLine();
        GradleCommandLine prjcmd = getDefaultCommandLine(project);
        GradleCommandLine basecmd = syscmd;
        if (prjcmd != null) {
            basecmd = GradleCommandLine.combine(syscmd, prjcmd);
        }

        if (isIncludeOpenProjectsEnabled(project)) {
            GradleCommandLine include = getIncludedOpenProjects(project);
            basecmd = GradleCommandLine.combine(basecmd, include);
        }

        // Make sure we only exclude 'test' and 'check' by default if the
        // project allows this (has these tasks or root project with sub projects).
        validateExclude(basecmd, gbp, GradleCommandLine.TEST_TASK);
        validateExclude(basecmd, gbp, GradleCommandLine.CHECK_TASK); //NOI18N


        GradleCommandLine cmd = GradleCommandLine.combine(basecmd, new GradleCommandLine(args));
        RunConfig ret = new RunConfig(project, action, displayName, flags, cmd);
        return ret;
    }

    /**
     * Create Gradle execution configuration (context). It applies the default
     * setting from the project and the Global Gradle configuration on the
     * command line.
     *
     * @param project The Gradle project
     * @param action The name of the IDE action that's going to be executed
     * @param displayName The display name of the output tab
     * @param args Gradle command line arguments
     * @return the Gradle execution configuration.
     * @deprecated use {@link #createRunConfig(org.netbeans.api.project.Project, java.lang.String, java.lang.String, java.util.Set, java.lang.String...) } instead.
     */
    @Deprecated
    public static RunConfig createRunConfig(Project project, String action, String displayName, String[] args) {
        return createRunConfig(project, action, displayName, EnumSet.of(RunConfig.ExecFlag.REPEATABLE), args);
    }

    /**
     * Enable plugins to Cancel a currently running Gradle execution.
     * 
     * @param config the RunConfig with which the Gradle execution has been started.
     * @return {@code true} if the current execution was cancelled successfully,
     *         {@code false} if the execution was already cancelled or it cannot
     *         be cancelled for some reason.
     * @since 1.4
     */
    public static boolean cancelGradle(RunConfig config) {
        GradleExecutor exec = GRADLE_TASKS.get(config);
        return exec != null ? exec.cancel() : false;
    }

    private static ExecutorTask executeGradleImpl(String runtimeName, final GradleExecutor exec, String initialOutput) {
        InputOutput io = exec.getInputOutput();
        ExecutorTask task = ExecutionEngine.getDefault().execute(runtimeName, exec,
                new ProxyNonSelectableInputOutput(io));
        if (initialOutput != null) {
            try {
                if (IOColorPrint.isSupported(io)) {
                    IOColorPrint.print(io, initialOutput, IOColors.getColor(io, IOColors.OutputType.LOG_DEBUG));
                } else {
                    io.getOut().println(initialOutput);
                }
            } catch (IOException ex) {
                LOG.log(Level.WARNING, "Can't write initial output: " + initialOutput, ex);
            }
        }
        exec.setTask(task);
        return task;
    }

    public static boolean isCompileOnSaveEnabled(Project project) {
        return isOptionEnabled(project, PROP_COMPILE_ON_SAVE, false);
    }

    public static boolean isAugmentedBuildEnabled(Project project) {
        return isOptionEnabled(project, PROP_AUGMENTED_BUILD, true);
    }

    /**
     * Returns true if the include open projects checkbox is marked
     * in the project configuration.
     *
     * @param project the given project.
     * @return true if the settings has been enabled.
     * @since 1.5
     */
    public static boolean isIncludeOpenProjectsEnabled(Project project) {
        return isOptionEnabled(project, PROP_INCLUDE_OPEN_PROJECTS, false);
    }

    public static GradleCommandLine getDefaultCommandLine(Project project) {
        String args = NbGradleProject.getPreferences(project, true).get(PROP_DEFAULT_CLI, null);
        return args != null ? new GradleCommandLine(args) : null;
    }

    public static File evaluateGradleDistribution(Project project, boolean forceCompatibility) {
        File ret = null;

        GradleSettings settings = GradleSettings.getDefault();
        GradleDistributionManager mgr = GradleDistributionManager.get(settings.getGradleUserHome());

        GradleBaseProject gbp = GradleBaseProject.get(project);

        if ((gbp != null) && settings.isWrapperPreferred()) {
            GradleDistributionManager.NbGradleVersion ngv = mgr.evaluateGradleWrapperDistribution(gbp.getRootDir());
            if ( (ngv != null) && forceCompatibility && !ngv.isCompatibleWithSystemJava()) {
                ngv = mgr.defaultToolingVersion();
            }
            if ((ngv != null) && ngv.isAvailable()) {
                ret = ngv.distributionDir();
            }
        }

        if ((ret == null) && settings.useCustomGradle() && !settings.getDistributionHome().isEmpty()) {
            File f = FileUtil.normalizeFile(new File(settings.getDistributionHome()));
            if (f.isDirectory()) {
                ret = f;
            }
        }
        if (ret == null) {
            GradleDistributionManager.NbGradleVersion ngv = mgr.createVersion(settings.getGradleVersion());
            if ( (ngv != null) && forceCompatibility && !ngv.isCompatibleWithSystemJava()) {
                ngv = mgr.defaultToolingVersion();
            }
            if ((ngv != null) && ngv.isAvailable()) {
                ret = ngv.distributionDir();
            }
        }
        return ret;
    }


    private static boolean isOptionEnabled(Project project, String option, boolean defaultValue) {
        GradleBaseProject gbp = GradleBaseProject.get(project);
        if (gbp != null) {
            String value = gbp.getNetBeansProperty(option);
            if (value != null) {
                return Boolean.getBoolean(value);
            } else {
                return NbGradleProject.getPreferences(project, false).getBoolean(option, defaultValue);
            }
        }
        return false;
    }

    /**
     * Validate if a certain excluded task can be applied on a project.
     * Used for skipping 'test' and 'check' tasks.
     */
    private static void validateExclude(GradleCommandLine cmd, GradleBaseProject gbp, String task) {
        boolean exclude = gbp.getTaskNames().contains(task) || (gbp.isRoot() && !gbp.getSubProjects().isEmpty());
        exclude &= cmd.getExcludedTasks().contains(task) && !cmd.getTasks().contains(task);
        if (exclude) {
            cmd.addParameter(GradleCommandLine.Parameter.EXCLUDE_TASK, task);
        } else {
            cmd.removeParameter(GradleCommandLine.Parameter.EXCLUDE_TASK, task);
        }
    }

    public static ReplaceTokenProvider simpleReplaceTokenProvider(final String token, final String value) {
        return new ReplaceTokenProvider() {
            @Override
            public Set<String> getSupportedTokens() {
                return Collections.singleton(token);
            }

            @Override
            public Map<String, String> createReplacements(String action, Lookup context) {
                return Collections.singletonMap(token, value);
            }
        };
    }

 /**
     * Returns the active platform used by the project or null if the active
     * project platform is broken.
     * @param activePlatformId the name of platform used by Ant script or null
     * for default platform.
     * @return active {@link JavaPlatform} or null if the project's platform
     * is broken
     */
    public static Pair<String, JavaPlatform> getActivePlatform(final String activePlatformId) {
        final JavaPlatformManager pm = JavaPlatformManager.getDefault();
        if (activePlatformId == null) {
            JavaPlatform p = pm.getDefaultPlatform();
            return Pair.of(p.getProperties().get("platform.ant.name"), p);
        } else {
            JavaPlatform[] installedPlatforms = pm.getPlatforms(null, new Specification("j2se", null)); //NOI18N
            for (JavaPlatform installedPlatform : installedPlatforms) {
                String antName = installedPlatform.getProperties().get("platform.ant.name"); //NOI18N
                if (antName != null && antName.equals(activePlatformId)) {
                    return Pair.of(activePlatformId, installedPlatform);
                }
            }
            return Pair.of(activePlatformId, null);
        }
    }

    public static Pair<String, JavaPlatform> getActivePlatform(Project project) {
        Preferences prefs = NbGradleProject.getPreferences(project, false);
        String platformId = prefs.get(PROP_JDK_PLATFORM, null);
        if (platformId == null) {
            GradleBaseProject gbp = GradleBaseProject.get(project);
            platformId = gbp != null ? gbp.getNetBeansProperty(PROP_JDK_PLATFORM) : null;
        }
        return getActivePlatform(platformId);
    }

    static GradleCommandLine getIncludedOpenProjects(Project project) {
        GradleCommandLine ret = new GradleCommandLine();
        Set<File> openRoots = new HashSet<>();
        for (Project openProject : OpenProjects.getDefault().getOpenProjects()){
            GradleBaseProject gpb = GradleBaseProject.get(openProject);
            if (gpb != null) {
                openRoots.add(gpb.getRootDir());
            }
        }
        GradleBaseProject gbp = GradleBaseProject.get(project);
        if (gbp != null) {
            //Removing ourself
            openRoots.remove(gbp.getRootDir());
            openRoots.removeAll(gbp.getIncludedBuilds().values());

            Path projectPath = gbp.getProjectDir().toPath();
            for (File openRoot : openRoots) {
                Path root = openRoot.toPath();
                String ib = root.toString();
                try {
                    Path rel = projectPath.relativize(root);

                    if (rel.getNameCount() < root.getNameCount()) {
                        ib = rel.toString();
                    }
                } catch (IllegalArgumentException ex) {
                    // Relative path cannot be computed, just use the full path then.
                }
                ret.addParameter(GradleCommandLine.Parameter.INCLUDE_BUILD, ib);
            }
        }
        return ret;
    }

}<|MERGE_RESOLUTION|>--- conflicted
+++ resolved
@@ -118,18 +118,7 @@
         GradleExecutor exec = new GradleDaemonExecutor(config);
         ExecutorTask task = executeGradleImpl(config.getTaskDisplayName(), exec, initialOutput);
         GRADLE_TASKS.put(config, exec);
-<<<<<<< HEAD
-        
-        for (PrerequisitesChecker elem : config.getProject().getLookup().lookupAll(PrerequisitesChecker.class)) {
-            if (!elem.checkRunConfig(config)) {
-                return null;
-            }
-
-        }
-        
-=======
-
->>>>>>> f03f7463
+
         return task;
     }
 
