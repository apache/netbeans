--- conflicted
+++ resolved
@@ -25,7 +25,6 @@
     <apidef name="javasource_base">Java Source API</apidef>
 </apidefs>
 <changes>
-<<<<<<< HEAD
     <change id="RemotePlatform">
         <api name="javasource_base" />
         <summary>Adding org.netbeans.spi.java.source.RemotePlatform</summary>
@@ -37,7 +36,7 @@
                 Adding org.netbeans.spi.java.source.RemotePlatform and related elements.
         </description>
         <class name="RemotePlatform" package="org.netbeans.spi.java.source"/>
-=======
+    </change>
     <change id="SourceUtils.getFile">
         <api name="javasource_base" />
         <summary>Source file name for Element</summary>
@@ -51,7 +50,6 @@
             to obtain name of file for an <code>Element</code>.
         </description>
         <class name="SourceUtils" package="org.netbeans.api.java.source"/>
->>>>>>> aac2d7f7
     </change>
     <change id="TreeUtilities.isClassFile">
         <api name="javasource_base" />
