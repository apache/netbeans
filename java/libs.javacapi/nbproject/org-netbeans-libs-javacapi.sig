--- conflicted
+++ resolved
@@ -1,9 +1,4 @@
-#Signature file v4.1
-<<<<<<< HEAD
 #Version 8.41.0
-=======
-#Version 8.39.0
->>>>>>> 5c4f116a
 
 CLSS public abstract interface com.sun.source.doctree.AttributeTree
 innr public final static !enum ValueKind
