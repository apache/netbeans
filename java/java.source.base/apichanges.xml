<?xml version="1.0" encoding="UTF-8"?>
<!--

    Licensed to the Apache Software Foundation (ASF) under one
    or more contributor license agreements.  See the NOTICE file
    distributed with this work for additional information
    regarding copyright ownership.  The ASF licenses this file
    to you under the Apache License, Version 2.0 (the
    "License"); you may not use this file except in compliance
    with the License.  You may obtain a copy of the License at

      http://www.apache.org/licenses/LICENSE-2.0

    Unless required by applicable law or agreed to in writing,
    software distributed under the License is distributed on an
    "AS IS" BASIS, WITHOUT WARRANTIES OR CONDITIONS OF ANY
    KIND, either express or implied.  See the License for the
    specific language governing permissions and limitations
    under the License.

-->
<!DOCTYPE apichanges PUBLIC "-//NetBeans//DTD API changes list 1.0//EN" "../../nbbuild/javadoctools/apichanges.dtd">
<apichanges>
<apidefs>
    <apidef name="javasource_base">Java Source API</apidef>
</apidefs>
<changes>
<<<<<<< HEAD
    <change id="RemotePlatform">
        <api name="javasource_base" />
        <summary>Adding org.netbeans.spi.java.source.RemotePlatform</summary>
        <version major="1" minor="2.56"/>
        <date day="27" month="1" year="2022"/>
        <author login="jlahoda"/>
        <compatibility addition="yes" binary="compatible" source="compatible"/>
        <description>
                Adding org.netbeans.spi.java.source.RemotePlatform and related elements.
        </description>
        <class name="RemotePlatform" package="org.netbeans.spi.java.source"/>
=======
    <change id="TreeUtilities.isClassFile">
        <api name="javasource_base" />
        <summary>Adding TreeUtilities.isExpressionStatement(ExpressionTree)</summary>
        <version major="1" minor="2.56"/>
        <date day="23" month="3" year="2021"/>
        <author login="dbalek"/>
        <compatibility addition="yes" binary="compatible" source="compatible"/>
        <description>
                Adding TreeUtilities.isExpressionStatement(ExpressionTree).
        </description>
        <class name="TreeUtilities" package="org.netbeans.api.java.source"/>
>>>>>>> 96d08455
    </change>
    <change id="SourceUtils.isClassFile">
        <api name="javasource_base" />
        <summary>Adding SourceUtils.isClassFile(FileObject)</summary>
        <version major="1" minor="2.51"/>
        <date day="12" month="5" year="2021"/>
        <author login="dbalek"/>
        <compatibility addition="yes" binary="compatible" source="compatible"/>
        <description>
                Adding SourceUtils.isClassFile(FileObject).
        </description>
        <class name="SourceUtils" package="org.netbeans.api.java.source"/>
    </change>
    <change id="SourceUtils.forceSource">
        <api name="javasource_base" />
        <summary>Adding SourceUtils.forceSource(CompilationController, FileObject)</summary>
        <version major="1" minor="2.46"/>
        <date day="9" month="3" year="2020"/>
        <author login="jlahoda"/>
        <compatibility addition="yes" binary="compatible" source="compatible"/>
        <description>
                Adding SourceUtils.forceSource(CompilationController, FileObject).
        </description>
        <class name="SourceUtils" package="org.netbeans.api.java.source"/>
    </change>
    <change id="CodeStyle.parensAroundSingularLambdaParam">
        <api name="javasource_base" />
        <summary>CodeStyle.parensAroundSingularLambdaParam() added</summary>
        <version major="1" minor="2.45"/>
        <date day="8" month="2" year="2020"/>
        <author login="jlahoda"/>
        <compatibility addition="yes" binary="compatible" source="compatible"/>
        <description>
                Method CodeStyle.parensAroundSingularLambdaParam() has been added.
        </description>
        <class name="CodeStyle" package="org.netbeans.api.java.source"/>
    </change>
    <change id="TreeMaker.SwitchExpression">
        <api name="javasource_base" />
        <summary>Creates a new SwitchExpressionTree</summary>
        <version major="1" minor="2.41.0"/>
        <date day="27" month="2" year="2019"/>
        <author login="vikasprabhakar"/>
        <compatibility addition="yes" binary="compatible" source="compatible"/>
        <description>
                Creates a new SwitchExpressionTree.
        </description>
        <class name="TreeMaker" package="org.netbeans.api.java.source"/>
    </change>
    <change id="Matcher.setKeepSyntheticTrees">
        <api name="javasource_base"/>
        <summary>Adding Matcher.setKeepSyntheticTrees method</summary>
        <version major="1" minor="2.40"/>
        <date day="7" month="12" year="2018"/>
        <author login="jlahoda"/>
        <compatibility addition="yes" binary="compatible" source="compatible"/>
        <description>
            Added Matcher.setKeepSyntheticTrees method, that allows to keep synthetically
            generated variables mapping in the outgoing variables.
        </description>
        <class name="Matcher" package="org.netbeans.api.java.source.matching"/>
    </change>
    <change id="TreeMaker.Case">
        <api name="javasource_base"/>
        <summary>Adding case-related overload to TreeMaker</summary>
        <version major="1" minor="2.39"/>
        <date day="6" month="9" year="2018"/>
        <author login="jlahoda"/>
        <compatibility addition="yes" binary="compatible" source="compatible"/>
        <description>
            Added TreeMaker.CaseMultipleLabels(List&lt;? extends ExpressionTree&gt; patterns, List&lt;? extends StatementTree&gt; statements) and
            TreeMaker.Case(List&lt;? extends ExpressionTree&gt; patterns, Tree body) overloads.
        </description>
        <class name="TreeUtilities" package="org.netbeans.api.java.source"/>
    </change>
    <change id="BuildArtifactMapper.isCompileOnSaveSupported">
        <api name="javasource_base"/>
        <summary>Check the var type variable in given tree path.</summary>
        <version major="1" minor="2.32"/>
        <date day="20" month="4" year="2018"/>
        <author login="jlahoda"/>
        <compatibility addition="yes" binary="compatible" source="compatible"/>
        <description>
            Added BuildArtifactMapper.isCompileOnSaveSupported method, which
            checks if compile on save is suported in the current configuration.
        </description>
        <class name="TreeUtilities" package="org.netbeans.api.java.source"/>
    </change>
    <change id="TreeUtilities.isTreeHasError">
        <api name="javasource_base"/>
        <summary>Check the tree has compile error in given collection of errors.</summary>
        <version major="1" minor="2.37"/>
        <date day="18" month="7" year="2018"/>
        <author login="vikasprabhakar"/>
        <compatibility addition="yes" binary="compatible" source="compatible"/>
        <description>
            Check the tree has compile error in given collection of errors.
        </description>
        <class name="TreeUtilities" package="org.netbeans.api.java.source"/>
    </change>
    <change id="TreeUtilities.isVarType">
        <api name="javasource_base"/>
        <summary>Check the var type variable in given tree path.</summary>
        <version major="1" minor="2.31"/>
        <date day="27" month="3" year="2018"/>
        <author login="vikasprabhakar"/>
        <compatibility addition="yes" binary="compatible" source="compatible"/>
        <description>
            Check the var type variable in given tree path.
        </description>
        <class name="TreeUtilities" package="org.netbeans.api.java.source"/>
    </change>
    <change id="TreeUtilities.isEndOfCompoundVariableDeclaration">
        <api name="javasource_base"/>
        <summary>Check the tree is the end of compound declaration.</summary>
        <version major="1" minor="2.33"/>
        <date day="3" month="5" year="2018"/>
        <author login="vikasprabhakar"/>
        <compatibility addition="yes" binary="compatible" source="compatible"/>
        <description>
            Check the tree end with comma.
        </description>
        <class name="TreeUtilities" package="org.netbeans.api.java.source"/>
    </change>
    <change id="TreeUtilities.isPartOfCompoundVariableDeclaration">
        <api name="javasource_base"/>
        <summary>Check the tree is the end of compound declaration.</summary>
        <version major="1" minor="2.34"/>
        <date day="14" month="5" year="2018"/>
        <author login="arusinha"/>
        <compatibility addition="yes" binary="compatible" source="compatible"/>
        <description>
            Check whether tree is part of compound declaration.
        </description>
        <class name="TreeUtilities" package="org.netbeans.api.java.source"/>
    </change>
    <change id="ElementHandle.createModuleElementHandle">
        <api name="javasource_base"/>
        <summary>Added a method to create an <code>ElementHandle</code> for module</summary>
        <version major="1" minor="2.26"/>
        <date day="17" month="1" year="2017"/>
        <author login="tzezula"/>
        <compatibility addition="yes" binary="compatible" source="compatible"/>
        <description>
            Added a method to create a module <code>ElementHandle</code> from a module name.
        </description>
        <class name="ElementHandle" package="org.netbeans.api.java.source"/>
    </change>
    <change id="TreeMaker.module">
        <api name="javasource_base"/>
        <summary>Added methods to generate/modify the module-info.java files</summary>
        <version major="1" minor="2.23"/>
        <date day="4" month="10" year="2016"/>
        <author login="dbalek"/>
        <compatibility addition="yes" binary="compatible" source="compatible"/>
        <description>
            Added methods to generate/modify the module-info.java files
        </description>
        <class name="TypesEvent" package="org.netbeans.api.java.source"/>
    </change>    
    <change id="TypesEvent.module">
        <api name="javasource_base"/>
        <summary>Added an information about changes in the module-info</summary>
        <version major="1" minor="2.23"/>
        <date day="4" month="10" year="2016"/>
        <author login="tzezula"/>
        <compatibility addition="yes" binary="compatible" source="compatible"/>
        <description>
            Added an information about changes in the module-info.
        </description>
        <class name="TypesEvent" package="org.netbeans.api.java.source"/>
    </change>    
    <change id="TypeUtilities.getDenotableType">
        <api name="javasource_base"/>
        <summary>Provide type suitable for declaration in source</summary>
        <version major="1" minor="2.17"/>
       <date day="16" month="5" year="2016"/>
        <author login="sdedic"/>
        <compatibility addition="yes" binary="compatible" source="compatible"/>
        <description>
            Support method which allows to infer a type suitable for use in symbol
            declaration in the source was added.
        </description>
        <class name="TypeUtilities" package="org.netbeans.api.java.source"/>
        <issue number="262073"/>
    </change>
    <change id="utilities.findVisibleElements">
        <api name="javasource_base"/>
        <summary>List elements with their definining Scope</summary>
        <version major="1" minor="2.16"/>
        <date day="31" month="5" year="2016"/>
        <author login="sdedic"/>
        <compatibility addition="yes" binary="compatible" source="compatible"/>
        <description>
            Allows to enumerate Elements matching passed <code>ElementFilter</code> according
            to hiding and inheritance rules. The method may be useful to list elements matching certain
            criteria, or to check whether an element exists and find what class/method defined it.
        </description>
        <class name="ElementUtilities" package="org.netbeans.api.java.source"/>
        <issue number="262281"/>
    </change>
    <change id="utilities.implementAndOverride.defaultMethods">
        <api name="javasource_base"/>
        <summary>Allow to return also unimplemented default methods</summary>
        <version major="1" minor="2.15"/>
        <date day="10" month="5" year="2016"/>
        <author login="sdedic"/>
        <compatibility addition="yes" binary="compatible" source="compatible"/>
        <description>
            <p>
                <code>findUnimplementedMethods</code> and <code>findOverridableMethods</code>
                work better with interface default methods: they are treated as implemented,
                but overridable.
            </p>
            <p>
                Allow <code>ElementUtilities.findUnimplementedMethods</code> enumerate
                also default methods whose implementations are not provided by class or
                superclasses.
            </p>
        </description>
        <class name="ElementUtilities" package="org.netbeans.api.java.source"/>
        <issue number="258981"/>
    </change>
    <change id="generator.insert.caretlocation">
        <api name="javasource_base"/>
        <summary>Code Generator uses caret location to insert members</summary>
        <version major="1" minor="2.11"/>
        <date day="5" month="10" year="2015"/>
        <author login="ralphbenjamin"/>
        <compatibility addition="yes" binary="compatible" source="compatible"/>
        <description>
            Added an overloaded method to Code Generator should to include the
            caret location when inserting members. This will be used when the
            codestyle is CodeStyle.InsertionPoint.CARET_LOCATION.
        </description>
        <class name="CodeStyle" package="org.netbeans.api.java.source"/>
        <issue number="255214"/>
    </change>
    <change id="classindex.searchkind.lambda">
        <api name="javasource_base"/>
        <summary>ClassIndex SearchKind extended by FUNCTIONAL_IMPLEMENTORS</summary>
        <version major="1" minor="2.9"/>
        <date day="23" month="9" year="2015"/>
        <author login="tzezula"/>
        <compatibility addition="yes" binary="compatible" source="compatible"/>
        <description>
            Added a possibility to <code>ClassIndex</code> to search a lambda
            implementations.
        </description>
        <class name="ClassIndex" package="org.netbeans.api.java.source"/>
        <issue number="255393"/>
    </change>
    <change id="classindex.resources.binaryroots">
        <api name="javasource_base"/>
        <summary>ClassIndex returns resources from binaryroots</summary>
        <version major="1" minor="2.6"/>
        <date day="27" month="6" year="2015"/>
        <author login="ralphbenjamin"/>
        <compatibility addition="yes" binary="compatible" source="compatible"/>
        <description>
            ClassIndex holds information from different types of roots. Added a
            parameter to ClassIndex#getResources to specify which roots to use
            for its results.
        </description>
        <class name="ClassIndex" package="org.netbeans.api.java.source"/>
        <issue number="252992"/>
    </change>
    <change id="generator.sort.dependencies">
        <api name="javasource_base"/>
        <summary>Code Generator uses dependencies between fields</summary>
        <version major="1" minor="2.2"/>
        <date day="9" month="2" year="2015"/>
        <author login="sdedic"/>
        <compatibility addition="yes" binary="compatible" source="compatible"/>
        <description>
            Proper textual order of members should be used
            when inserting a field or class/interface initializer. The analysis
            could be optionally turned off.
        </description>
        <class name="CodeStyle" package="org.netbeans.api.java.source"/>
        <issue number="249199"/>
    </change>
    <change id="remove.openide.text">
        <api name="javasource_base"/>
        <summary>Remove dependency on Openide Text API</summary>
        <version major="1" minor="1"/>
        <date day="25" month="5" year="2014"/>
        <author login="sdedic"/>
        <compatibility modification="yes" binary="compatible" source="incompatible"/>
        <description>
            <p>
                OpenIDE Text API dependencies are removed, affecting <code>ModificationResult.Difference</code>
                API class, whose interface <b>changed</b> incompatibly. The class now returns
                <code>java.swing.text.Position</code> instead of <code>org.openide.text.PositionRef</code>
                for the start and end positions.
            </p>
            <p>
                For binary compatibility, an additional module <code>java.source.compat8</code> was created,
                which provides compatible method that still returns <code>PositionRef</code>
            </p>
        </description>
        <class name="ModificationResult" package="org.netbeans.api.java.source"/>
        <issue number="244744"/>
    </change>
    <change id="server.is.free">
        <api name="javasource_base"/>
        <summary>Desktop independent parts of the Java Source module extracted</summary>
        <version major="1" minor="0"/>
        <date day="30" month="4" year="2014"/>
        <author login="dbalek"/>
        <compatibility modification="yes" addition="yes" binary="compatible" source="incompatible">
        </compatibility>
        <description>
            <p>
                Runtime compatibility remains, compile time compatibility is
                mostly preserved too. It is however recommended to upgrade
                dependencies of client modules. Try running
                <code>ant fix-dependencies</code> in your Ant module.
            </p>
        </description>
    </change>
    <change id="TreeUtilities.getBreakContinueTargetTree">
        <api name="javasource_base" />
        <summary>Find the target of Break or Continue statement</summary>
        <version major="1" minor="2.40.0"/>
        <date day="22" month="1" year="2019"/>
        <author login="sarveshkesharwani"/>
        <compatibility addition="yes" binary="compatible" source="compatible"/>
        <description>
            <p>
                Find the target of <code>break</code> or <code>continue</code> 
                statement. Target is of type Tree here.
            </p>
        </description>
        <class name="TreeUtilities" package="org.netbeans.api.java.source"/>
    </change>
    
    <change id="TreeMaker.BindingPattern">
        <api name="javasource_base" />
        <summary>Added new method for getting Tree using VariableTree type</summary>
        <version major="12" minor="4"/>
        <date day="23" month="3" year="2021"/>
        <author login="singh-akhilesh"/>
        <compatibility addition="yes" binary="compatible" source="compatible"/>
        <description>
            <p>
                Regarding the JEP 394 (finalization of pattern matching for instanceof in JDK 16).
                The shape of the BindingPatternTree has changed; the BindingPatternTree does not have a name and type, but rather a VariableTree.
            </p>
        </description>
        <class name="TreeMaker" package="org.netbeans.api.java.source"/>
    </change>
</changes>
<htmlcontents>
<head>
<title>Change History for the Base Java Source API</title>
<link rel="stylesheet" href="prose.css" type="text/css"/>
</head>
<body>
<p class="overviewlink">
<a href="overview-summary.html">Overview</a>
</p>
<h1>Introduction</h1>
<h2>What do the Dates Mean?</h2>
<p>The supplied dates indicate when the API change was made, on the CVS
trunk. From this you can generally tell whether the change should be
present in a given build or not; for trunk builds, simply whether it
was made before or after the change; for builds on a stabilization
branch, whether the branch was made before or after the given date. In
some cases corresponding API changes have been made both in the trunk
and in an in-progress stabilization branch, if they were needed for a
bug fix; this ought to be marked in this list.</p>
<ul>
<li>The <code>release41</code> branch was made on Apr 03 '05 for use in the NetBeans 4.1 release.
Specification versions: 6.0 begins after this point.</li>
<li>The <code>release40</code> branch was made on Nov 01 '04 for use in the NetBeans 4.0 release.
Specification versions: 5.0 begins after this point.</li>
</ul>
<hr/>
<standard-changelists module-code-name="$codebase"/>
<hr/>
<p>@FOOTER@</p>
</body>
</htmlcontents>
</apichanges><|MERGE_RESOLUTION|>--- conflicted
+++ resolved
@@ -25,11 +25,10 @@
     <apidef name="javasource_base">Java Source API</apidef>
 </apidefs>
 <changes>
-<<<<<<< HEAD
     <change id="RemotePlatform">
         <api name="javasource_base" />
         <summary>Adding org.netbeans.spi.java.source.RemotePlatform</summary>
-        <version major="1" minor="2.56"/>
+        <version major="1" minor="2.58"/>
         <date day="27" month="1" year="2022"/>
         <author login="jlahoda"/>
         <compatibility addition="yes" binary="compatible" source="compatible"/>
@@ -37,7 +36,7 @@
                 Adding org.netbeans.spi.java.source.RemotePlatform and related elements.
         </description>
         <class name="RemotePlatform" package="org.netbeans.spi.java.source"/>
-=======
+    </change>
     <change id="TreeUtilities.isClassFile">
         <api name="javasource_base" />
         <summary>Adding TreeUtilities.isExpressionStatement(ExpressionTree)</summary>
@@ -49,7 +48,6 @@
                 Adding TreeUtilities.isExpressionStatement(ExpressionTree).
         </description>
         <class name="TreeUtilities" package="org.netbeans.api.java.source"/>
->>>>>>> 96d08455
     </change>
     <change id="SourceUtils.isClassFile">
         <api name="javasource_base" />
