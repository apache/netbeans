--- conflicted
+++ resolved
@@ -32,14 +32,6 @@
     Range
 } from 'vscode-languageserver-protocol';
 
-export interface ShowStatusMessageParams extends ShowMessageParams {
-    /**
-     * The timeout
-     */
-    timeout?: number;
-}
-
-<<<<<<< HEAD
 export interface HtmlPageParams {
     uri: string;
 }
@@ -48,7 +40,6 @@
     export const type = new ProtocolRequestType<HtmlPageParams, string, never, void, void>('window/showHtmlPage');
 };
 
-=======
 export interface ShowStatusMessageParams extends ShowMessageParams {
     /**
      * The timeout
@@ -56,7 +47,6 @@
     timeout?: number;
 }
 
->>>>>>> 3ded4d19
 export namespace StatusMessageRequest {
     export const type = new ProtocolNotificationType<ShowStatusMessageParams, void>('window/showStatusBarMessage');
 };
