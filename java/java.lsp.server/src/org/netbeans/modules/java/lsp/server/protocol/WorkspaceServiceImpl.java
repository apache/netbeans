/*
 * Licensed to the Apache Software Foundation (ASF) under one
 * or more contributor license agreements.  See the NOTICE file
 * distributed with this work for additional information
 * regarding copyright ownership.  The ASF licenses this file
 * to you under the Apache License, Version 2.0 (the
 * "License"); you may not use this file except in compliance
 * with the License.  You may obtain a copy of the License at
 *
 *   http://www.apache.org/licenses/LICENSE-2.0
 *
 * Unless required by applicable law or agreed to in writing,
 * software distributed under the License is distributed on an
 * "AS IS" BASIS, WITHOUT WARRANTIES OR CONDITIONS OF ANY
 * KIND, either express or implied.  See the License for the
 * specific language governing permissions and limitations
 * under the License.
 */
package org.netbeans.modules.java.lsp.server.protocol;

<<<<<<< HEAD
import com.google.gson.Gson;
import java.io.IOException;
=======
import com.sun.source.util.TreePath;
import java.io.IOException;
import java.util.ArrayList;
import java.util.Collections;
import java.util.HashMap;
>>>>>>> a2763330
import java.util.List;
import java.util.Map;
import java.util.Map.Entry;
import java.util.concurrent.CompletableFuture;
import java.util.concurrent.atomic.AtomicBoolean;
import javax.lang.model.element.Element;
import javax.lang.model.element.ElementKind;
import javax.lang.model.element.TypeElement;
import org.eclipse.lsp4j.DidChangeConfigurationParams;
import org.eclipse.lsp4j.DidChangeWatchedFilesParams;
import org.eclipse.lsp4j.ExecuteCommandParams;
<<<<<<< HEAD
import org.eclipse.lsp4j.MessageParams;
import org.eclipse.lsp4j.MessageType;
import org.eclipse.lsp4j.Range;
=======
import org.eclipse.lsp4j.Location;
>>>>>>> a2763330
import org.eclipse.lsp4j.SymbolInformation;
import org.eclipse.lsp4j.WorkspaceSymbolParams;
import org.eclipse.lsp4j.services.LanguageClient;
import org.eclipse.lsp4j.services.LanguageClientAware;
import org.eclipse.lsp4j.services.WorkspaceService;
import org.netbeans.api.annotations.common.NonNull;
import org.netbeans.api.annotations.common.NullAllowed;
import org.netbeans.api.debugger.ActionsManager;
import org.netbeans.api.debugger.DebuggerManager;
import org.netbeans.api.java.source.ClasspathInfo;
import org.netbeans.api.java.source.CompilationInfo;
import org.netbeans.api.java.source.ElementHandle;
import org.netbeans.api.java.source.JavaSource;
import org.netbeans.api.java.source.JavaSource.Phase;
import org.netbeans.api.java.source.SourceUtils;
import org.netbeans.api.project.Project;
import org.netbeans.api.project.ui.OpenProjects;
<<<<<<< HEAD
import org.netbeans.modules.java.lsp.server.protocol.GetterSetterGenerator.GenKind;
=======
import org.netbeans.modules.java.lsp.server.Utils;
import org.netbeans.modules.java.source.ui.JavaSymbolProvider;
import org.netbeans.modules.java.source.ui.JavaSymbolProvider.ResultHandler;
import org.netbeans.modules.java.source.ui.JavaSymbolProvider.ResultHandler.Exec;
import org.netbeans.modules.java.source.usages.ClassIndexImpl;
import org.netbeans.modules.parsing.lucene.support.Queries;
import org.netbeans.spi.jumpto.type.SearchType;
import org.netbeans.spi.project.ActionProgress;
>>>>>>> a2763330
import org.netbeans.spi.project.ActionProvider;
import org.openide.filesystems.FileObject;
import org.openide.util.Lookup;
import org.openide.util.Pair;
import org.openide.util.RequestProcessor;
import org.openide.util.lookup.Lookups;

/**
 *
 * @author lahvac
 */
public final class WorkspaceServiceImpl implements WorkspaceService, LanguageClientAware {

    private static final RequestProcessor WORKER = new RequestProcessor(WorkspaceServiceImpl.class.getName(), 1, false, false);

    private NbCodeLanguageClient client;
    private final Gson gson = new Gson();

    public WorkspaceServiceImpl() {
    }

    @Override
    public CompletableFuture<Object> executeCommand(ExecuteCommandParams params) {
        String command = params.getCommand();
        switch (command) {
            case Server.GRAALVM_PAUSE_SCRIPT:
                ActionsManager am = DebuggerManager.getDebuggerManager().getCurrentEngine().getActionsManager();
                am.doAction("pauseInGraalScript");
                return CompletableFuture.completedFuture(true);
            case Server.JAVA_BUILD_WORKSPACE: {
                CompletableFuture<Object> compileFinished = new CompletableFuture<>();
                class CompileAllProjects extends ActionProgress {
                    private int running;
                    private int success;
                    private int failure;

                    @Override
                    protected synchronized void started() {
                        running++;
                    }

                    @Override
                    public synchronized void finished(boolean ok) {
                        if (ok) {
                            success++;
                        } else {
                            failure++;
                        }
                        checkStatus();
                    }

                    synchronized final void checkStatus() {
                        if (running <= success + failure) {
                            compileFinished.complete(failure == 0);
                        }
                    }
                }
                final CompileAllProjects progressOfCompilation = new CompileAllProjects();
                final Lookup ctx = Lookups.singleton(progressOfCompilation);
                for (Project prj : OpenProjects.getDefault().getOpenProjects()) {
                    ActionProvider ap = prj.getLookup().lookup(ActionProvider.class);
                    if (ap != null && ap.isActionEnabled(ActionProvider.COMMAND_BUILD, Lookup.EMPTY)) {
                        ap.invokeAction(ActionProvider.COMMAND_REBUILD, ctx);
                    }
                }
<<<<<<< HEAD
                return CompletableFuture.completedFuture(true);
            case Server.GENERATE_GETTERS:
            case Server.GENERATE_SETTERS:
            case Server.GENERATE_GETTERS_SETTERS:
                if (params.getArguments().size() >= 2) {
                    String uri = gson.fromJson(gson.toJson(params.getArguments().get(0)), String.class);
                    Range sel = gson.fromJson(gson.toJson(params.getArguments().get(1)), Range.class);
                    boolean all = params.getArguments().size() == 3;
                    try {
                        GenKind kind;
                        switch (command) {
                            case Server.GENERATE_GETTERS: kind = GenKind.GETTERS; break;
                            case Server.GENERATE_SETTERS: kind = GenKind.SETTERS; break;
                            default: kind = GenKind.GETTERS_SETTERS; break;
                        }
                        GetterSetterGenerator.generateGettersSetters(client, uri, kind, sel, all);
                    } catch (IOException ex) {
                        client.logMessage(new MessageParams(MessageType.Error, ex.getLocalizedMessage()));
                    }
                }
                return CompletableFuture.completedFuture(true);
=======
                progressOfCompilation.checkStatus();
                return compileFinished;
            }

>>>>>>> a2763330
            default:
                throw new UnsupportedOperationException("Command not supported: " + params.getCommand());
        }
    }

    @Override
    public CompletableFuture<List<? extends SymbolInformation>> symbol(WorkspaceSymbolParams params) {
        String query = params.getQuery();
        if (query.isEmpty()) {
            //cannot query "all":
            return CompletableFuture.completedFuture(Collections.emptyList());
        }
        System.err.println("query=" + query);
        boolean exact = false;
        if (query.endsWith(" ")) {
            query = query.substring(0, query.length() - 1);
            exact = true;
        }
        String queryFin = query;
        boolean exactFin = exact;
        AtomicBoolean cancel = new AtomicBoolean();
        CompletableFuture<List<? extends SymbolInformation>> result = new CompletableFuture<List<? extends SymbolInformation>>() {
            @Override
            public boolean cancel(boolean mayInterruptIfRunning) {
                cancel.set(mayInterruptIfRunning);
                return super.cancel(mayInterruptIfRunning);
            }
        };
        WORKER.post(() -> {
            try {
                List<SymbolInformation> symbols = new ArrayList<>();
                ResultHandler handler = new ResultHandler() {
                    @Override
                    public void setHighlightText(String text) {
                    }

                    private Map<ElementHandle<TypeElement>, List<String>> type2Idents;

                    @Override
                    public void runRoot(FileObject root, ClassIndexImpl ci, Exec exec) throws IOException, InterruptedException {
                        ClasspathInfo cpInfo = ClasspathInfo.create(root);
                        try {
                            type2Idents = new HashMap<>();
                            exec.run();
                            Map<FileObject, Map<ElementHandle<TypeElement>, List<String>>> sources = new HashMap<>();
                            for (Entry<ElementHandle<TypeElement>, List<String>> e : type2Idents.entrySet()) {
                                FileObject sourceFile = SourceUtils.getFile(e.getKey(), cpInfo);
                                sources.computeIfAbsent(sourceFile, s -> new HashMap<>())
                                       .put(e.getKey(), e.getValue());
                            }
                            if (!sources.isEmpty()) {
                                JavaSource.create(cpInfo, sources.keySet())
                                          .runUserActionTask(cc -> {
                                              if (Phase.ELEMENTS_RESOLVED.compareTo(cc.toPhase(Phase.ELEMENTS_RESOLVED))> 0) {
                                                  return ;
                                              }
                                              for (Entry<ElementHandle<TypeElement>, List<String>> e : sources.get(cc.getFileObject()).entrySet()) {
                                                  TypeElement te = e.getKey().resolve(cc);

                                                  if (te == null) {
                                                      //cannot resolve
                                                      continue;
                                                  }

                                                  for (String ident : e.getValue()) {
                                                      if (ident.equals(getSimpleName(te, null, false))) {
                                                          TreePath path = cc.getTrees().getPath(te);

                                                          if (path != null) {
                                                              final String symbolName = te.getSimpleName().toString();
                                                              final ElementKind kind = te.getKind();
                                                              SymbolInformation symbol = new SymbolInformation(symbolName, Utils.elementKind2SymbolKind(kind), tree2Location(cc, path), te.getQualifiedName().toString());

                                                              symbol.setDeprecated(false);
                                                              symbols.add(symbol);
                                                          }
                                                      }
                                                      for (Element ne : te.getEnclosedElements()) {
                                                          if (ident.equals(getSimpleName(ne, te, false))) {
                                                              TreePath path = cc.getTrees().getPath(ne);

                                                              if (path != null) {
                                                                  final Pair<String,String> name = JavaSymbolProvider.getDisplayName(ne, te);
                                                                  final String symbolName = name.first() + (name.second() != null ? name.second() : "");
                                                                  final ElementKind kind = ne.getKind();
                                                                  SymbolInformation symbol = new SymbolInformation(symbolName, Utils.elementKind2SymbolKind(kind), tree2Location(cc, path), te.getQualifiedName().toString());

                                                                  symbol.setDeprecated(false);
                                                                  symbols.add(symbol);
                                                              }
                                                          }
                                                      }
                                                  }
                                              }
                                          }, true);
                            }
                            //TODO: handle exceptions
                        } finally {
                            type2Idents = null;
                        }
                    }

                    @Override
                    public void handleResult(ElementHandle<TypeElement> owner, String ident, boolean caseSensitive) {
                        type2Idents.computeIfAbsent(owner, s -> new ArrayList<>()).add(ident);
                    }
                };
                JavaSymbolProvider.doComputeSymbols(getSearchType(queryFin, exactFin, false, null, null), queryFin, handler, true, cancel);
                Collections.sort(symbols, (i1, i2) -> i1.getName().compareToIgnoreCase(i2.getName()));
                result.complete(symbols);
            } catch (Throwable t) {
                result.completeExceptionally(t);
            }
        });
        return result;
    }

    private Location tree2Location(CompilationInfo info, TreePath path) {
        return new Location(Utils.toUri(info.getFileObject()),
                            Utils.treeRange(info, path.getLeaf()));
    }

    //from jumpto.Utils:
    public static int containsWildCard( String text ) {
        for( int i = 0; i < text.length(); i++ ) {
            if ( text.charAt( i ) == '?' || text.charAt( i ) == '*' ) { // NOI18N
                return i;
            }
        }
        return -1;
    }

    public static boolean isAllUpper( String text ) {
        for( int i = 0; i < text.length(); i++ ) {
            if ( !Character.isUpperCase( text.charAt( i ) ) ) {
                return false;
            }
        }

        return true;
    }

    public static SearchType getSearchType(
            @NonNull final String text,
            final boolean exact,
            final boolean isCaseSensitive,
            @NullAllowed final String camelCaseSeparator,
            @NullAllowed final String camelCasePart) {
        int wildcard = containsWildCard(text);
        if (exact) {
            //nameKind = isCaseSensitive ? SearchType.EXACT_NAME : SearchType.CASE_INSENSITIVE_EXACT_NAME;
            return SearchType.EXACT_NAME;
        } else if (wildcard != -1) {
            return isCaseSensitive ? SearchType.REGEXP : SearchType.CASE_INSENSITIVE_REGEXP;
        } else if ((isAllUpper(text) && text.length() > 1) || Queries.isCamelCase(text, camelCaseSeparator, camelCasePart)) {
            return isCaseSensitive ? SearchType.CAMEL_CASE : SearchType.CASE_INSENSITIVE_CAMEL_CASE;
        } else {
            return isCaseSensitive ? SearchType.PREFIX : SearchType.CASE_INSENSITIVE_PREFIX;
        }
    }

    //TODO: from AsyncJavaSymbolDescriptor:
    private static final String INIT = "<init>"; //NOI18N
    @NonNull
    private static String getSimpleName (
            @NonNull final Element element,
            @NullAllowed final Element enclosingElement,
            final boolean caseSensitive) {
        String result = element.getSimpleName().toString();
        if (enclosingElement != null && INIT.equals(result)) {
            result = enclosingElement.getSimpleName().toString();
        }
        if (!caseSensitive) {
            result = result.toLowerCase();
        }
        return result;
    }

    @Override
    public void didChangeConfiguration(DidChangeConfigurationParams arg0) {
        //TODO: no real configuration right now
    }

    @Override
    public void didChangeWatchedFiles(DidChangeWatchedFilesParams arg0) {
        //TODO: not watching files for now
    }

    @Override
    public void connect(LanguageClient client) {
        this.client = (NbCodeLanguageClient)client;
    }
}<|MERGE_RESOLUTION|>--- conflicted
+++ resolved
@@ -18,16 +18,12 @@
  */
 package org.netbeans.modules.java.lsp.server.protocol;
 
-<<<<<<< HEAD
 import com.google.gson.Gson;
-import java.io.IOException;
-=======
 import com.sun.source.util.TreePath;
 import java.io.IOException;
 import java.util.ArrayList;
 import java.util.Collections;
 import java.util.HashMap;
->>>>>>> a2763330
 import java.util.List;
 import java.util.Map;
 import java.util.Map.Entry;
@@ -39,13 +35,10 @@
 import org.eclipse.lsp4j.DidChangeConfigurationParams;
 import org.eclipse.lsp4j.DidChangeWatchedFilesParams;
 import org.eclipse.lsp4j.ExecuteCommandParams;
-<<<<<<< HEAD
+import org.eclipse.lsp4j.Location;
 import org.eclipse.lsp4j.MessageParams;
 import org.eclipse.lsp4j.MessageType;
 import org.eclipse.lsp4j.Range;
-=======
-import org.eclipse.lsp4j.Location;
->>>>>>> a2763330
 import org.eclipse.lsp4j.SymbolInformation;
 import org.eclipse.lsp4j.WorkspaceSymbolParams;
 import org.eclipse.lsp4j.services.LanguageClient;
@@ -63,9 +56,7 @@
 import org.netbeans.api.java.source.SourceUtils;
 import org.netbeans.api.project.Project;
 import org.netbeans.api.project.ui.OpenProjects;
-<<<<<<< HEAD
 import org.netbeans.modules.java.lsp.server.protocol.GetterSetterGenerator.GenKind;
-=======
 import org.netbeans.modules.java.lsp.server.Utils;
 import org.netbeans.modules.java.source.ui.JavaSymbolProvider;
 import org.netbeans.modules.java.source.ui.JavaSymbolProvider.ResultHandler;
@@ -74,7 +65,6 @@
 import org.netbeans.modules.parsing.lucene.support.Queries;
 import org.netbeans.spi.jumpto.type.SearchType;
 import org.netbeans.spi.project.ActionProgress;
->>>>>>> a2763330
 import org.netbeans.spi.project.ActionProvider;
 import org.openide.filesystems.FileObject;
 import org.openide.util.Lookup;
@@ -140,8 +130,9 @@
                         ap.invokeAction(ActionProvider.COMMAND_REBUILD, ctx);
                     }
                 }
-<<<<<<< HEAD
-                return CompletableFuture.completedFuture(true);
+                progressOfCompilation.checkStatus();
+                return compileFinished;
+            }
             case Server.GENERATE_GETTERS:
             case Server.GENERATE_SETTERS:
             case Server.GENERATE_GETTERS_SETTERS:
@@ -162,12 +153,6 @@
                     }
                 }
                 return CompletableFuture.completedFuture(true);
-=======
-                progressOfCompilation.checkStatus();
-                return compileFinished;
-            }
-
->>>>>>> a2763330
             default:
                 throw new UnsupportedOperationException("Command not supported: " + params.getCommand());
         }
