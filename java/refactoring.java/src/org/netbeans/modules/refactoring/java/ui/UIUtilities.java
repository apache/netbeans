--- conflicted
+++ resolved
@@ -41,7 +41,6 @@
 import org.netbeans.api.lexer.Token;
 import org.netbeans.api.lexer.TokenHierarchy;
 import org.netbeans.api.lexer.TokenSequence;
-import org.netbeans.modules.java.source.TreeShims;
 import org.netbeans.modules.parsing.api.ParserManager;
 import org.netbeans.modules.refactoring.java.api.MemberInfo;
 import org.netbeans.swing.plaf.LFCustoms;
@@ -58,6 +57,7 @@
 
     // XXX: Remove "test_" when #211651 is fixed
     private static final String TEST_JAVA_MIME_TYPE = "test_text/x-java"; // NOI18N
+    private static final String RECORD = "RECORD"; // NOI18N
     /**
      * Element.Kind values allowed to be used when calling ElementHandle.create
      *
@@ -68,11 +68,7 @@
     static {
         ElementKind recKind = null;
         try {
-<<<<<<< HEAD
-            recKind = ElementKind.valueOf("RECORD"); //NOI18N
-=======
-            recKind = ElementKind.valueOf(TreeShims.RECORD); //NOI18N
->>>>>>> 6e0baa67
+            recKind = ElementKind.valueOf(RECORD);
             allowedElementKinds.add(recKind);
         } catch (IllegalArgumentException ex) {
         }
