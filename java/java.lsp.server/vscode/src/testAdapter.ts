--- conflicted
+++ resolved
@@ -21,10 +21,6 @@
 import { commands, debug, tests, workspace, CancellationToken, TestController, TestItem, TestRunProfileKind, TestRunRequest, Uri, TestRun, TestMessage, Location, Position } from "vscode";
 import * as path from 'path';
 import { asRange, TestCase, TestSuite } from "./protocol";
-<<<<<<< HEAD
-import { LanguageClient } from "vscode-languageclient/node";
-=======
->>>>>>> a92befa9
 
 export class NbTestAdapter {
 
