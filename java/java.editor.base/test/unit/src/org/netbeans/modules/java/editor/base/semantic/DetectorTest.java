--- conflicted
+++ resolved
@@ -835,7 +835,6 @@
                     "[PRIVATE, METHOD, DECLARATION], 17:25-17:29");
     }
 
-<<<<<<< HEAD
     public void testEmbedding() throws Exception {
         setShowPrependedText(true); //XXX
         performTest("Test.java",
@@ -845,8 +844,8 @@
                     "    private static final String I = \n" +
                     "        \"\"\"\n" +
                     "        public class Embedded {\n" + // 6
-                    "            int field;\n" +          // 7
-                    "            void method() {\n" +     // 8
+                    "            public int field;\n" +   // 7
+                    "            public void method() {\n" + // 8
                     "                methodA();\n" +      // 9
                     "            }\n" +                   //10
                     "            void methodA() {\n" +    //11
@@ -863,10 +862,10 @@
                     "[STATIC, PRIVATE, FIELD, UNUSED, DECLARATION], 3:32-3:33",
                     "[PUBLIC, CLASS, DECLARATION], 5:21-5:29",
                     "[UNINDENTED_TEXT_BLOCK], 5:8-5:31",
-                    "[PACKAGE_PRIVATE, FIELD, DECLARATION], 6:16-6:21",
-                    "[UNINDENTED_TEXT_BLOCK], 6:8-6:22",
-                    "[PACKAGE_PRIVATE, METHOD, DECLARATION], 7:17-7:23",
-                    "[UNINDENTED_TEXT_BLOCK], 7:8-7:27",
+                    "[PUBLIC, FIELD, DECLARATION], 6:23-6:28",
+                    "[UNINDENTED_TEXT_BLOCK], 6:8-6:29",
+                    "[PUBLIC, METHOD, DECLARATION], 7:24-7:30",
+                    "[UNINDENTED_TEXT_BLOCK], 7:8-7:34",
                     "[PACKAGE_PRIVATE, METHOD], 8:16-8:23",
                     "[UNINDENTED_TEXT_BLOCK], 8:8-8:26",
                     "[UNINDENTED_TEXT_BLOCK], 9:8-9:13",
@@ -877,7 +876,8 @@
                     "[STATIC, PACKAGE_PRIVATE, ANNOTATION_TYPE, DECLARATION], 14:15-14:23",
                     "[PUBLIC, CLASS], 15:16-15:22",
                     "[ABSTRACT, PUBLIC, METHOD, DECLARATION], 15:23-15:28");
-=======
+    }
+
     public void testChainTypes2() throws Exception {
         setShowPrependedText(true);
         setInlineHints(true, true, false);
@@ -1110,7 +1110,6 @@
                     "[PUBLIC, CLASS], 24:27-24:31",
                     "[PUBLIC, CLASS], 24:32-24:38",
                     "[PARAMETER, DECLARATION], 24:40-24:42");
->>>>>>> 8415222d
     }
 
     public void testRawStringLiteralNETBEANS_5118() throws Exception {
