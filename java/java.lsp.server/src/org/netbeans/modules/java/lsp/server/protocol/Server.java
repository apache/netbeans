/*
 * Licensed to the Apache Software Foundation (ASF) under one
 * or more contributor license agreements.  See the NOTICE file
 * distributed with this work for additional information
 * regarding copyright ownership.  The ASF licenses this file
 * to you under the Apache License, Version 2.0 (the
 * "License"); you may not use this file except in compliance
 * with the License.  You may obtain a copy of the License at
 *
 *   http://www.apache.org/licenses/LICENSE-2.0
 *
 * Unless required by applicable law or agreed to in writing,
 * software distributed under the License is distributed on an
 * "AS IS" BASIS, WITHOUT WARRANTIES OR CONDITIONS OF ANY
 * KIND, either express or implied.  See the License for the
 * specific language governing permissions and limitations
 * under the License.
 */
package org.netbeans.modules.java.lsp.server.protocol;

import com.google.gson.InstanceCreator;
import java.io.IOException;
import java.io.InputStream;
import java.io.OutputStream;
import java.lang.reflect.Method;
import java.lang.reflect.Type;
import java.net.MalformedURLException;
import java.util.ArrayList;
import java.util.Arrays;
import java.util.Collection;
import java.util.Collections;
import java.util.HashMap;
import java.util.HashSet;
import java.util.Iterator;
import java.util.List;
import java.util.Map;
import java.util.NoSuchElementException;
import java.util.Set;
import java.util.concurrent.CancellationException;
import java.util.concurrent.CompletableFuture;
import java.util.concurrent.ExecutionException;
import java.util.concurrent.Future;
import java.util.concurrent.atomic.AtomicInteger;
import java.util.function.Function;
import java.util.logging.Level;
import java.util.logging.Logger;
import com.google.gson.InstanceCreator;
import com.google.gson.JsonObject;
import org.eclipse.lsp4j.CodeActionKind;
import org.eclipse.lsp4j.CodeActionOptions;
import org.eclipse.lsp4j.CodeLensOptions;
import org.eclipse.lsp4j.CompletionOptions;
import org.eclipse.lsp4j.ConfigurationItem;
import org.eclipse.lsp4j.ConfigurationParams;
import org.eclipse.lsp4j.ExecuteCommandOptions;
import org.eclipse.lsp4j.FoldingRangeProviderOptions;
import org.eclipse.lsp4j.InitializeParams;
import org.eclipse.lsp4j.InitializeResult;
import org.eclipse.lsp4j.MessageActionItem;
import org.eclipse.lsp4j.MessageParams;
import org.eclipse.lsp4j.MessageType;
import org.eclipse.lsp4j.PublishDiagnosticsParams;
import org.eclipse.lsp4j.RenameOptions;
import org.eclipse.lsp4j.SemanticTokensCapabilities;
import org.eclipse.lsp4j.SemanticTokensParams;
import org.eclipse.lsp4j.ServerCapabilities;
import org.eclipse.lsp4j.ShowMessageRequestParams;
import org.eclipse.lsp4j.TextDocumentIdentifier;
import org.eclipse.lsp4j.TextDocumentSyncKind;
import org.eclipse.lsp4j.TextDocumentSyncOptions;
import org.eclipse.lsp4j.WorkDoneProgressCancelParams;
import org.eclipse.lsp4j.WorkDoneProgressParams;
import org.eclipse.lsp4j.WorkspaceFolder;
import org.eclipse.lsp4j.jsonrpc.JsonRpcException;
import org.eclipse.lsp4j.jsonrpc.Launcher;
import org.eclipse.lsp4j.jsonrpc.MessageConsumer;
import org.eclipse.lsp4j.jsonrpc.MessageIssueException;
import org.eclipse.lsp4j.jsonrpc.messages.Message;
import org.eclipse.lsp4j.jsonrpc.messages.NotificationMessage;
import org.eclipse.lsp4j.jsonrpc.messages.RequestMessage;
import org.eclipse.lsp4j.launch.LSPLauncher;
import org.eclipse.lsp4j.services.LanguageClient;
import org.eclipse.lsp4j.services.LanguageClientAware;
import org.eclipse.lsp4j.services.LanguageServer;
import org.eclipse.lsp4j.services.TextDocumentService;
import org.eclipse.lsp4j.services.WorkspaceService;
import org.netbeans.api.annotations.common.NonNull;
import org.netbeans.api.java.classpath.ClassPath;
import org.netbeans.api.java.source.ClasspathInfo;
import org.netbeans.api.java.source.JavaSource;
import org.netbeans.api.project.FileOwnerQuery;
import org.netbeans.api.project.Project;
import org.netbeans.api.project.ProjectInformation;
import org.netbeans.api.project.ProjectUtils;
import static org.netbeans.api.project.ProjectUtils.parentOf;
import org.netbeans.api.project.Sources;
import org.netbeans.api.project.ui.OpenProjects;
import org.netbeans.modules.java.lsp.server.LspServerState;
import org.netbeans.modules.java.lsp.server.LspSession;
import org.netbeans.modules.java.lsp.server.Utils;
import org.netbeans.modules.java.lsp.server.files.OpenedDocuments;
import org.netbeans.modules.java.lsp.server.progress.OperationContext;
import org.netbeans.modules.progress.spi.InternalHandle;
import org.netbeans.spi.project.ActionProgress;
import org.netbeans.spi.project.ActionProvider;
import org.openide.filesystems.FileObject;
import org.openide.util.Lookup;
import org.openide.util.NbBundle;
import org.openide.util.Pair;
import org.openide.util.RequestProcessor;
import org.openide.util.lookup.AbstractLookup;
import org.openide.util.lookup.InstanceContent;
import org.openide.util.lookup.Lookups;
import org.openide.util.lookup.ProxyLookup;

/**
 *
 * @author lahvac
 */
public final class Server {
    private static final Logger LOG = Logger.getLogger(Server.class.getName());
    
    private Server() {
    }
    
    public static NbCodeLanguageClient getStubClient() {
        return STUB_CLIENT;
    }
    
    public static boolean isClientResponseThread(NbCodeLanguageClient client) {
        return client != null ? 
                DISPATCHERS.get() == client :
                DISPATCHERS.get() != null;
    }
    
    public static NbLspServer launchServer(Pair<InputStream, OutputStream> io, LspSession session) {
        LanguageServerImpl server = new LanguageServerImpl();
        ConsumeWithLookup msgProcessor = new ConsumeWithLookup(server.getSessionLookup());
        Launcher<NbCodeLanguageClient> serverLauncher = createLauncher(server, io, msgProcessor::attachLookup);
        NbCodeLanguageClient remote = serverLauncher.getRemoteProxy();
        ((LanguageClientAware) server).connect(remote);
        msgProcessor.attachClient(server.client);
        Future<Void> runningServer = serverLauncher.startListening();
        return new NbLspServer(server, runningServer);
    }
    
    private static Launcher<NbCodeLanguageClient> createLauncher(LanguageServerImpl server, Pair<InputStream, OutputStream> io,
            Function<MessageConsumer, MessageConsumer> processor) {
        return new LSPLauncher.Builder<NbCodeLanguageClient>()
            .configureGson(gb -> gb.registerTypeAdapter(SemanticTokensCapabilities.class, (InstanceCreator<SemanticTokensCapabilities>) type -> new SemanticTokensCapabilities(false)))
            .setLocalService(server)
            .setRemoteInterface(NbCodeLanguageClient.class)
            .setInput(io.first())
            .setOutput(io.second())
            .wrapMessages(processor)
            .configureGson(gb -> {
                gb.registerTypeAdapter(SemanticTokensCapabilities.class, new InstanceCreator<SemanticTokensCapabilities>() {
                    @Override public SemanticTokensCapabilities createInstance(Type type) {
                        return new SemanticTokensCapabilities(null);
                    }
                });
                gb.registerTypeAdapter(SemanticTokensParams.class, new InstanceCreator<SemanticTokensParams>() {
                    @Override public SemanticTokensParams createInstance(Type type) {
                        return new SemanticTokensParams(new TextDocumentIdentifier(""));
                    }
                });
            })
            .create();
    }

    static final ThreadLocal<NbCodeLanguageClient>   DISPATCHERS = new ThreadLocal<>();
    
    /**
     * Processes message while the default Lookup is set to 
     * {@link LanguageServerImpl#getSessionLookup()}.
     */
    private static class ConsumeWithLookup {
        private final Lookup sessionLookup;
        private NbCodeLanguageClient client;
        private OperationContext initialContext;
        
        public ConsumeWithLookup(Lookup sessionLookup) {
            this.sessionLookup = sessionLookup;
        }
        
        synchronized void attachClient(NbCodeLanguageClient client) {
            this.client = client;
        }
        
        public MessageConsumer attachLookup(MessageConsumer delegate) {
            // PENDING: allow for message consumer wrappers to be registered to add pre/post processing for
            // the request plus build the request's default Lookup contents.
            return new MessageConsumer() {
                @Override
                public void consume(Message msg) throws MessageIssueException, JsonRpcException {
                    InstanceContent ic = new InstanceContent();
                    ProxyLookup ll = new ProxyLookup(new AbstractLookup(ic), sessionLookup);
                    final OperationContext ctx;
                    
                    // Intercept client REQUESTS; take the progress token from them, if it is
                    // attached.
                    Runnable r;
                    InternalHandle toCancel = null;
                    if (msg instanceof RequestMessage) {
                        RequestMessage rq = (RequestMessage)msg;
                        Object p = rq.getParams();
                        if (initialContext == null) {
                            initialContext = OperationContext.create(client);
                            ctx = initialContext;
                        } else {
                            ctx = initialContext.operationContext();
                        }
                        // PENDING: this ought to be somehow registered, so different services
                        // may enrich lookup/pre/postprocess the processing, not just the progress support.
                        if (p instanceof WorkDoneProgressParams) {
                            ctx.setProgressToken(((WorkDoneProgressParams)p).getWorkDoneToken());
                        }
                    } else if (msg instanceof NotificationMessage) {
                        NotificationMessage not = (NotificationMessage)msg;
                        Object p = not.getParams();
                        OperationContext selected = null;
                        if (p instanceof WorkDoneProgressCancelParams && initialContext != null) {
                            WorkDoneProgressCancelParams wdc = (WorkDoneProgressCancelParams)p;
                            toCancel = initialContext.findActiveHandle(wdc.getToken());
                            selected = OperationContext.getHandleContext(toCancel);
                        }
                        ctx = selected;
                    } else {
                        ctx = null;
                    }
                    if (ctx != null) {
                        ic.add(ctx);
                    }
                    final InternalHandle ftoCancel = toCancel;
                    try {
                        DISPATCHERS.set(client);
                        Lookups.executeWith(ll, () -> {
                            try {
                                delegate.consume(msg);
                            } finally {
                                // cancel while the OperationContext is still active.
                                if (ftoCancel != null) {
                                    ftoCancel.requestCancel();
                                }
                                if (ctx != null) {
                                    // if initialized (for requests only), discards the token,
                                    // as it becomes invalid at the end of this message. Further progresses
                                    // must do their own processing.
                                    ctx.stop();
                                }
                            }
                        });
                    } finally {
                        DISPATCHERS.remove();
                    }
                }
            };
        }
    }
    
    
    /**
     * Returns a sequence of parents of the given project, leading to the {@link #rootOf} that
     * project. If `{@code excludeSelf}` is true, the sequence does not contain the project itself.
     * Note that if the project has no parent, then {@code excludeSelf = true} may return an
     * empty sequence.
     * <p>
     * The sequence starts at the project (or its immediate parent, if excludeSelf is true), and
     * iterate towards the root of the project.
     * 
     * @param project inspected project
     * @return path from the project to the root
     * @since
     */
    public static Iterable<Project> projectPath(@NonNull Project project, boolean excludeSelf) {
        return new Iterable<Project>() {
            @Override
            public Iterator<Project> iterator() {
                return new Iterator<Project>() {
                    Project next = excludeSelf ? project : parentOf(project);
                    @Override
                    public boolean hasNext() {
                        return next != null;
                    }

                    @Override
                    public Project next() {
                        if (next == null) {
                            throw new NoSuchElementException();
                        }
                        Project r = next;
                        next = parentOf(r);
                        return r;
                    }
                };
            }
        };
    }

    static class LanguageServerImpl implements LanguageServer, LanguageClientAware, LspServerState {

        private static final String NETBEANS_JAVA_IMPORTS = "netbeans.java.imports";

        // change to a greater throughput if the initialization waits on more processes than just (serialized) project open.
        private static final RequestProcessor SERVER_INIT_RP = new RequestProcessor(LanguageServerImpl.class.getName());

        private static final Logger LOG = Logger.getLogger(LanguageServerImpl.class.getName());
        private NbCodeClientWrapper client;
        private final TextDocumentServiceImpl textDocumentService = new TextDocumentServiceImpl(this);
<<<<<<< HEAD
        private final WorkspaceService workspaceService = new WorkspaceServiceImpl(this);
=======
        private final WorkspaceServiceImpl workspaceService = new WorkspaceServiceImpl(this);
>>>>>>> 5fb2d4af
        private final InstanceContent   sessionServices = new InstanceContent();
        private final Lookup sessionLookup = new ProxyLookup(
                new AbstractLookup(sessionServices),
                Lookup.getDefault()
        );
        
        /**
         * Projects that are or were opened. After projects open, their CompletableFutures
         * remain here to signal no further priming build is required.
         */
        // @GuardedBy(this)
        private final Map<Project, CompletableFuture<Void>> beingOpened = new HashMap<>();
        
        /**
         * Projects opened based on files. This registry avoids duplicate questions if
         * more files are opened at the same time; the project question is displayed just for the
         * first time.
         */
        // @GuardedBy(this)
        private final Map<Project, CompletableFuture<Project>> openingFileOwners = new HashMap<>();
        
        /**
         * Holds projects opened in the LSP workspace; these projects serve as root points for
         * other projects opened behind the scenes. The value is initially uncompleted, but
         * is replaced by a <b>completed</b> future at any time the set of workspace projects change.
         */
        private volatile CompletableFuture<Project[]> workspaceProjects = new CompletableFuture<>();
        
        /**
         * All projects opened by this LSP server. The collection is replaced every time
         * the set of opened projects change, collections are never modified.
         */
        private volatile Collection<Project> openedProjects = Collections.emptyList();

        private final OpenedDocuments openedDocuments = new OpenedDocuments();
        
        Lookup getSessionLookup() {
            return sessionLookup;
        }
        
        /**
         * Open projects that own the `projectCandidates` files asynchronously.
         * Returns immediately, results or errors are reported through the Future.
         * 
         * @param projectCandidates files whose projects should be opened.
         * @return future that yields the opened project instances.
         */
        @Override
        public CompletableFuture<Project[]> asyncOpenSelectedProjects(List<FileObject> projectCandidates) {
            if (projectCandidates == null || projectCandidates.isEmpty()) {
                return CompletableFuture.completedFuture(new Project[0]);
            }
            CompletableFuture<Project[]> f = new CompletableFuture<>();
            SERVER_INIT_RP.post(() -> {
                asyncOpenSelectedProjects0(f, projectCandidates, true);
            });
            return f;
        }

        @NbBundle.Messages({
            "PROMPT_AskOpenProjectForFile=File {0} belongs to project {1}. To enable all features, the project should be opened"
                    + " and initialized by the Language Server. Do you want to proceed ?",
            "PROMPT_AskOpenProject=To enable all features of project {0}, it should be opened"
                    + " and initialized by the Language Server. Do you want to proceed ?",
            "PROMPT_AskOpenProjectForFile_Yes=Open and initialize",
            "PROMPT_AskOpenProjectForFile_No=No",
            "PROMPT_AskOpenProjectForFile_Unnamed=(unnamed)"
        })
        @Override
        public CompletableFuture<Project> asyncOpenFileOwner(FileObject file) {
            Project prj = FileOwnerQuery.getOwner(file);
            if (prj == null) {
                return CompletableFuture.completedFuture(null);
            }
            // first wait on the initial workspace open/init.
            return workspaceProjects.thenCompose((wprj) -> {
                CompletableFuture<Project[]> f = new CompletableFuture<>();
                CompletableFuture<Project> g = f.thenApply(arr -> arr.length > 0 ? arr[0] : null);
                Collection<Project> prjs = Arrays.asList(wprj);

                boolean openImmediately = false;
                synchronized (this) {
                    if (openedProjects.contains(prj)) {
                        // shortcut
                        return CompletableFuture.completedFuture(prj);
                    }
                    CompletableFuture<Void> h = beingOpened.get(prj);
                    if (h != null) {
                        // already being really opened
                        return h.thenApply((unused) ->  prj);
                    }
                    // the project is already being asked for; otherwise leave
                    // a trace + flag so the project is not asked again.
                    CompletableFuture<Project> p = openingFileOwners.putIfAbsent(prj, g);
                    if (p != null) {
                        return p;
                    }
                    // if any of the parent projects is among the opened ones,
                    // then we are permitted
                    for (Project check : projectPath(prj, false)) {
                        if (prjs.contains(check)) {
                            openImmediately = true;
                            break;
                        }
                    }
                }
                if (openImmediately) {
                    // open without asking
                    SERVER_INIT_RP.post(() -> {
                        asyncOpenSelectedProjects0(f, Collections.singletonList(file), false);
                    });
                } else {
                    ProjectInformation pi = ProjectUtils.getInformation(prj);
                    String dispName = pi != null ? pi.getDisplayName() : Bundle.PROMPT_AskOpenProjectForFile_Unnamed();
                    final MessageActionItem yes = new MessageActionItem(Bundle.PROMPT_AskOpenProjectForFile_Yes());
                    ShowMessageRequestParams smrp = new ShowMessageRequestParams(Arrays.asList(
                        yes,
                        new MessageActionItem(Bundle.PROMPT_AskOpenProjectForFile_No())
                    ));
                    if (prj.getProjectDirectory() == file) {
                        smrp.setMessage(Bundle.PROMPT_AskOpenProject(dispName));
                    } else {
                        smrp.setMessage(Bundle.PROMPT_AskOpenProjectForFile(file.getNameExt(), dispName));
                    }
                    smrp.setType(MessageType.Info);

                    client.showMessageRequest(smrp).thenAccept(ai -> {
                        if (!yes.equals(ai)) {
                            f.completeExceptionally(new CancellationException());
                            return;
                        }
                        SERVER_INIT_RP.post(() -> {
                            asyncOpenSelectedProjects0(f, Collections.singletonList(file), false);
                        });
                    });
                }
                return f.thenApply(arr -> arr.length > 0 ? arr[0] : null);
            });
        }
        
        /**
         * For diagnostic purposes
         */
        private AtomicInteger openRequestId = new AtomicInteger(1);

        private void asyncOpenSelectedProjects0(CompletableFuture<Project[]> f, List<FileObject> projectCandidates, boolean asWorkspaceProjects) {
            List<Project> projects = new ArrayList<>();
            try {
                if (projectCandidates != null) {
                    for (FileObject candidate : projectCandidates) {
                        Project prj = FileOwnerQuery.getOwner(candidate);
                        if (prj != null) {
                            projects.add(prj);
                        }
                    }
                }
                Project[] previouslyOpened;
                try {
                    previouslyOpened = OpenProjects.getDefault().openProjects().get();
                    if (previouslyOpened.length > 0) {
                        Level level = Level.FINEST;
                        assert (level = Level.CONFIG) != null;
                        for (Project p : previouslyOpened) {
                            LOG.log(level, "Previously opened project at {0}", p.getProjectDirectory());
                        }
                    }
                } catch (InterruptedException | ExecutionException ex) {
                    throw new IllegalStateException(ex);
                
                }
                asyncOpenSelectedProjects1(f, previouslyOpened, projects, asWorkspaceProjects);
            } catch (RuntimeException ex) {
                f.completeExceptionally(ex);
            }
        }
        
        private void asyncOpenSelectedProjects1(CompletableFuture<Project[]> f, Project[] previouslyOpened, List<Project> projects, boolean addToWorkspace) {
            int id = this.openRequestId.getAndIncrement();
            
            List<CompletableFuture> primingBuilds = new ArrayList<>();
            List<Project> toOpen = new ArrayList<>();
            Map<Project, CompletableFuture<Void>> local = new HashMap<>();
            synchronized (this) {
                LOG.log(Level.FINER, "{0}: Asked to open project(s): {1}", new Object[]{ id, Arrays.asList(projects) });
                for (Project p : projects) { 
                    CompletableFuture<Void> pending = beingOpened.get(p);
                    if (pending != null) {
                        primingBuilds.add(pending);
                    } else {
                        toOpen.add(p);
                        local.put(p, new CompletableFuture<Void>());
                    }
                }
                beingOpened.putAll(local);
            }
            
            LOG.log(Level.FINER, id + ": Opening projects: {0}", Arrays.asList(toOpen));

            // before the projects are officialy 'opened', try to prime the projects
            for (Project p : toOpen) {
                ActionProvider pap = p.getLookup().lookup(ActionProvider.class);
                if (pap == null) {
                    LOG.log(Level.FINER, "{0}: No action provider at all !", id);
                    continue;
                }
                if (!Arrays.asList(pap.getSupportedActions()).contains(ActionProvider.COMMAND_PRIME)) {
                    LOG.log(Level.FINER, "{0}: No action provider gives PRIME", id);
                    // this may take some while; so better call outside of any locks.
                    continue;
                }
                LOG.log(Level.FINER, "{0}: Found Priming action: {1}", new Object[]{id, p});
                if (pap.isActionEnabled(ActionProvider.COMMAND_PRIME, Lookup.EMPTY)) {
                    final CompletableFuture<Void> primeF = new CompletableFuture<>();
                    LOG.log(Level.FINER, "{0}: Found enabled Priming build for: {1}", new Object[]{id, p});
                    ActionProgress progress = new ActionProgress() {
                        @Override
                        protected void started() {}

                        @Override
                        public void finished(boolean success) {
                            LOG.log(Level.FINER, id + ": Priming build completed for project " + p);
                            primeF.complete(null);
                        }
                    };
                    primingBuilds.add(primeF);

                    pap.invokeAction(ActionProvider.COMMAND_PRIME, Lookups.fixed(progress));
                }
            }
            
            // Wait for all priming builds, even those already pending, to finish:
            CompletableFuture.allOf(primingBuilds.toArray(new CompletableFuture[primingBuilds.size()])).thenRun(() -> {
                OpenProjects.getDefault().open(projects.toArray(new Project[0]), false);
                try {
                    LOG.log(Level.FINER, "{0}: Calling openProjects() for : {1}", new Object[]{id, Arrays.asList(projects)});
                    OpenProjects.getDefault().openProjects().get();
                } catch (InterruptedException | ExecutionException ex) {
                    throw new IllegalStateException(ex);
                }
                for (Project prj : projects) {
                    //init source groups/FileOwnerQuery:
                    ProjectUtils.getSources(prj).getSourceGroups(Sources.TYPE_GENERIC);
                    final CompletableFuture<Void> prjF = local.get(prj);
                    if (prjF != null) { 
                        prjF.complete(null);
                    }
                }
                Set<Project> projectSet = new HashSet<>(Arrays.asList(OpenProjects.getDefault().getOpenProjects()));
                projectSet.retainAll(openedProjects);
                projectSet.addAll(projects);

                Project[] prjs = projects.toArray(new Project[projects.size()]);
                LOG.log(Level.FINER, "{0}: Finished opening projects: {1}", new Object[]{id, Arrays.asList(projects)});
                synchronized (this) {
                    openedProjects = projectSet;
                    if (addToWorkspace) {
                        Set<Project> ns = new HashSet<>(projects);
                        int s = ns.size();
                        ns.addAll(Arrays.asList(workspaceProjects.getNow(new Project[0])));
                        if (s != ns.size()) {
                            prjs = ns.toArray(new Project[ns.size()]);
                            workspaceProjects = CompletableFuture.completedFuture(prjs);
                        }
                    }
                    for (Project p : prjs) {
                        // override flag in opening cache, no further questions asked.
                        openingFileOwners.put(p, f.thenApply(unused -> p));
                    }
                }
                f.complete(prjs);
            }).exceptionally(e -> {
                f.completeExceptionally(e);
                return null;
            });
        }
        
        private JavaSource checkJavaSupport() {
            final ClasspathInfo info = ClasspathInfo.create(ClassPath.EMPTY, ClassPath.EMPTY, ClassPath.EMPTY);
            final JavaSource source = JavaSource.create(info);
            if (source == null) {
                SERVER_INIT_RP.post(() -> {
                    final String msg = NO_JAVA_SUPPORT + System.getProperty("java.version");
                    showStatusBarMessage(MessageType.Error, msg, 5000);
                });
            }
            return source;
        }
        
        @Override
        public CompletableFuture<Project[]> openedProjects() {
            return workspaceProjects;
        }
        
        @Override
        public OpenedDocuments getOpenedDocuments() {
            return openedDocuments;
        }

        private JavaSource showIndexingCompleted(Project[] opened) {
            try {
                final JavaSource source = checkJavaSupport();
                if (source != null) {
                    source.runWhenScanFinished(cc -> {
                        showStatusBarMessage(MessageType.Info, INDEXING_COMPLETED, 0);
                    }, true);
                }
                return source;
            } catch (IOException ex) {
                throw new IllegalStateException(ex);
            }
        }

        private void showStatusBarMessage(final MessageType type, final String msg, int timeout) {
            if (client.getNbCodeCapabilities().hasStatusBarMessageSupport()) {
                client.showStatusBarMessage(new ShowStatusMessageParams(type, msg, timeout));
            } else {
                client.showMessage(new ShowStatusMessageParams(type, msg, timeout));
            }
        }
        
        private InitializeResult constructInitResponse(InitializeParams init, JavaSource src) {
            ServerCapabilities capabilities = new ServerCapabilities();
            if (src != null) {
                TextDocumentSyncOptions textDocumentSyncOptions = new TextDocumentSyncOptions();
                textDocumentSyncOptions.setChange(TextDocumentSyncKind.Incremental);
                textDocumentSyncOptions.setOpenClose(true);
                textDocumentSyncOptions.setWillSaveWaitUntil(true);
                capabilities.setTextDocumentSync(textDocumentSyncOptions);
                CompletionOptions completionOptions = new CompletionOptions();
                completionOptions.setResolveProvider(true);
                completionOptions.setTriggerCharacters(Collections.singletonList("."));
                capabilities.setCompletionProvider(completionOptions);
                capabilities.setHoverProvider(true);
                CodeActionOptions codeActionOptions = new CodeActionOptions(Arrays.asList(CodeActionKind.QuickFix, CodeActionKind.Source, CodeActionKind.SourceOrganizeImports, CodeActionKind.Refactor));
                codeActionOptions.setResolveProvider(true);
                capabilities.setCodeActionProvider(codeActionOptions);
                capabilities.setDocumentSymbolProvider(true);
                capabilities.setDefinitionProvider(true);
                capabilities.setTypeDefinitionProvider(true);
                capabilities.setImplementationProvider(true);
                capabilities.setDocumentHighlightProvider(true);
                capabilities.setReferencesProvider(true);
                List<String> commands = new ArrayList<>(Arrays.asList(
                        GRAALVM_PAUSE_SCRIPT,
                        JAVA_BUILD_WORKSPACE,
                        JAVA_FIND_DEBUG_ATTACH_CONFIGURATIONS,
                        JAVA_FIND_DEBUG_PROCESS_TO_ATTACH,
                        JAVA_FIND_PROJECT_CONFIGURATIONS,
                        JAVA_GET_PROJECT_CLASSPATH,
                        JAVA_GET_PROJECT_PACKAGES,
                        JAVA_GET_PROJECT_SOURCE_ROOTS,
                        JAVA_LOAD_WORKSPACE_TESTS,
                        JAVA_NEW_FROM_TEMPLATE,
                        JAVA_NEW_PROJECT,
                        JAVA_PROJECT_CONFIGURATION_COMPLETION,
                        JAVA_SUPER_IMPLEMENTATION,
                        NATIVE_IMAGE_FIND_DEBUG_PROCESS_TO_ATTACH));
                for (CodeActionsProvider codeActionsProvider : Lookup.getDefault().lookupAll(CodeActionsProvider.class)) {
                    commands.addAll(codeActionsProvider.getCommands());
                }
                capabilities.setExecuteCommandProvider(new ExecuteCommandOptions(commands));
                capabilities.setWorkspaceSymbolProvider(true);
                capabilities.setCodeLensProvider(new CodeLensOptions(false));
                RenameOptions renOpt = new RenameOptions();
                renOpt.setPrepareProvider(true);
                capabilities.setRenameProvider(renOpt);
                FoldingRangeProviderOptions foldingOptions = new FoldingRangeProviderOptions();
                capabilities.setFoldingRangeProvider(foldingOptions);
                textDocumentService.init(init.getCapabilities(), capabilities);
            }
            return new InitializeResult(capabilities);
        }
        
        @Override
        public CompletableFuture<InitializeResult> initialize(InitializeParams init) {
            NbCodeClientCapabilities capa = NbCodeClientCapabilities.get(init);
            client.setClientCaps(capa);
            hackConfigureGroovySupport(capa);
            List<FileObject> projectCandidates = new ArrayList<>();
            List<WorkspaceFolder> folders = init.getWorkspaceFolders();
            if (folders != null) {
                for (WorkspaceFolder w : folders) {
                    try {
                        projectCandidates.add(Utils.fromUri(w.getUri()));
                    } catch (MalformedURLException ex) {
                        LOG.log(Level.FINE, null, ex);
                    }
                }
            } else {
                String root = init.getRootUri();

                if (root != null) {
                    try {
                        projectCandidates.add(Utils.fromUri(root));
                    } catch (MalformedURLException ex) {
                        LOG.log(Level.FINE, null, ex);
                    }
                } else {
                    //TODO: use getRootPath()?
                }
            }
            CompletableFuture<Project[]> prjs = workspaceProjects;
            SERVER_INIT_RP.post(() -> asyncOpenSelectedProjects0(prjs, projectCandidates, true));
            
            // chain showIndexingComplete message after initial project open.
            prjs.
                    thenApply(this::showIndexingCompleted);

            initializeOptions();

            // but complete the InitializationRequest independently of the project initialization.
            return CompletableFuture.completedFuture(
                    finishInitialization(
                        constructInitResponse(init, checkJavaSupport())
                    )
            );
        }

        private void initializeOptions() {
            getWorkspaceProjects().thenAccept(projects -> {
                if (projects != null && projects.length > 0) {
                    ConfigurationItem item = new ConfigurationItem();
                    FileObject fo = projects[0].getProjectDirectory();
                    item.setScopeUri(Utils.toUri(fo));
                    item.setSection(NETBEANS_JAVA_IMPORTS);
                    client.configuration(new ConfigurationParams(Collections.singletonList(item))).thenAccept(c -> {
                        if (c != null && !c.isEmpty() && c.get(0) instanceof JsonObject) {
                            workspaceService.updateJavaImportPreferences(fo, (JsonObject) c.get(0));
                        }
                    });
                }
            });
        }

        public CompletableFuture<Project[]> getWorkspaceProjects() {
            return workspaceProjects;
        }

        public InitializeResult finishInitialization(InitializeResult res) {
            OperationContext c = OperationContext.find(sessionLookup);
            // discard the progress token as it is going to be invalid anyway. Further pending
            // initializations need to create its own tokens.
            c.acquireProgressToken();
            return res;
        }
        
        @Override
        public CompletableFuture<Object> shutdown() {
            return CompletableFuture.completedFuture(null);
        }

        @Override
        public void exit() {
        }

        @Override
        public TextDocumentService getTextDocumentService() {
            return textDocumentService;
        }

        @Override
        public WorkspaceService getWorkspaceService() {
            return workspaceService;
        }

        @Override
        public void cancelProgress(WorkDoneProgressCancelParams params) {
            // handled in the interceptor, after the complete RPC call completes.
        }
        
        @Override
        public void connect(LanguageClient aClient) {
            this.client = new NbCodeClientWrapper((NbCodeLanguageClient)aClient);
            sessionServices.add(this);
            sessionServices.add(client);
            sessionServices.add(new WorkspaceIOContext() {
                @Override
                protected LanguageClient client() {
                    return client;
                }
            });
            sessionServices.add(new WorkspaceUIContext(client));
            ((LanguageClientAware) getTextDocumentService()).connect(client);
            ((LanguageClientAware) getWorkspaceService()).connect(client);
        }
    }
    
    public static final String JAVA_BUILD_WORKSPACE =  "java.build.workspace";
    public static final String JAVA_NEW_FROM_TEMPLATE =  "java.new.from.template";
    public static final String JAVA_NEW_PROJECT =  "java.new.project";
    public static final String JAVA_GET_PROJECT_SOURCE_ROOTS = "java.get.project.source.roots";
    public static final String JAVA_GET_PROJECT_CLASSPATH = "java.get.project.classpath";
    public static final String JAVA_GET_PROJECT_PACKAGES = "java.get.project.packages";
    public static final String JAVA_LOAD_WORKSPACE_TESTS =  "java.load.workspace.tests";
    public static final String JAVA_SUPER_IMPLEMENTATION =  "java.super.implementation";
    public static final String GRAALVM_PAUSE_SCRIPT =  "graalvm.pause.script";
    
    /**
     * Enumerates project configurations.
     */
    public static final String JAVA_FIND_PROJECT_CONFIGURATIONS = "java.project.configurations";
    /**
     * Enumerates attach debugger configurations.
     */
    public static final String JAVA_FIND_DEBUG_ATTACH_CONFIGURATIONS = "java.attachDebugger.configurations";
    /**
     * Enumerates JVM processes eligible for debugger attach.
     */
    public static final String JAVA_FIND_DEBUG_PROCESS_TO_ATTACH = "java.attachDebugger.pickProcess";
    /**
     * Enumerates native processes eligible for debugger attach.
     */
    public static final String NATIVE_IMAGE_FIND_DEBUG_PROCESS_TO_ATTACH = "nativeImage.attachDebugger.pickProcess";
    /**
     * Provides code-completion of configurations.
     */
    public static final String JAVA_PROJECT_CONFIGURATION_COMPLETION = "java.project.configuration.completion";

    static final String INDEXING_COMPLETED = "Indexing completed.";
    static final String NO_JAVA_SUPPORT = "Cannot initialize Java support on JDK ";

    static final NbCodeLanguageClient STUB_CLIENT = new NbCodeLanguageClient() {
        private final NbCodeClientCapabilities caps = new NbCodeClientCapabilities();
        
        private void logWarning(Object... args) {
            LOG.log(Level.WARNING, "LSP Client called without proper context with param(s): {0}", 
                    Arrays.asList(args));
        }
        
        @Override
        public void showStatusBarMessage(ShowStatusMessageParams params) {
            logWarning(params);
        }

        @Override
        public CompletableFuture<List<QuickPickItem>> showQuickPick(ShowQuickPickParams params) {
            logWarning(params);
            return CompletableFuture.completedFuture(params.getCanPickMany() || params.getItems().isEmpty() ? params.getItems() : Collections.singletonList(params.getItems().get(0)));
        }

        @Override
        public CompletableFuture<String> showInputBox(ShowInputBoxParams params) {
            logWarning(params);
            return CompletableFuture.completedFuture(params.getValue());
        }

        @Override
        public void notifyTestProgress(TestProgressParams params) {
            logWarning(params);
        }

        @Override
        public NbCodeClientCapabilities getNbCodeCapabilities() {
            logWarning();
            return caps;
        }

        @Override
        public void telemetryEvent(Object object) {
            logWarning(object);
        }

        @Override
        public void publishDiagnostics(PublishDiagnosticsParams diagnostics) {
            logWarning(diagnostics);
        }

        @Override
        public void showMessage(MessageParams messageParams) {
            logWarning(messageParams);
        }

        @Override
        public CompletableFuture<MessageActionItem> showMessageRequest(ShowMessageRequestParams requestParams) {
            logWarning(requestParams);
            CompletableFuture<MessageActionItem> x = new CompletableFuture<>();
            x.complete(null);
            return x;
        }

        @Override
        public CompletableFuture<String> createTextEditorDecoration(DecorationRenderOptions params) {
            logWarning(params);
            CompletableFuture<String> x = new CompletableFuture<>();
            x.complete(null);
            return x;
        }

        @Override
        public void setTextEditorDecoration(SetTextEditorDecorationParams params) {
            logWarning(params);
        }

        @Override
        public void disposeTextEditorDecoration(String params) {
            logWarning(params);
        }

        @Override
        public void logMessage(MessageParams message) {
            logWarning(message);
        }
    };
    
    
    /**
     * Hacky way to enable or disable Groovy support. Since it is hack, it will disable Groovy for the whole NBJLS, not just a specific client / project. Should
     * be revisited after NetBeans 12.5, after Groovy parsing improves
     * @param caps 
     */
    private static void hackConfigureGroovySupport(NbCodeClientCapabilities caps) {
        boolean b = caps != null && caps.wantsGroovySupport();
        try {
            Class clazz = Lookup.getDefault().lookup(ClassLoader.class).loadClass("org.netbeans.modules.groovy.editor.api.GroovyIndexer");
            Method m = clazz.getDeclaredMethod("setIndexingEnabled", Boolean.TYPE);
            m.setAccessible(true);
            m.invoke(null, b);
        } catch (ReflectiveOperationException ex) {
            LOG.log(Level.WARNING, "Unable to configure Groovy support", ex);
        }
    }
}<|MERGE_RESOLUTION|>--- conflicted
+++ resolved
@@ -307,11 +307,7 @@
         private static final Logger LOG = Logger.getLogger(LanguageServerImpl.class.getName());
         private NbCodeClientWrapper client;
         private final TextDocumentServiceImpl textDocumentService = new TextDocumentServiceImpl(this);
-<<<<<<< HEAD
-        private final WorkspaceService workspaceService = new WorkspaceServiceImpl(this);
-=======
         private final WorkspaceServiceImpl workspaceService = new WorkspaceServiceImpl(this);
->>>>>>> 5fb2d4af
         private final InstanceContent   sessionServices = new InstanceContent();
         private final Lookup sessionLookup = new ProxyLookup(
                 new AbstractLookup(sessionServices),
