--- conflicted
+++ resolved
@@ -373,20 +373,6 @@
         return ts != null ? ts.index() : -1;
     }
 
-<<<<<<< HEAD
-    public void resetToIndex(int index, int offset) {
-        if (ts == null) {
-            return ;
-        }
-
-        if (topLevelIsJava) {
-            ts.moveIndex(index);
-            ts.moveNext();
-        } else {
-            ts = null;
-            moveToOffset(offset);
-        }
-=======
     public void resetToIndex(int index) {
         doc.render(() -> {
             if (cancel.get()) {
@@ -402,10 +388,14 @@
                 return ;
             }
 
-            ts.moveIndex(index);
-            ts.moveNext();
-        });
->>>>>>> c70500c9
+            if (topLevelIsJava) {
+                ts.moveIndex(index);
+                ts.moveNext();
+            } else {
+                ts = null;
+                moveToOffset(offset);
+            }
+        });
     }
 
     private static List<TokenSequence<?>> embeddedTokenSequences(TokenHierarchy<Document> th, int offset) {
