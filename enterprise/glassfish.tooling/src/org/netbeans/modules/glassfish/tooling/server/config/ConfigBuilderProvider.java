--- conflicted
+++ resolved
@@ -74,16 +74,6 @@
             = new Config.Next(GlassFishVersion.GF_5_1_0,
             ConfigBuilderProvider.class.getResource("GlassFishV5_1_0.xml"));
 
-<<<<<<< HEAD
-    /** Library builder configuration since GlassFish 6 */
-    private static final Config.Next CONFIG_V6
-            = new Config.Next(GlassFishVersion.GF_6,
-            ConfigBuilderProvider.class.getResource("GlassFishV6.xml"));    
-    
-    /** Library builder configuration for GlassFish cloud. */
-    private static final Config config
-            = new Config(CONFIG_V3, CONFIG_V4, CONFIG_V4_1, CONFIG_V5, CONFIG_V5_0_1, CONFIG_V5_1, CONFIG_V6);
-=======
     /** Library builder configuration since GlassFish 6.0. */
     private static final Config.Next CONFIG_V6
             = new Config.Next(GlassFishVersion.GF_6,
@@ -97,7 +87,6 @@
     /** Library builder configuration for GlassFish cloud. */
     private static final Config config
             = new Config(CONFIG_V3, CONFIG_V4, CONFIG_V4_1, CONFIG_V5, CONFIG_V5_0_1, CONFIG_V5_1, CONFIG_V6, CONFIG_V6_1_0);
->>>>>>> ca39b725
 
     /** Builders array for each server instance. */
     private static final Map<GlassFishServer, ConfigBuilder> builders
