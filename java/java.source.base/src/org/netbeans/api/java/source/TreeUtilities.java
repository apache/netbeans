/*
 * Licensed to the Apache Software Foundation (ASF) under one
 * or more contributor license agreements.  See the NOTICE file
 * distributed with this work for additional information
 * regarding copyright ownership.  The ASF licenses this file
 * to you under the Apache License, Version 2.0 (the
 * "License"); you may not use this file except in compliance
 * with the License.  You may obtain a copy of the License at
 *
 *   http://www.apache.org/licenses/LICENSE-2.0
 *
 * Unless required by applicable law or agreed to in writing,
 * software distributed under the License is distributed on an
 * "AS IS" BASIS, WITHOUT WARRANTIES OR CONDITIONS OF ANY
 * KIND, either express or implied.  See the License for the
 * specific language governing permissions and limitations
 * under the License.
 */
package org.netbeans.api.java.source;

import java.io.IOException;
import java.lang.reflect.Constructor;
import java.lang.reflect.InvocationTargetException;
import java.net.URI;
import java.nio.CharBuffer;

import com.sun.source.doctree.DocCommentTree;
import com.sun.source.doctree.DocTree;
import com.sun.source.doctree.ReferenceTree;
import com.sun.source.tree.*;
import com.sun.source.tree.Tree.Kind;
import com.sun.source.util.DocSourcePositions;
import com.sun.source.util.DocTreePath;
import com.sun.source.util.DocTreePathScanner;
import com.sun.source.util.SourcePositions;
import com.sun.source.util.TreePath;
import org.netbeans.api.java.source.support.ErrorAwareTreePathScanner;
import org.netbeans.api.java.source.support.ErrorAwareTreeScanner;
import com.sun.source.util.Trees;
import com.sun.tools.javac.api.JavacScope;
import com.sun.tools.javac.api.JavacTrees;
import com.sun.tools.javac.code.Flags;
import com.sun.tools.javac.code.Symbol;
import com.sun.tools.javac.code.Type;
import com.sun.tools.javac.comp.AttrContext;
import com.sun.tools.javac.comp.Enter;
import com.sun.tools.javac.comp.Env;
import com.sun.tools.javac.comp.Resolve;
import com.sun.tools.javac.tree.DCTree.DCReference;
import com.sun.tools.javac.tree.JCTree;
import com.sun.tools.javac.tree.JCTree.JCMethodDecl;
import com.sun.tools.javac.tree.TreeInfo;
import com.sun.tools.javac.util.Context;

import java.util.*;
import java.util.function.Function;
import java.util.logging.Level;
import java.util.logging.Logger;

import javax.lang.model.SourceVersion;
import javax.lang.model.element.*;
import javax.lang.model.type.DeclaredType;
import javax.lang.model.type.TypeKind;
import javax.lang.model.type.TypeMirror;
import javax.lang.model.type.UnionType;
import javax.lang.model.util.ElementFilter;
import javax.lang.model.util.Elements;
import javax.lang.model.util.Types;
import javax.tools.Diagnostic;
import javax.tools.JavaFileObject;
import javax.tools.SimpleJavaFileObject;

import com.sun.source.util.DocTrees;
import com.sun.tools.javac.api.JavacTaskImpl;
import com.sun.tools.javac.code.Kinds;
import com.sun.tools.javac.comp.ArgumentAttr;
import com.sun.tools.javac.comp.Attr;
import com.sun.tools.javac.comp.Check.CheckContext;
import com.sun.tools.javac.comp.DeferredAttr;
import com.sun.tools.javac.comp.InferenceContext;
import com.sun.tools.javac.main.JavaCompiler;
import com.sun.tools.javac.parser.JavacParser;
import com.sun.tools.javac.parser.Parser;
import com.sun.tools.javac.parser.ParserFactory;
import com.sun.tools.javac.parser.ScannerFactory;
import com.sun.tools.javac.tree.JCTree.JCBlock;
import com.sun.tools.javac.tree.JCTree.JCClassDecl;
import com.sun.tools.javac.tree.JCTree.JCExpression;
import com.sun.tools.javac.tree.JCTree.JCVariableDecl;
import com.sun.tools.javac.util.JCDiagnostic;
import com.sun.tools.javac.util.Log;
import com.sun.tools.javac.util.Names;
import com.sun.tools.javac.util.Warner;
import org.netbeans.api.annotations.common.CheckForNull;
import org.netbeans.api.annotations.common.NonNull;
import org.netbeans.api.annotations.common.NullAllowed;
import org.netbeans.api.java.lexer.JavaTokenId;
import org.netbeans.api.java.lexer.JavadocTokenId;
import org.netbeans.api.java.source.JavaSource.Phase;
import org.netbeans.api.lexer.TokenSequence;
import org.netbeans.lib.nbjavac.services.CancelService;
import org.netbeans.lib.nbjavac.services.NBAttr;
import org.netbeans.lib.nbjavac.services.NBParserFactory;
import org.netbeans.lib.nbjavac.services.NBResolve;
import org.netbeans.lib.nbjavac.services.NBTreeMaker.IndexedClassDecl;
import org.netbeans.modules.java.source.TreeShims;
import org.netbeans.modules.java.source.TreeUtilitiesAccessor;
import org.netbeans.modules.java.source.builder.CommentHandlerService;
import org.netbeans.modules.java.source.builder.CommentSetImpl;
import org.netbeans.modules.java.source.matching.CopyFinder;
import org.netbeans.modules.java.source.matching.CopyFinder.HackScope;
import org.netbeans.modules.java.source.pretty.ImportAnalysis2;
import org.netbeans.modules.java.source.transform.ImmutableDocTreeTranslator;
import org.netbeans.modules.java.source.transform.ImmutableTreeTranslator;
import org.openide.util.Exceptions;

/**
 *
 * @author Jan Lahoda, Dusan Balek, Tomas Zezula
 */
public final class TreeUtilities {
    
    /**{@link Kind}s that are represented by {@link ClassTree}.
     * 
     * @since 0.67
     */
    public static final Set<Kind> CLASS_TREE_KINDS = EnumSet.of(Kind.ANNOTATION_TYPE, Kind.CLASS, Kind.ENUM, Kind.INTERFACE);
    static {
        Kind recKind = null;
        try {
<<<<<<< HEAD
            recKind = Kind.valueOf("RECORD"); //NOI18N
=======
            recKind = Kind.valueOf(TreeShims.RECORD); //NOI18N
>>>>>>> 6e0baa67
            CLASS_TREE_KINDS.add(recKind);
        } catch (IllegalArgumentException ex) {
        }
    }
    private final CompilationInfo info;
    private final CommentHandlerService handler;
    
    /** Creates a new instance of CommentUtilities */
    TreeUtilities(final CompilationInfo info) {
        assert info != null;
        this.info = info;
        this.handler = CommentHandlerService.instance(info.impl.getJavacTask().getContext());
    }
    
    /**Checks whether the given tree represents a class.
     * @deprecated since 0.67, <code>Tree.getKind() == Kind.CLASS</code> should be used instead.
     */
    @Deprecated
    public boolean isClass(ClassTree tree) {
        return (((JCTree.JCModifiers)tree.getModifiers()).flags & (Flags.INTERFACE | Flags.ENUM | Flags.ANNOTATION)) == 0;
    }
    
    /**Checks whether the given tree represents an interface.
     * @deprecated since 0.67, <code>Tree.getKind() == Kind.INTERFACE</code> should be used instead.
     */
    @Deprecated
    public boolean isInterface(ClassTree tree) {
        final long flags = ((JCTree.JCModifiers) tree.getModifiers()).flags;
        return (flags & Flags.INTERFACE) != 0 && (flags & Flags.ANNOTATION) == 0;
    }
    
    /**Checks whether the given tree represents an enum.
     * @deprecated since 0.67, <code>Tree.getKind() == Kind.ENUM</code> should be used instead.
     */
    @Deprecated
    public boolean isEnum(ClassTree tree) {
        return (((JCTree.JCModifiers)tree.getModifiers()).flags & Flags.ENUM) != 0;
    }

    /**
     * Checks wheteher given variable tree represents an enum constant.
     */
    public boolean isEnumConstant(VariableTree tree) {
        return (((JCTree.JCModifiers) tree.getModifiers()).flags & Flags.ENUM) != 0;
    }
    
    /**Checks whether the given tree represents an annotation.
     * @deprecated since 0.67, <code>Tree.getKind() == Kind.ANNOTATION_TYPE</code> should be used instead.
     */
    @Deprecated
    public boolean isAnnotation(ClassTree tree) {
        return (((JCTree.JCModifiers)tree.getModifiers()).flags & Flags.ANNOTATION) != 0;
    }
    
    /**
     * Checks wheteher given compilation unit represents a package-info.
     * @since 2.23
    */
    public boolean isPackageInfo(CompilationUnitTree tree) {
        return TreeInfo.isPackageInfo((JCTree.JCCompilationUnit)tree);
    }
    
    /**
     * Checks wheteher given compilation unit represents a module-info.
     * @since 2.23
     */
    public boolean isModuleInfo(CompilationUnitTree tree) {
        return TreeInfo.isModuleInfo((JCTree.JCCompilationUnit)tree);
    }
    
    /**Returns whether or not the given tree is synthetic - generated by the parser.
     * Please note that this method does not check trees transitively - a child of a syntetic tree
     * may be considered non-syntetic.
     * 
     * @return true if the given tree is synthetic, false otherwise
     * @throws NullPointerException if the given tree is null
     */
    public boolean isSynthetic(TreePath path) throws NullPointerException {
        if (path == null)
            throw new NullPointerException();
        
        while (path != null) {
            if (isSynthetic(path.getCompilationUnit(), path.getLeaf()))
                return true;
            if (path.getParentPath() != null &&
                path.getParentPath().getParentPath() != null &&
                path.getParentPath().getParentPath().getLeaf().getKind() == Kind.NEW_CLASS) {
                NewClassTree nct = (NewClassTree) path.getParentPath().getParentPath().getLeaf();
                ClassTree body = nct.getClassBody();

                if (body != null &&
                    (body.getExtendsClause() == path.getLeaf() ||
                     body.getImplementsClause().contains(path.getLeaf()))) {
                    return true;
                }
            }

            path = path.getParentPath();
        }
        
        return false;
    }
    
    boolean isSynthetic(CompilationUnitTree cut, Tree leaf) throws NullPointerException {
        JCTree tree = (JCTree) leaf;
        
        if (tree.pos == (-1))
            return true;
        
        if (leaf.getKind() == Kind.METHOD) {
            //check for synthetic constructor:
            return (((JCMethodDecl)leaf).mods.flags & Flags.GENERATEDCONSTR) != 0L;
        }
        
        //check for synthetic superconstructor call:
        if (leaf.getKind() == Kind.EXPRESSION_STATEMENT) {
            ExpressionStatementTree est = (ExpressionStatementTree) leaf;
            
            if (est.getExpression().getKind() == Kind.METHOD_INVOCATION) {
                MethodInvocationTree mit = (MethodInvocationTree) est.getExpression();
                
                if (mit.getMethodSelect().getKind() == Kind.IDENTIFIER) {
                    IdentifierTree it = (IdentifierTree) mit.getMethodSelect();
                    
                    if ("super".equals(it.getName().toString())) {
                        SourcePositions sp = info.getTrees().getSourcePositions();
                        
                        return sp.getEndPosition(cut, leaf) == (-1);
                    }
                }
            }
        }
        
        return false;
    }
    
    /**
     * Returns path to the deepest tree of the given kind containing the given
     * starting tree.
     * @param kind requested tree kind
     * @param path path to the starting tree
     * @return requested path or null if no tree of the given kind encloses
     * the given starting tree
     *
     * @since 0.136
     */
    public TreePath getPathElementOfKind(Tree.Kind kind, TreePath path) {
        return getPathElementOfKind(EnumSet.of(kind), path);
    }
    
    /**
     * Returns path to the deepest tree of one of the given kinds containing
     * the given starting tree.
     * @param kinds requested tree kinds
     * @param path path to the starting tree
     * @return requested path or null if no tree of the given kinds encloses
     * the given starting tree
     *
     * @since 0.136
     */
    public TreePath getPathElementOfKind(Set<Tree.Kind> kinds, TreePath path) {
        while (path != null) {
            if (kinds.contains(path.getLeaf().getKind())) {
                return path;
            }
            path = path.getParentPath();
        }
        return null;        
    }        
    
    /**Returns list of comments attached to a given tree. Can return either
     * preceding or trailing comments.
     *
     * @param tree for which comments should be returned
     * @param preceding true if preceding comments should be returned, false if trailing comments should be returned.
     * @return list of preceding/trailing comments attached to the given tree
     */
    public List<Comment> getComments(Tree tree, boolean preceding) {
        CommentSetImpl set = handler.getComments(tree);

        ensureCommentsMapped(info, tree, set);

        List<Comment> comments = preceding ? set.getPrecedingComments() : set.getTrailingComments();
        
        return Collections.unmodifiableList(comments);
    }

    static void ensureCommentsMapped(CompilationInfo info, @NullAllowed Tree tree, CommentSetImpl set) {
        if (!set.areCommentsMapped() && tree != null) {
            boolean assertsEnabled = false;
            boolean automap = true;

            assert assertsEnabled = true;

            TreePath tp = info.getCompilationUnit() == tree ? new TreePath(info.getCompilationUnit()) : TreePath.getPath(info.getCompilationUnit(), tree);

            if (tp == null) {
                if (assertsEnabled && !info.getTreeUtilities().isSynthetic(info.getCompilationUnit(), tree)) {
                    // HACK: if info is a working copy, the tree might be introduced by rewriting; 
                    // in that case, no log should be printed
                    if (!(info instanceof WorkingCopy) || !((WorkingCopy)info).validateIsReplacement(tree)) {
                        Logger.getLogger(TreeUtilities.class.getName()).log(assertsEnabled ? Level.WARNING : Level.FINE, "Comment automap requested for Tree not from the root compilation info. Please, make sure to call GeneratorUtilities.importComments before Treeutilities.getComments. Tree: {0}", tree);
                        Logger.getLogger(TreeUtilities.class.getName()).log(assertsEnabled ? Level.INFO : Level.FINE, "Caller", new Exception());
                    }
                }
                automap = false;
            }

            if (automap) {
                GeneratorUtilities.importComments(info, tree, info.getCompilationUnit());
            }
        }
    }

    public TreePath pathFor(int pos) {
        return pathFor(new TreePath(info.getCompilationUnit()), pos);
    }

    public TreePath pathFor(TreePath path, int pos) {
        return pathFor(path, pos, info.getTrees().getSourcePositions());
    }

    public TreePath pathFor(TreePath path, int pos, SourcePositions sourcePositions) {
        if (info == null || path == null || sourcePositions == null)
            throw new IllegalArgumentException();
        
        class Result extends Error {
            TreePath path;
            Result(TreePath path) {
                this.path = path;
            }
        }
        
        class PathFinder extends ErrorAwareTreePathScanner<Void,Void> {
            private int pos;
            private SourcePositions sourcePositions;
            
            private PathFinder(int pos, SourcePositions sourcePositions) {
                this.pos = pos;
                this.sourcePositions = sourcePositions;
            }
            
            public Void scan(Tree tree, Void p) {
                if (tree != null) {
                    if (sourcePositions.getStartPosition(getCurrentPath().getCompilationUnit(), tree) < pos && sourcePositions.getEndPosition(getCurrentPath().getCompilationUnit(), tree) >= pos) {
                        if (tree.getKind() == Tree.Kind.ERRONEOUS) {
                            tree.accept(this, p);
                            throw new Result(getCurrentPath());
                        }
                        super.scan(tree, p);
                        throw new Result(new TreePath(getCurrentPath(), tree));
                    }
                }
                return null;
            }

            @Override
            public Void visitVariable(VariableTree node, Void p) {
                int[] span = findNameSpan(node);
                
                if (span != null && span[0] <= pos && pos < span[1]) {
                    throw new Result(getCurrentPath());
                }
                
                return super.visitVariable(node, p);
            }

            @Override
            public Void visitMethod(MethodTree node, Void p) {
                int[] span = findNameSpan(node);
                
                if (span != null && span[0] <= pos && pos < span[1]) {
                    throw new Result(getCurrentPath());
                }
                
                return super.visitMethod(node, p);
            }

            @Override
            public Void visitEnhancedForLoop(EnhancedForLoopTree node, Void p) {
                int exprEndPos = (int) sourcePositions.getEndPosition(getCurrentPath().getCompilationUnit(), node.getExpression());
                if (exprEndPos < pos) {
                    TokenSequence<JavaTokenId> ts = info.getTokenHierarchy().tokenSequence(JavaTokenId.language()).subSequence(exprEndPos, pos);
                    boolean hasNonWhiteSpace;
                    while (hasNonWhiteSpace = ts.moveNext()) {
                        if (!IGNORE_TOKENS.contains(ts.token().id()))
                            break;
                    }
                    if (!hasNonWhiteSpace) {
                        pos = exprEndPos;
                    }
                }
                return super.visitEnhancedForLoop(node, p);
            }

        }
        
        try {
            new PathFinder(pos, sourcePositions).scan(path, null);
        } catch (Result result) {
            path = result.path;
        }
        
        if (path.getLeaf() == path.getCompilationUnit())
            return path;
        
        TokenSequence<JavaTokenId> tokenList = tokensFor(path.getLeaf(), sourcePositions, pos);
        tokenList.moveEnd();
        if (tokenList.movePrevious() && tokenList.offset() < pos) {
            switch (tokenList.token().id()) {
                case GTGTGT:
                case GTGT:
                case GT:
                    if (path.getLeaf().getKind() == Tree.Kind.MEMBER_SELECT || TreeUtilities.CLASS_TREE_KINDS.contains(path.getLeaf().getKind()) ||
                            path.getLeaf().getKind() == Tree.Kind.MEMBER_REFERENCE || path.getLeaf().getKind() == Tree.Kind.GREATER_THAN)
                        break;
                case RPAREN:
                    if (path.getLeaf().getKind() == Tree.Kind.PARENTHESIZED) {
                        path = path.getParentPath();
                        break;
                    } else if (path.getLeaf().getKind() == Tree.Kind.ENHANCED_FOR_LOOP || path.getLeaf().getKind() == Tree.Kind.FOR_LOOP ||
                            path.getLeaf().getKind() == Tree.Kind.IF || path.getLeaf().getKind() == Tree.Kind.WHILE_LOOP ||
                            path.getLeaf().getKind() == Tree.Kind.DO_WHILE_LOOP || path.getLeaf().getKind() == Tree.Kind.TYPE_CAST ||
                            path.getLeaf().getKind() == Tree.Kind.LAMBDA_EXPRESSION)
                        break;
                case SEMICOLON:
                    if (path.getLeaf().getKind() == Tree.Kind.EMPTY_STATEMENT ||
                            path.getLeaf().getKind() == Tree.Kind.TRY ||
                            (path.getLeaf().getKind() == Tree.Kind.FOR_LOOP &&
                            tokenList.offset() <= sourcePositions.getStartPosition(path.getCompilationUnit(), ((ForLoopTree)path.getLeaf()).getUpdate().get(0))))
                        break;
                    if (path.getParentPath().getLeaf().getKind() == Tree.Kind.TRY &&
                        ((TryTree) path.getParentPath().getLeaf()).getResources().contains(path.getLeaf())) {
                        path = path.getParentPath();
                        break;
                    }
                case RBRACE:
                    path = path.getParentPath();
                    switch (path.getLeaf().getKind()) {
                        case CATCH:
                            path = path.getParentPath();
                        case METHOD:
                        case FOR_LOOP:
                        case ENHANCED_FOR_LOOP:
                        case SYNCHRONIZED:
                        case WHILE_LOOP:
                        case TRY:
                            path = path.getParentPath();
                            break;
                        case IF:
                            do {
                                path = path.getParentPath();
                            } while (path != null && path.getLeaf().getKind() == Tree.Kind.IF);
                            break;
                    }
                    break;
            }
        }
        return path;
    }
    
    private static final Set<JavaTokenId> IGNORE_TOKENS = EnumSet.of(
            JavaTokenId.BLOCK_COMMENT, JavaTokenId.JAVADOC_COMMENT,
            JavaTokenId.LINE_COMMENT, JavaTokenId.WHITESPACE
    );

    /**Return the deepest DocTreePath at the given position.
     * 
     * @param treepath for which the {@code doc} comment was determined
     * @param doc the documentation comment inside which the search should be performed
     * @param pos the position to search for
     * @return the deepest DocTreePath at the given position
     * @since 0.124
     */
    public DocTreePath pathFor(TreePath treepath, DocCommentTree doc, int pos) {
        return pathFor(new DocTreePath(treepath, doc), pos);
    }

    /**Return the deepest DocTreePath at the given position.
     * 
     * @param path where the search should start
     * @param pos the position to search for
     * @return the deepest DocTreePath at the given position
     * @since 0.124
     */
    public DocTreePath pathFor(DocTreePath path, int pos) {
        return pathFor(path, pos, info.getDocTrees().getSourcePositions());
    }
    
    /**Return the deepest DocTreePath at the given position.
     * 
     * @param path where the search should start
     * @param pos the position to search for
     * @param sourcePositions to determine spans of {@link DocTree}s
     * @return the deepest DocTreePath at the given position
     * @since 0.124
     */
    public DocTreePath pathFor(DocTreePath path, int pos, DocSourcePositions sourcePositions) {
        if (info == null || path == null || sourcePositions == null)
            throw new IllegalArgumentException();
        
        class Result extends Error {
            DocTreePath path;
            Result(DocTreePath path) {
                this.path = path;
            }
        }
        
        class PathFinder extends DocTreePathScanner<Void,TreePath> {
            private int pos;
            private DocSourcePositions sourcePositions;
            
            private PathFinder(int pos, DocSourcePositions sourcePositions) {
                this.pos = pos;
                this.sourcePositions = sourcePositions;
            }
            
            public Void scan(DocTree tree, TreePath p) {
                if (tree != null) {
                    if (sourcePositions.getStartPosition(p.getCompilationUnit(), getCurrentPath().getDocComment(), tree) < pos && sourcePositions.getEndPosition(p.getCompilationUnit(), getCurrentPath().getDocComment(), tree) >= pos) {
                        if (tree.getKind() == DocTree.Kind.ERRONEOUS) {
                            tree.accept(this, p);
                            throw new Result(getCurrentPath());
                        }
                        super.scan(tree, p);
                        throw new Result(new DocTreePath(getCurrentPath(), tree));
                    }
                }
                return null;
            }

//            @Override
//            public Void visitVariable(VariableTree node, Void p) {
//                int[] span = findNameSpan(node);
//                
//                if (span != null && span[0] <= pos && pos < span[1]) {
//                    throw new Result(getCurrentPath());
//                }
//                
//                return super.visitVariable(node, p);
//            }
//
//            @Override
//            public Void visitMethod(MethodTree node, Void p) {
//                int[] span = findNameSpan(node);
//                
//                if (span != null && span[0] <= pos && pos < span[1]) {
//                    throw new Result(getCurrentPath());
//                }
//                
//                return super.visitMethod(node, p);
//            }
        }
        
        try {
            new PathFinder(pos, sourcePositions).scan(path, path.getTreePath());
        } catch (Result result) {
            path = result.path;
        }
        
        if (path.getLeaf() == path.getDocComment())
            return path;
        
        return path;
    }
    
    /**Parses given type in given context.
     * 
     * @param expr type specification
     * @param scope in which simple names should be resolved
     * @return parsed {@link TypeMirror} or null if the given specification cannot be parsed
     */
    public TypeMirror parseType(String expr, TypeElement scope) {
        Enter enter = Enter.instance(info.impl.getJavacTask().getContext());
        com.sun.tools.javac.tree.TreeMaker jcMaker = com.sun.tools.javac.tree.TreeMaker.instance(info.impl.getJavacTask().getContext());
        int oldPos = jcMaker.pos;        
        try {
            if (enter.getClassEnv((Symbol.TypeSymbol)scope) == null) {
                if (info.getTrees().getTree(scope) == null)
                    return null;
            }
            return info.impl.getJavacTask().parseType(expr, scope);
        } finally {
            jcMaker.pos = oldPos;
        }
    }

    /**Parses given type in given context.
     *
     * @param expr type specification
     * @param scope in which simple names should be resolved
     * @return parsed {@link TypeMirror} or null if the given specification cannot be parsed
     */
    Tree parseType(String expr) {
        return doParse(expr, null, 0, Parser::parseType);
    }
    
    /**Parses given statement.
     * 
     * @param stmt statement code
     * @param sourcePositions return value - new SourcePositions for the new tree
     * @return parsed {@link StatementTree} or null?
     */
    public StatementTree parseStatement(String stmt, SourcePositions[] sourcePositions) {
        return parseStatementImpl(info.impl.getJavacTask(), stmt, sourcePositions);
    }

    private static StatementTree parseStatementImpl(JavacTaskImpl task, String stmt, SourcePositions[] sourcePositions) {
        return doParse(task, stmt, sourcePositions, 0, Parser::parseStatement);
    }

    /**Parses given expression.
     * 
     * @param expr expression code
     * @param sourcePositions return value - new SourcePositions for the new tree
     * @return parsed {@link ExpressionTree} or null?
     */
    public ExpressionTree parseExpression(String expr, SourcePositions[] sourcePositions) {
        return doParse(expr, sourcePositions, 0, Parser::parseExpression);
    }
    
    /**Parses given variable initializer.
     * 
     * @param init initializer code
     * @param sourcePositions return value - new SourcePositions for the new tree
     * @return parsed {@link ExpressionTree} or null?
     */
    public ExpressionTree parseVariableInitializer(String init, SourcePositions[] sourcePositions) {
        return doParse(init, sourcePositions, 0, p -> ((JavacParser) p).variableInitializer());
    }

    /**Parses given static block.
     * 
     * @param block block code
     * @param sourcePositions return value - new SourcePositions for the new tree
     * @return parsed {@link BlockTree} or null?
     */
    public BlockTree parseStaticBlock(String block, SourcePositions[] sourcePositions) {
        return doParse("{ class C { " + block + " }", sourcePositions, "{ class C { ".length(), p -> {
            JCClassDecl decl = (JCClassDecl) ((BlockTree) p.parseStatement()).getStatements().get(0);
            return decl.defs.head.getKind() == Kind.BLOCK ? (BlockTree) decl.defs.head : null; //check result
        });
    }

    /**Parses given statement.
     * 
     * @param text code
     * @param sourcePositions return value - new SourcePositions for the new tree
     * @return parsed {@link T} or null?
     */
    private <T extends Tree> T doParse(String text, SourcePositions[] sourcePositions, int offset, Function<Parser, T> actualParse) {
        return doParse(info.impl.getJavacTask(), text, sourcePositions, offset, actualParse);
    }

    private static <T extends Tree> T doParse(JavacTaskImpl task, String text, SourcePositions[] sourcePositions, int offset, Function<Parser, T> actualParse) {
        if (text == null || (sourcePositions != null && sourcePositions.length != 1))
            throw new IllegalArgumentException();
        //use a working init order:
        com.sun.tools.javac.main.JavaCompiler.instance(task.getContext());
        com.sun.tools.javac.tree.TreeMaker jcMaker = com.sun.tools.javac.tree.TreeMaker.instance(task.getContext());
        int oldPos = jcMaker.pos;
        
        try {
            //from org/netbeans/modules/java/hints/spiimpl/Utilities.java:
            Context context = task.getContext();
            JavaCompiler compiler = JavaCompiler.instance(context);
            JavaFileObject prev = compiler.log.useSource(new DummyJFO());
            Log.DiagnosticHandler discardHandler = new Log.DiscardDiagnosticHandler(compiler.log) {
                @Override
                public void report(JCDiagnostic diag) {
                    //ignore:
                }            
            };
            try {
                CharBuffer buf = CharBuffer.wrap((text+"\u0000").toCharArray(), 0, text.length());
                ParserFactory factory = ParserFactory.instance(context);
                Parser parser = factory.newParser(buf, false, true, false, false);
                if (parser instanceof JavacParser) {
                    if (sourcePositions != null)
                        sourcePositions[0] = new ParserSourcePositions((JavacParser)parser, offset);
                    return actualParse.apply(parser);
                }
                return null;
            } finally {
                compiler.log.useSource(prev);
                compiler.log.popDiagnosticHandler(discardHandler);
            }
        } finally {
            jcMaker.pos = oldPos;
        }
    }
    
    //from org/netbeans/modules/java/hints/spiimpl/Utilities.java:
    private static final class DummyJFO extends SimpleJavaFileObject {
        private DummyJFO() {
            super(URI.create("dummy.java"), JavaFileObject.Kind.SOURCE);
        }
        @Override
        public CharSequence getCharContent(boolean ignoreEncodingErrors) throws IOException {
            return "";
        }
    }

    //from org/netbeans/modules/java/hints/spiimpl/Utilities.java:
    private static class ParserSourcePositions implements SourcePositions {

        private final JavacParser parser;
        private final int offset;

        private ParserSourcePositions(JavacParser parser, int offset) {
            this.parser = parser;
            this.offset = offset;
        }

        public long getStartPosition(CompilationUnitTree file, Tree tree) {
            return parser.getStartPos((JCTree)tree) - offset;
        }

        public long getEndPosition(CompilationUnitTree file, Tree tree) {
            return parser.getEndPos((JCTree)tree) - offset;
        }
    }

    //XXX: parseAnnotationValue
    
    /**Computes {@link Scope} for the given position.
     */
    public Scope scopeFor(int pos) {
        List<? extends StatementTree> stmts = null;
        SourcePositions sourcePositions = info.getTrees().getSourcePositions();
        TreePath path = pathFor(pos);
        CompilationUnitTree root = path.getCompilationUnit();
        switch (path.getLeaf().getKind()) {
            case BLOCK:
                stmts = ((BlockTree)path.getLeaf()).getStatements();
                break;
            case FOR_LOOP:
                stmts = ((ForLoopTree)path.getLeaf()).getInitializer();
                break;
            case ENHANCED_FOR_LOOP:
                stmts = Collections.singletonList(((EnhancedForLoopTree)path.getLeaf()).getStatement());
                break;
            case CASE:
                stmts = ((CaseTree)path.getLeaf()).getStatements();
                break;
            case METHOD:
                stmts = ((MethodTree)path.getLeaf()).getParameters();
                break;
        }
        if (stmts != null) {
            Tree tree = null;
            for (StatementTree st : stmts) {
                if (sourcePositions.getStartPosition(root, st) < pos)
                    tree = st;
            }
            if (tree != null)
                path = new TreePath(path, tree);
        }
        Scope scope = info.getTrees().getScope(path);
        if (TreeUtilities.CLASS_TREE_KINDS.contains(path.getLeaf().getKind())) {
            TokenSequence<JavaTokenId> ts = info.getTokenHierarchy().tokenSequence(JavaTokenId.language());
            ts.move(pos);
            while(ts.movePrevious()) {
                switch (ts.token().id()) {
                    case WHITESPACE:
                    case LINE_COMMENT:
                    case BLOCK_COMMENT:
                    case JAVADOC_COMMENT:
                        break;
                    case EXTENDS:
                    case IMPLEMENTS:
                        ((JavacScope)scope).getEnv().baseClause = true;
                    default:
                        return scope;
                }
            }
        }
        return scope;
    }
    
    /**
     * Creates {@link Scope} capable to access all private methods and fields when
     * parsing and evaluating expressions. When using this Scope, the accessibility
     * checks would not be enforced during a tree attribution.
     * @param scope an existing scope
     * @return scope with disabled accessibility checks
     * @since 0.129
     */
    public Scope toScopeWithDisabledAccessibilityChecks(Scope scope) {
        return new NBScope((JavacScope)scope);
    }

    private static Env<AttrContext> getEnv(Scope scope) {
        if (scope instanceof NBScope) {
            scope = ((NBScope) scope).delegate;
        }
        
        if (scope instanceof HackScope) {
            return ((HackScope) scope).getEnv();
        }

        return ((JavacScope) scope).getEnv();
    }
    
    /**Attribute the given tree in the given context.
     */
    public TypeMirror attributeTree(Tree tree, Scope scope) {
        if (scope instanceof NBScope && ((NBScope)scope).areAccessibilityChecksDisabled()) {
            NBResolve.instance(info.impl.getJavacTask().getContext()).disableAccessibilityChecks();
        }
        try {
            return attributeTree(info.impl.getJavacTask(), (JCTree) tree, scope, new ArrayList<>());
        } finally {
            NBResolve.instance(info.impl.getJavacTask().getContext()).restoreAccessbilityChecks();
        }
    }
    
    /**Attribute the given tree until the given <code>to</code> tree is reached.
     * Returns scope valid at point when <code>to</code> is reached.
     */
    public Scope attributeTreeTo(Tree tree, Scope scope, Tree to) {
        if (scope instanceof NBScope && ((NBScope)scope).areAccessibilityChecksDisabled()) {
            NBResolve.instance(info.impl.getJavacTask().getContext()).disableAccessibilityChecks();
        }
        try {
            return attributeTreeTo(info.impl.getJavacTask(), (JCTree)tree, scope, (JCTree)to, new ArrayList<>());
        } finally {
            NBResolve.instance(info.impl.getJavacTask().getContext()).restoreAccessbilityChecks();
        }
    }
    
    public TypeMirror reattributeTree(Tree tree, Scope scope) {
        Env<AttrContext> env = getEnv(scope);
        copyInnerClassIndexes(env.tree, tree);
        if (scope instanceof NBScope && ((NBScope)scope).areAccessibilityChecksDisabled()) {
            NBResolve.instance(info.impl.getJavacTask().getContext()).disableAccessibilityChecks();
        }
        try {
            return attributeTree(info.impl.getJavacTask(), (JCTree)tree, scope, new ArrayList<>());
        } finally {
            NBResolve.instance(info.impl.getJavacTask().getContext()).restoreAccessbilityChecks();
        }
    }
    
    public Scope reattributeTreeTo(Tree tree, Scope scope, Tree to) {
        Env<AttrContext> env = getEnv(scope);
        copyInnerClassIndexes(env.tree, tree);
        if (scope instanceof NBScope && ((NBScope)scope).areAccessibilityChecksDisabled()) {
            NBResolve.instance(info.impl.getJavacTask().getContext()).disableAccessibilityChecks();
        }
        try {
            return attributeTreeTo(info.impl.getJavacTask(), (JCTree)tree, scope, (JCTree)to, new ArrayList<>());
        } finally {
            NBResolve.instance(info.impl.getJavacTask().getContext()).restoreAccessbilityChecks();
        }
    }
    
    //from org/netbeans/modules/java/hints/spiimpl/Utilities.java:
    private static TypeMirror attributeTree(JavacTaskImpl jti, Tree tree, Scope scope, final List<Diagnostic<? extends JavaFileObject>> errors) {
        Log log = Log.instance(jti.getContext());
        JavaFileObject prev = log.useSource(new DummyJFO());
        Log.DiagnosticHandler discardHandler = new Log.DiscardDiagnosticHandler(log) {
            @Override
            public void report(JCDiagnostic diag) {
                errors.add(diag);
            }            
        };
        NBResolve resolve = NBResolve.instance(jti.getContext());
        resolve.disableAccessibilityChecks();
//        Enter enter = Enter.instance(jti.getContext());
//        enter.shadowTypeEnvs(true);
//        ArgumentAttr argumentAttr = ArgumentAttr.instance(jti.getContext());
//        ArgumentAttr.LocalCacheContext cacheContext = argumentAttr.withLocalCacheContext();
        try {
            Attr attr = Attr.instance(jti.getContext());
            Env<AttrContext> env = getEnv(scope);
            if (tree instanceof JCExpression)
                return attr.attribExpr((JCTree) tree,env, Type.noType);
            if (env.tree != null && env.tree.getKind() == Kind.VARIABLE && !VARIABLE_CAN_OWN_VARIABLES) {
                env = env.next;
            }
            return attr.attribStat((JCTree) tree,env);
        } finally {
//            cacheContext.leave();
            log.useSource(prev);
            log.popDiagnosticHandler(discardHandler);
            resolve.restoreAccessbilityChecks();
//            enter.shadowTypeEnvs(false);
        }
    }

    private static boolean VARIABLE_CAN_OWN_VARIABLES;
    static {
        boolean result;
        try {
            SourceVersion.valueOf("RELEASE_12");
            result = true;
        } catch (IllegalArgumentException ex) {
            result = false;
        }
        VARIABLE_CAN_OWN_VARIABLES = result;
    }

    private static Scope attributeTreeTo(JavacTaskImpl jti, Tree tree, Scope scope, Tree to, final List<Diagnostic<? extends JavaFileObject>> errors) {
        Log log = Log.instance(jti.getContext());
        JavaFileObject prev = log.useSource(new DummyJFO());
        Log.DiagnosticHandler discardHandler = new Log.DiscardDiagnosticHandler(log) {
            @Override
            public void report(JCDiagnostic diag) {
                errors.add(diag);
            }            
        };
        NBResolve resolve = NBResolve.instance(jti.getContext());
        resolve.disableAccessibilityChecks();
//        Enter enter = Enter.instance(jti.getContext());
//        enter.shadowTypeEnvs(true);
//        ArgumentAttr argumentAttr = ArgumentAttr.instance(jti.getContext());
//        ArgumentAttr.LocalCacheContext cacheContext = argumentAttr.withLocalCacheContext();
        try {
            NBAttr attr = (NBAttr) NBAttr.instance(jti.getContext());
            Env<AttrContext> env = getEnv(scope);
            Env<AttrContext> result = attr.attributeAndCapture((JCTree) tree, env, (JCTree) to);
            try {
                Constructor<JavacScope> c = JavacScope.class.getDeclaredConstructor(Env.class);
                c.setAccessible(true);
                return c.newInstance(result);
            } catch (NoSuchMethodException | SecurityException | InstantiationException | IllegalAccessException | IllegalArgumentException | InvocationTargetException ex) {
                throw new IllegalStateException(ex);
            }
        } finally {
//            cacheContext.leave();
            log.useSource(prev);
            log.popDiagnosticHandler(discardHandler);
            resolve.restoreAccessbilityChecks();
//            enter.shadowTypeEnvs(false);
        }
    }

    /**Returns tokens for a given tree.
     */
    public TokenSequence<JavaTokenId> tokensFor(Tree tree) {
        return tokensFor(tree, info.getTrees().getSourcePositions());
    }
    
    /**Returns tokens for a given tree. Uses specified {@link SourcePositions}.
     */
    public TokenSequence<JavaTokenId> tokensFor(Tree tree, SourcePositions sourcePositions) {
        return tokensFor(tree, sourcePositions, -1);
    }

    private TokenSequence<JavaTokenId> tokensFor(Tree tree, SourcePositions sourcePositions, int farEnd) {
        int start = (int)sourcePositions.getStartPosition(info.getCompilationUnit(), tree);
        int end   = (int)sourcePositions.getEndPosition(info.getCompilationUnit(), tree);
        
        return info.getTokenHierarchy().tokenSequence(JavaTokenId.language()).subSequence(start, Math.max(end, farEnd));
    }
    
    /**
     * Checks whether the given element is accessible as a member of the given
     * type in a given scope.
     * @param scope the scope to be checked
     * @param member the member to be checked
     * @param type the type for which to check if the member is accessible
     * @return true if {@code member} is accessible in {@code type}
     * @deprecated since 0.111, {@link Trees#isAccessible(Scope, Element, DeclaredType)} should be used instead.
     */
    public boolean isAccessible(Scope scope, Element member, TypeMirror type) {
        return type instanceof DeclaredType ? info.getTrees().isAccessible(scope, member, (DeclaredType)type) : false;
    }
    
    /**Checks whether the given scope is in "static" context.
     */
    public boolean isStaticContext(Scope scope) {
        return NBResolve.isStatic(getEnv(scope));
    }
    
    /**Returns uncaught exceptions inside the given tree path.
     */
    public Set<TypeMirror> getUncaughtExceptions(TreePath path) {
        Set<TypeMirror> set = new UnrelatedTypeMirrorSet(info.getTypes());
        new UncaughtExceptionsVisitor(info).scan(path, set);
        return set;
    }
    
    /**
     * Returns all uninitialized fields of the given class.
     * @param path to class to inspect
     * @return set of all uninitialized fields
     *
     * @since 0.136
     */
    public Set<? extends VariableElement> getUninitializedFields(TreePath path) {
        final Set<VariableElement> fields = new LinkedHashSet<>();
        if (path == null) {
            return fields;
        }
        final Trees trees = info.getTrees();
        Element element = trees.getElement(path);
        if (element == null || !element.getKind().isClass()) {
            return fields;
        }
        for (VariableElement ve : ElementFilter.fieldsIn(((TypeElement)element).getEnclosedElements())) {
            if (ve instanceof Symbol && (((Symbol)ve).flags() & (Flags.HASINIT | Flags.STATIC)) == 0) {
                fields.add(ve);
            }
        }
        new ErrorAwareTreePathScanner<Void, Boolean>() {
            @Override
            public Void visitAssignment(AssignmentTree node, Boolean p) {
                Element el = trees.getElement(new TreePath(getCurrentPath(), node.getVariable()));
                fields.remove(el);
                return null;
            }
            @Override
            public Void visitClass(ClassTree node, Boolean p) {
                //do not analyse the inner classes:
                return p ? super.visitClass(node, Boolean.FALSE) : null;
            }
            @Override
            public Void visitMethod(MethodTree node, Boolean p) {
                return null;
            }
        }.scan(path, Boolean.TRUE);
        return fields;
    }

    /**Find span of the {@link ClassTree}'s body in the source.
     * Returns starting and ending offset of the body in the source code that was parsed
     * (ie. {@link CompilationInfo.getText()}, which may differ from the positions in the source
     * document if it has been already altered.
     * 
     * @param clazz class which body should be searched for
     * @return the span of the body, or null if cannot be found
     * @since 0.127
     */
    public int[] findBodySpan(ClassTree clazz) {
        JCTree jcTree = (JCTree) clazz;
        int pos = jcTree.pos;
        
        if (pos < 0)
            return null;
        
        TokenSequence<JavaTokenId> tokenSequence = info.getTokenHierarchy().tokenSequence(JavaTokenId.language());
        tokenSequence.move(pos);
        
        int startPos = -1;
        int endPos = (int) info.getTrees().getSourcePositions().getEndPosition(info.getCompilationUnit(), clazz);
        while(tokenSequence.moveNext()) {
            if(tokenSequence.token().id() == JavaTokenId.LBRACE) {
                startPos = tokenSequence.offset();
                break;
            }
        }
        
        if(startPos == -1 || endPos == -1) {
            return null;
        }
        
        return new int[] {
            startPos,
            endPos
        };
    }
    
    /**Find span of the {@link ClassTree#getSimpleName()} identifier in the source.
     * Returns starting and ending offset of the name in the source code that was parsed
     * (ie. {@link CompilationInfo.getText()}, which may differ from the positions in the source
     * document if it has been already altered.
     * 
     * @param clazz class which name should be searched for
     * @return the span of the name, or null if cannot be found
     * @since 0.25
     */
    public int[] findNameSpan(ClassTree clazz) {
        return findNameSpan(clazz.getSimpleName().toString(), clazz, JavaTokenId.CLASS, JavaTokenId.INTERFACE, JavaTokenId.ENUM, JavaTokenId.AT, JavaTokenId.WHITESPACE, JavaTokenId.BLOCK_COMMENT, JavaTokenId.LINE_COMMENT, JavaTokenId.JAVADOC_COMMENT);
    }
    
    /**Find span of the {@link MethodTree#getName()} identifier in the source.
     * Returns starting and ending offset of the name in the source code that was parsed
     * (ie. {@link CompilationInfo.getText()}, which may differ from the positions in the source
     * document if it has been already altered.
     * 
     * @param method method which name should be searched for
     * @return the span of the name, or null if cannot be found
     * @since 0.25
     */
    public int[] findNameSpan(MethodTree method) {
        if (isSynthetic(info.getCompilationUnit(), method)) {
            return null;
        }
        JCMethodDecl jcm = (JCMethodDecl) method;
        String name;
        if (jcm.name == jcm.name.table.names.init) {
            TreePath path = info.getTrees().getPath(info.getCompilationUnit(), jcm);
            if (path == null) {
                return null;
            }
            Element em = info.getTrees().getElement(path);
            Element clazz;
            if (em == null || (clazz = em.getEnclosingElement()) == null || !clazz.getKind().isClass()) {
                return null;
            }
            
            name = clazz.getSimpleName().toString();
        } else {
            name = method.getName().toString();
        }
        return findNameSpan(name, method);
    }
    
    /**Find span of the {@link VariableTree#getName()} identifier in the source.
     * Returns starting and ending offset of the name in the source code that was parsed
     * (ie. {@link CompilationInfo.getText()}, which may differ from the positions in the source
     * document if it has been already altered.
     * 
     * @param var variable which name should be searched for
     * @return the span of the name, or null if cannot be found
     * @since 0.25
     */
    public int[] findNameSpan(VariableTree var) {
        return findNameSpan(var.getName().toString(), var);
    }
    
    /**Find span of the {@link LabeledStatementTree#getLabel()} identifier in the source.
     * Returns starting and ending offset of the name in the source code that was parsed
     * (ie. {@link CompilationInfo.getText()}, which may differ from the positions in the source
     * document if it has been already altered.
     * 
     * @param lst labeled statement which name should be searched for
     * @return the span of the name, or null if cannot be found
     * @since 0.131
     */
    public int[] findNameSpan(LabeledStatementTree lst) {
        return findNameSpan(lst.getLabel().toString(), lst);
    }
    
    /**Find span of the {@link TypeParameterTree#getName()} identifier in the source.
     * Returns starting and ending offset of the name in the source code that was parsed
     * (ie. {@link CompilationInfo.getText()}, which may differ from the positions in the source
     * document if it has been already altered.
     * 
     * @param tpt type parameter which name should be searched for
     * @return the span of the name, or null if cannot be found
     * @since 0.131
     */
    public int[] findNameSpan(TypeParameterTree tpt) {
        return findNameSpan(tpt.getName().toString(), tpt);
    }
    
    /**Find span of the {@link LabeledStatementTree#getLabel()} identifier in the source.
     * Returns starting and ending offset of the name in the source code that was parsed
     * (ie. {@link CompilationInfo.getText()}, which may differ from the positions in the source
     * document if it has been already altered.
     * 
     * @param brk labeled statement which name should be searched for
     * @return the span of the name, or null if cannot be found
     * @since 0.131
     */
    public int[] findNameSpan(BreakTree brk) {
        return findNameSpan(brk.getLabel().toString(), brk);
    }
    
    /**Find span of the {@link LabeledStatementTree#getLabel()} identifier in the source.
     * Returns starting and ending offset of the name in the source code that was parsed
     * (ie. {@link CompilationInfo.getText()}, which may differ from the positions in the source
     * document if it has been already altered.
     * 
     * @param cont labeled statement which name should be searched for
     * @return the span of the name, or null if cannot be found
     * @since 0.131
     */
    public int[] findNameSpan(ContinueTree cont) {
        return findNameSpan(cont.getLabel().toString(), cont);
    }
    
    /**Find span of the {@link MethodTree#getParameters()} parameter list in the source.
     * Returns the position of the opening and closing parentheses of the parameter list
     * in the source code that was parsed (ie. {@link CompilationInfo.getText()}, which
     * may differ from the positions in the source document if it has been already altered.
     * 
     * @param method method which parameter list should be searched for
     * @return the span of the parameter list, or null if cannot be found
     * @since 0.81
     */
    public @CheckForNull int[] findMethodParameterSpan(@NonNull MethodTree method) {
        JCTree jcTree = (JCTree) method;
        int pos = jcTree.pos;
        
        if (pos < 0)
            return null;
        
        TokenSequence<JavaTokenId> tokenSequence = info.getTokenHierarchy().tokenSequence(JavaTokenId.language());
        tokenSequence.move(pos);
        
        int startPos = -1;
        int endPos = -1;
        while(tokenSequence.moveNext()) {
            if(tokenSequence.token().id() == JavaTokenId.LPAREN) {
                startPos = tokenSequence.offset();
            }
            if(tokenSequence.token().id() == JavaTokenId.RPAREN) {
                endPos = tokenSequence.offset();
                break;
            }
            if(tokenSequence.token().id() == JavaTokenId.LBRACE) {
                return null;
            }
        }
        
        if(startPos == -1 || endPos == -1) {
            return null;
        }
        
        return new int[] {
            startPos,
            endPos
        };
    }
    
    /**Find span of the {@link MemberSelectTree#getIdentifier()} identifier in the source.
     * Returns starting and ending offset of the name in the source code that was parsed
     * (ie. {@link CompilationInfo.getText()}, which may differ from the positions in the source
     * document if it has been already altered.
     * 
     * @param mst member select which identifier should be searched for
     * @return the span of the name, or null if cannot be found
     * @since 0.25
     */
    public int[] findNameSpan(MemberSelectTree mst) {
        return findNameSpan(mst.getIdentifier().toString(), mst, JavaTokenId.DOT, JavaTokenId.WHITESPACE, JavaTokenId.BLOCK_COMMENT, JavaTokenId.LINE_COMMENT, JavaTokenId.JAVADOC_COMMENT);
    }
    
    /**Find span of the {@link MemberReferenceTree#getName()} identifier in the source.
     * Returns starting and ending offset of the name in the source code that was parsed
     * (ie. {@link CompilationInfo.getText()}, which may differ from the positions in the source
     * document if it has been already altered.
     * 
     * @param mst member reference for which the identifier should be searched for
     * @return the span of the name, or null if cannot be found
     * @since 0.124
     */
    public int[] findNameSpan(MemberReferenceTree mst) {
        return findNameSpan(mst.getName().toString(), mst, JavaTokenId.DOT, JavaTokenId.WHITESPACE, JavaTokenId.BLOCK_COMMENT, JavaTokenId.LINE_COMMENT, JavaTokenId.JAVADOC_COMMENT);
    }
    
    /**Find span of the name in the DocTree's reference tree (see {@link #getReferenceName(com.sun.source.util.DocTreePath)}
     * identifier in the source. Returns starting and ending offset of the name in
     * the source code that was parsed (ie. {@link CompilationInfo.getText()}, which
     * may differ from the positions in the source document if it has been already
     * altered.
     * 
     * @param ref reference for which the identifier should be found
     * @return the span of the name, or null if cannot be found
     * @since 0.124
     */
    public int[] findNameSpan(DocCommentTree docTree, ReferenceTree ref) {
        Name name = ((DCReference) ref).memberName;
        if (name == null || !SourceVersion.isIdentifier(name)) {
            //names like "<error>", etc.
            return null;
        }
        
        int pos = (int) info.getDocTrees().getSourcePositions().getStartPosition(info.getCompilationUnit(), docTree, ref);
        
        if (pos < 0)
            return null;
        
        TokenSequence<JavaTokenId> tokenSequence = info.getTokenHierarchy().tokenSequence(JavaTokenId.language());
        
        tokenSequence.move(pos);
        
        if (!tokenSequence.moveNext() || tokenSequence.token().id() != JavaTokenId.JAVADOC_COMMENT) return null;
        
        TokenSequence<JavadocTokenId> jdocTS = tokenSequence.embedded(JavadocTokenId.language());
        
        jdocTS.move(pos);
        
        boolean wasNext;
        
        while ((wasNext = jdocTS.moveNext()) && jdocTS.token().id() != JavadocTokenId.HASH)
            ;
        
        if (wasNext && jdocTS.moveNext()) {
            if (jdocTS.token().id() == JavadocTokenId.IDENT &&
                name.contentEquals(jdocTS.token().text())) {
                return new int[] {
                    jdocTS.offset(),
                    jdocTS.offset() + jdocTS.token().length()
                };
            }
        }
        
        return null;
    }
    
    private int[] findNameSpan(String name, Tree t, JavaTokenId... allowedTokens) {
        if (!SourceVersion.isIdentifier(name)) {
            //names like "<error>", etc.
            return null;
        }
        
        JCTree jcTree = (JCTree) t;
        int pos = jcTree.pos;
        
        if (pos < 0)
            return null;
        
        Set<JavaTokenId> allowedTokensSet = EnumSet.noneOf(JavaTokenId.class);
        
        allowedTokensSet.addAll(Arrays.asList(allowedTokens));
        
        TokenSequence<JavaTokenId> tokenSequence = info.getTokenHierarchy().tokenSequence(JavaTokenId.language());
        
        tokenSequence.move(pos);
        
        boolean wasNext;
        
        while ((wasNext = tokenSequence.moveNext()) && allowedTokensSet.contains(tokenSequence.token().id()))
            ;
        
        if (wasNext) {
            if (tokenSequence.token().id() == JavaTokenId.IDENTIFIER) {
                boolean nameMatches;
                
                if (!(nameMatches = name.contentEquals(tokenSequence.token().text()))) {
                    ExpressionTree expr = info.getTreeUtilities().parseExpression(tokenSequence.token().text().toString(), new SourcePositions[1]);
                    
                    nameMatches = expr.getKind() == Kind.IDENTIFIER && name.contentEquals(((IdentifierTree) expr).getName());
                }

                if (nameMatches) {
                    return new int[] {
                        tokenSequence.offset(),
                        tokenSequence.offset() + tokenSequence.token().length()
                    };
                }
            }
        }
        
        tokenSequence.move(pos);
        
        if (tokenSequence.moveNext() && tokenSequence.token().id() == JavaTokenId.JAVADOC_COMMENT) {
            //TODO: this is not precise enough
            return new int[] {
                pos + 1,
                pos + name.length() + 1
            };
        }
        return null;
    }
    
    /**Find the target of <code>break</code> or <code>continue</code>. The given
     * {@link CompilationInfo} has to be at least in the {@link Phase#RESOLVED} phase.
     * 
     * @param breakOrContinue {@link TreePath} to the tree that should be inspected.
     *                        The <code>breakOrContinue.getLeaf().getKind()</code>
     *                        has to be either {@link Kind#BREAK} or {@link Kind#CONTINUE}, or
     *                        an IllegalArgumentException is thrown
     * @return the tree that is the "target" for the given break or continue statement, or null if there is none. Tree can be of type StatementTree or ExpressionTree
     * @throws IllegalArgumentException if the given tree is not a break or continue tree or if the given {@link CompilationInfo}
     *         is not in the {@link Phase#RESOLVED} phase.
     * @since 2.40
     */
    public Tree getBreakContinueTargetTree(TreePath breakOrContinue) throws IllegalArgumentException {
        if (info.getPhase().compareTo(Phase.RESOLVED) < 0)
            throw new IllegalArgumentException("Not in correct Phase. Required: Phase.RESOLVED, got: Phase." + info.getPhase().toString());
        
        Tree leaf = breakOrContinue.getLeaf();
        
        switch (leaf.getKind()) {
            case BREAK:
                return (Tree) ((JCTree.JCBreak) leaf).target;
            case CONTINUE:
                Tree target = (Tree) ((JCTree.JCContinue) leaf).target;
                
                if (target == null)
                    return null;
                
                if (((JCTree.JCContinue) leaf).label == null)
                    return target;
                
                TreePath tp = breakOrContinue;
                
                while (tp.getLeaf() != target) {
                    tp = tp.getParentPath();
                }
                
                Tree parent = tp.getParentPath().getLeaf();
                
                if (parent.getKind() == Kind.LABELED_STATEMENT) {
                    return (StatementTree) parent;
                } else {
                    return target;
                }
            default:
                throw new IllegalArgumentException("Unsupported kind: " + leaf.getKind());
        }
    }
    
    /**Find the target of <code>break</code> or <code>continue</code>. The given
     * {@link CompilationInfo} has to be at least in the {@link Phase#RESOLVED} phase.
     * 
     * @param breakOrContinue {@link TreePath} to the tree that should be inspected.
     *                        The <code>breakOrContinue.getLeaf().getKind()</code>
     *                        has to be either {@link Kind#BREAK} or {@link Kind#CONTINUE}, or
     *                        an IllegalArgumentException is thrown
     * @return the tree that is the "target" for the given break or continue statement, or null if there is none.
     * @throws IllegalArgumentException if the given tree is not a break or continue tree or if the given {@link CompilationInfo}
     *         is not in the {@link Phase#RESOLVED} phase.
     * @since 0.16
     */
    public StatementTree getBreakContinueTarget(TreePath breakOrContinue) throws IllegalArgumentException {
        if (info.getPhase().compareTo(Phase.RESOLVED) < 0)
            throw new IllegalArgumentException("Not in correct Phase. Required: Phase.RESOLVED, got: Phase." + info.getPhase().toString());
        
        Tree leaf = breakOrContinue.getLeaf();
        
        switch (leaf.getKind()) {
            case BREAK:
                Tree breakTarget = (Tree) ((JCTree.JCBreak) leaf).target;
                if (breakTarget == null || !(breakTarget instanceof StatementTree)) {
                    return null;
                }
                return (StatementTree) breakTarget;
            case CONTINUE:
                StatementTree target = (StatementTree) ((JCTree.JCContinue) leaf).target;
                
                if (target == null)
                    return null;
                
                if (((JCTree.JCContinue) leaf).label == null)
                    return target;
                
                TreePath tp = breakOrContinue;
                
                while (tp.getLeaf() != target) {
                    tp = tp.getParentPath();
                }
                
                Tree parent = tp.getParentPath().getLeaf();
                
                if (parent.getKind() == Kind.LABELED_STATEMENT) {
                    return (StatementTree) parent;
                } else {
                    return target;
                }
            default:
                throw new IllegalArgumentException("Unsupported kind: " + leaf.getKind());
        }
    }

    /**Decode escapes defined in: http://wikis.sun.com/display/mlvm/ProjectCoinProposal, 3.1-3.9.
     * Must be a full token text, including possible #".
     *
     * @param text to decode
     * @return decoded escapes from the identifier
     * @see http://wikis.sun.com/display/mlvm/ProjectCoinProposal
     * @since 0.56
     */
    public @NonNull CharSequence decodeIdentifier(@NonNull CharSequence text) {
        return decodeIdentifierInternal(text);
    }

    /**Encode identifier using escapes defined in: http://wikis.sun.com/display/mlvm/ProjectCoinProposal, 3.1-3.9.
     *
     * @param text to encode
     * @return encoded identifier, including #" if necessary
     * @see http://wikis.sun.com/display/mlvm/ProjectCoinProposal
     * @since 0.56
     */
    public @NonNull CharSequence encodeIdentifier(@NonNull CharSequence ident) {
        return encodeIdentifierInternal(ident);
    }

    static @NonNull CharSequence decodeIdentifierInternal(@NonNull CharSequence text) {
        if (text.charAt(0) != '#') {
            return text;
        }

        int count = text.charAt(text.length() - 1) == '"' ? text.length() - 1 : text.length();
        StringBuilder sb = new StringBuilder(text.length());

        for (int c = 2; c < count; c++) {
            if (text.charAt(c) == '\\' && ++c < count) {
                if (EXOTIC_ESCAPE.contains(text.charAt(c))) {
                    sb.append('\\');
                    sb.append(text.charAt(c));
                } else {
                    //XXX: handle \012
                    Character remaped = ESCAPE_UNENCODE.get(text.charAt(c));

                    if (remaped != null) {
                        sb.append(remaped);
                    } else {
                        //TODO: illegal?
                        sb.append(text.charAt(c));
                    }
                }
            } else {
                sb.append(text.charAt(c));
            }
        }

        return sb.toString();
    }

    static @NonNull CharSequence encodeIdentifierInternal(@NonNull CharSequence ident) {
        if (ident.length() == 0) {
            //???
            return ident;
        }

        StringBuilder sb = new StringBuilder(ident.length());
        boolean needsExotic = Character.isJavaIdentifierStart(ident.charAt(0));

        //XXX: code points?
        for (int i = 0; i < ident.length(); i++) {
            char c = ident.charAt(i);

            if (Character.isJavaIdentifierPart(c)) {
                sb.append(c);
                continue;
            }

            needsExotic = true;

            Character target = ESCAPE_ENCODE.get(c);

            if (target != null) {
                sb.append('\\');
                sb.append(target);
            } else {
                sb.append(c);
            }
        }

        if (needsExotic) {
            sb.append("\"");
            sb.insert(0, "#\"");

            return sb.toString();
        } else {
            return ident;
        }
    }

    static Set<Character> EXOTIC_ESCAPE = new HashSet<Character>(
            Arrays.<Character>asList('!', '#', '$', '%', '&', '(', ')', '*', '+', ',', '-',
                                     ':', '=', '?', '@', '^', '_', '`', '{', '|', '}')
    );

    private static final Map<Character, Character> ESCAPE_UNENCODE;
    private static final Map<Character, Character> ESCAPE_ENCODE;

    static {
        Map<Character, Character> unencode = new HashMap<Character, Character>();

        unencode.put('n', '\n');
        unencode.put('t', '\t');
        unencode.put('b', '\b');
        unencode.put('r', '\r');

        ESCAPE_UNENCODE = Collections.unmodifiableMap(unencode);

        Map<Character, Character> encode = new HashMap<Character, Character>();

        encode.put('\n', 'n');
        encode.put('\t', 't');
        encode.put('\b', 'b');
        encode.put('\r', 'r');

        ESCAPE_ENCODE = Collections.unmodifiableMap(encode);
    }

    /**Returns new tree based on {@code original}, such that each visited subtree
     * that occurs as a key in {@code original2Translated} is replaced by the corresponding
     * value from {@code original2Translated}. The value is then translated using the same
     * algorithm. Each key from {@code original2Translated} is used at most once.
     * Unless the provided {@code original} tree is a key in {@code original2Translated},
     * the resulting tree has the same type as {@code original}.
     *
     * Principally, the method inner workings are:
     * <pre>
     * translate(original, original2Translated) {
     *      if (original2Translated.containsKey(original))
     *          return translate(original2Translated.remove(original));
     *      newTree = copyOf(original);
     *      for (Tree child : allChildrenOf(original)) {
     *          newTree.replace(child, translate(child, original2Translated));
     *      }
     *      return newTree;
     * }
     * </pre>
     * 
     * @param original the tree that should be translated
     * @param original2Translated map containing trees that should be translated
     * @return translated tree.
     * @since 0.64
     */
    public @NonNull Tree translate(final @NonNull Tree original, final @NonNull Map<? extends Tree, ? extends Tree> original2Translated) {
        return translate(original, original2Translated, new NoImports(info), null);
    }
    
    @NonNull Tree translate(final @NonNull Tree original, final @NonNull Map<? extends Tree, ? extends Tree> original2Translated, ImportAnalysis2 ia, Map<Tree, Object> tree2Tag) {
        ImmutableTreeTranslator itt = new ImmutableTreeTranslator(info instanceof WorkingCopy ? (WorkingCopy)info : null) {
            private @NonNull Map<Tree, Tree> map = new HashMap<Tree, Tree>(original2Translated);
            @Override
            public Tree translate(Tree tree) {
                Tree translated = map.remove(tree);

                if (translated != null) {
                    return translate(translated);
                } else {
                    return super.translate(tree);
                }
            }
        };

        Context c = info.impl.getJavacTask().getContext();

        itt.attach(c, ia, tree2Tag);

        return itt.translate(original);
    }
    
    /**Returns new tree based on {@code original}, such that each visited subtree
     * that occurs as a key in {@code original2Translated} is replaced by the corresponding
     * value from {@code original2Translated}. The value is then translated using the same
     * algorithm. Each key from {@code original2Translated} is used at most once.
     * Unless the provided {@code original} tree is a key in {@code original2Translated},
     * the resulting tree has the same type as {@code original}.
     *
     * Principally, the method inner workings are:
     * <pre>
     * translate(original, original2Translated) {
     *      if (original2Translated.containsKey(original))
     *          return translate(original2Translated.remove(original));
     *      newTree = copyOf(original);
     *      for (Tree child : allChildrenOf(original)) {
     *          newTree.replace(child, translate(child, original2Translated));
     *      }
     *      return newTree;
     * }
     * </pre>
     * 
     * @param original the tree that should be translated
     * @param original2Translated map containing trees that should be translated
     * @return translated tree.
     * @since 0.124
     */
    public @NonNull DocTree translate(final @NonNull DocTree original, final @NonNull Map<? extends DocTree, ? extends DocTree> original2Translated) {
        return translate(original, original2Translated, new NoImports(info), null);
    }
    
    @NonNull DocTree translate(final @NonNull DocTree original, final @NonNull Map<? extends DocTree, ? extends DocTree> original2Translated, ImportAnalysis2 ia, Map<Tree, Object> tree2Tag) {
        ImmutableDocTreeTranslator itt = new ImmutableDocTreeTranslator(info instanceof WorkingCopy ? (WorkingCopy)info : null) {
            private @NonNull Map<DocTree, DocTree> map = new HashMap<DocTree, DocTree>(original2Translated);
            @Override
            public DocTree translate(DocTree tree) {
                DocTree translated = map.remove(tree);

                if (translated != null) {
                    return translate(translated);
                } else {
                    return super.translate(tree);
                }
            }
        };

        Context c = info.impl.getJavacTask().getContext();

        itt.attach(c, ia, tree2Tag);

        return itt.translate(original);
    }

    private static final class NoImports extends ImportAnalysis2 {

        public NoImports(CompilationInfo info) {
            super(info);
        }

        @Override
        public void classEntered(ClassTree clazz) {}

        @Override
        public void enterVisibleThroughClasses(ClassTree clazz) {}

        @Override
        public void classLeft() {}

        @Override
        public ExpressionTree resolveImport(MemberSelectTree orig, Element element) {
            return orig;
        }

        @Override
        public void setCompilationUnit(CompilationUnitTree cut) {}

        @Override
        public void setImports(List<? extends ImportTree> importsToAdd) {
        }

        @Override
        public Set<? extends Element> getImports() {
            return Collections.emptySet();
        }

        @Override
        public void setPackage(ExpressionTree packageNameTree) {}

    }
    
    private void copyInnerClassIndexes(Tree from, Tree to) {
        final int[] fromIdx = {-3};
        ErrorAwareTreeScanner<Void, Void> scanner = new ErrorAwareTreeScanner<Void, Void>() {
            @Override
            public Void scan(Tree node, Void p) {
                return fromIdx[0] < -1 ? super.scan(node, p) : null;
            }            
            @Override
            public Void visitClass(ClassTree node, Void p) {
                if (fromIdx[0] < -2)
                    return super.visitClass(node, p);
                if (node instanceof IndexedClassDecl)
                    fromIdx[0] = ((IndexedClassDecl)node).index;
                return null;
            }
            @Override
            public Void visitMethod(MethodTree node, Void p) {
                return fromIdx[0] < -2 ? super.visitMethod(node, p) : null;
            }

            @Override
            public Void visitBlock(BlockTree node, Void p) {
                int old = fromIdx[0];
                fromIdx[0] = -2;
                try {
                    return super.visitBlock(node, p);
                } finally {
                    if (fromIdx[0] < -1)
                        fromIdx[0] = old;
                }
            }            
        };
        scanner.scan(from, null);
        if (fromIdx[0] < -1)
            return;
        scanner = new ErrorAwareTreeScanner<Void, Void>() {
            @Override
            public Void visitClass(ClassTree node, Void p) {
                if (node instanceof IndexedClassDecl)
                    ((IndexedClassDecl)node).index = fromIdx[0]++;
                return null;
            }
        };
        scanner.scan(to, null);
    }

    private static class UncaughtExceptionsVisitor extends ErrorAwareTreePathScanner<Void, Set<TypeMirror>> {
        
        private final CompilationInfo info;
        
        private UncaughtExceptionsVisitor(final CompilationInfo info) {
            this.info = info;
        }
    
        public Void visitMethodInvocation(MethodInvocationTree node, Set<TypeMirror> p) {
            super.visitMethodInvocation(node, p);
            Element el = info.getTrees().getElement(getCurrentPath());
            if (el != null && el.getKind() == ElementKind.METHOD)
                p.addAll(((ExecutableElement)el).getThrownTypes());
            return null;
        }

        public Void visitNewClass(NewClassTree node, Set<TypeMirror> p) {
            super.visitNewClass(node, p);
            Element el = info.getTrees().getElement(getCurrentPath());
            if (el != null && el.getKind() == ElementKind.CONSTRUCTOR)
                p.addAll(((ExecutableElement)el).getThrownTypes());
            return null;
        }

        public Void visitThrow(ThrowTree node, Set<TypeMirror> p) {
            super.visitThrow(node, p);
            TypeMirror tm = info.getTrees().getTypeMirror(new TreePath(getCurrentPath(), node.getExpression()));
            if (tm != null) {
                if (tm.getKind() == TypeKind.DECLARED)
                    p.add(tm);
                else if (tm.getKind() == TypeKind.UNION)
                    p.addAll(((UnionType)tm).getAlternatives());
            }
            return null;
        }

        public Void visitTry(TryTree node, Set<TypeMirror> p) {
            Set<TypeMirror> s = new LinkedHashSet<TypeMirror>();
            Trees trees = info.getTrees();
            Types types = info.getTypes();
            Elements elements = info.getElements();
            for (Tree res : node.getResources()) {
                TypeMirror resType = trees.getTypeMirror(new TreePath(getCurrentPath(), res));
                if (resType != null && resType.getKind() == TypeKind.DECLARED) {
                    for (ExecutableElement method : ElementFilter.methodsIn(elements.getAllMembers((TypeElement)((DeclaredType)resType).asElement()))) {
                        if ("close".contentEquals(method.getSimpleName()) //NOI18N
                                && method.getParameters().isEmpty()
                                && method.getTypeParameters().isEmpty()) {
                            s.addAll(method.getThrownTypes());
                        }
                    }
                }
            }
            scan(node.getBlock(), s);
            Set<TypeMirror> c = new LinkedHashSet<TypeMirror>();
            for (CatchTree ct : node.getCatches()) {
                TypeMirror t = trees.getTypeMirror(new TreePath(getCurrentPath(), ct.getParameter().getType()));
                if (t != null) {
                    if (t.getKind() == TypeKind.UNION) {
                        for (TypeMirror tm : ((UnionType)t).getAlternatives()) {
                            if (tm != null && tm.getKind() != TypeKind.ERROR)
                                c.add(tm);
                        }
                    } else if (t.getKind() != TypeKind.ERROR) {
                        c.add(t);
                    }
                }
            }
            for (TypeMirror t : c) {
                for (Iterator<TypeMirror> it = s.iterator(); it.hasNext();) {
                    if (types.isSubtype(it.next(), t))
                        it.remove();
                }
            }
            p.addAll(s);
            scan(node.getCatches(), p);
            scan(node.getFinallyBlock(), p);
            return null;            
        }

        public Void visitMethod(MethodTree node, Set<TypeMirror> p) {
            Set<TypeMirror> s = new LinkedHashSet<TypeMirror>();
            scan(node.getBody(), s);
            for (ExpressionTree et : node.getThrows()) {
                TypeMirror t = info.getTrees().getTypeMirror(new TreePath(getCurrentPath(), et));
                if (t != null && t.getKind() != TypeKind.ERROR) {
                    for (Iterator<TypeMirror> it = s.iterator(); it.hasNext();)
                        if (info.getTypes().isSubtype(it.next(), t))
                            it.remove();
                }
            }
            p.addAll(s);
            return null;
        }

        @Override
        public Void visitClass(ClassTree node, Set<TypeMirror> p) {
            return null;
        }

        @Override
        public Void visitLambdaExpression(LambdaExpressionTree node, Set<TypeMirror> p) {
            return null;
        }
    }
    
    private static class UnrelatedTypeMirrorSet extends AbstractSet<TypeMirror> {

        private Types types;
        private LinkedList<TypeMirror> list = new LinkedList<TypeMirror>();

        public UnrelatedTypeMirrorSet(Types types) {
            this.types = types;
        }

        @Override
        public boolean add(TypeMirror typeMirror) {
            for (ListIterator<TypeMirror> it = list.listIterator(); it.hasNext(); ) {
                TypeMirror tm = it.next();
                if (types.isSubtype(typeMirror, tm))
                    return false;
                if (types.isSubtype(tm, typeMirror))
                    it.remove();                    
            }
            return list.add(typeMirror);
        }
                
        @Override
        public Iterator<TypeMirror> iterator() {
            return list.iterator();
        }

        @Override
        public int size() {
            return list.size();
        }
    }

    /**Checks whether the given expression is a compile-time constant, as per JLS 15.28.
     *
     * @param expression the expression to check
     * @return true if and only if the given expression represents a compile-time constant value
     * @since 0.91
     */
    public boolean isCompileTimeConstantExpression(TreePath expression) {
        TypeMirror attributeTree = info.getTrees().getTypeMirror(expression);
        Type attributeTreeImpl = (Type) attributeTree;

        return attributeTreeImpl != null && attributeTreeImpl.constValue() != null;
    }
    
    /**Find the type (the part before {@code #}) that is being referenced by the given {@link ReferenceTree}.
     * 
     * @param path the leaf must be {@link ReferenceTree}
     * @return the referred type, or {@code null} if none.
     * @since 0.124
     */
    public @CheckForNull ExpressionTree getReferenceClass(@NonNull DocTreePath path) {
        TreePath tp = path.getTreePath();
        DCReference ref = (DCReference) path.getLeaf();
        
        ((DocTrees) this.info.getTrees()).getElement(path);
//        was:
//        ((JavacTrees) this.info.getTrees()).ensureDocReferenceAttributed(tp, ref);
        
        return (ExpressionTree) ref.qualifierExpression;
    }
    
    /**Find the name (the name after {@code #}) that is being referenced by the given {@link ReferenceTree}.
     * 
     * @param path the leaf must be {@link ReferenceTree}
     * @return the referred member name, or {@code null} if none.
     * @since 0.124
     */
    public @CheckForNull Name getReferenceName(@NonNull DocTreePath path) {
        return ((DCReference) path.getLeaf()).memberName;
    }
    
    /**Find the parameters that are specified in the given {@link ReferenceTree}.
     * 
     * @param path the leaf must be {@link ReferenceTree}
     * @return the parameters for the referred method, or {@code null} if none.
     * @since 0.124
     */
    public @CheckForNull List<? extends Tree> getReferenceParameters(@NonNull DocTreePath path) {
        TreePath tp = path.getTreePath();
        DCReference ref = (DCReference) path.getLeaf();
        
        ((DocTrees) this.info.getTrees()).getElement(path);
//        was:
//        ((JavacTrees) this.info.getTrees()).ensureDocReferenceAttributed(tp, ref);
        
        return ref.paramTypes;
    }
   
    /**Check the var type variable in given tree path {@link TreePath}.
     * 
     * @param path the path of tree {@link TreePath}
     * @return the true if tree contains var keyword else return false
     * @since 2.31.0
     */
    public boolean isVarType(@NonNull TreePath path) {
        TokenSequence<JavaTokenId> tokenSequence = tokensFor(path.getLeaf());
        tokenSequence.moveStart();
        while(tokenSequence.moveNext() && tokenSequence.token().id() != JavaTokenId.EQ && tokenSequence.token().id() != JavaTokenId.COLON && tokenSequence.token().id() != JavaTokenId.RPAREN && tokenSequence.token().id() != JavaTokenId.SEMICOLON){
            if(tokenSequence.token().id() == JavaTokenId.VAR){
                return true;
            }
        }
        return false;
    }

    /**Check the tree is the end of compound declaration. {@link Tree}.
     *
     * @param tree the tree {@link Tree}
     * @return the true if tree is end of compound declaration else return false
     * @since 2.33.0
     */
    public boolean isEndOfCompoundVariableDeclaration(@NonNull Tree tree) {
        TokenSequence<JavaTokenId> tokenSequence = tokensFor(tree);
        tokenSequence.moveEnd();
        if (tokenSequence.movePrevious() && tokenSequence.token().id() != JavaTokenId.COMMA) {
            return true;
        }
        return false;
    }
 
    /**
     * Checks whether tree is part of compound variable declaration.
     *
     * @param tree tree to examine.
     * @return true if {@code tree} is part of compound var declaration.
     * @since 2.34.0
     */
    public boolean isPartOfCompoundVariableDeclaration(@NonNull Tree tree) {
        TokenSequence<JavaTokenId> tokenSequence = tokensFor(tree);

        if (tree.getKind() != Tree.Kind.VARIABLE) {
            return false;
        }

        // If tree ends with comma then tree is part of compound variable declaration.
        tokenSequence.moveEnd();
        if (tokenSequence.movePrevious() && tokenSequence.token().id() == JavaTokenId.COMMA) {
            return true;
        }

        int startPos = (int) info.getTrees().getSourcePositions().getStartPosition(info.getCompilationUnit(), tree);
        tokenSequence.moveStart();

        int tokensLength = 0;

        // To find out the first subtree from compound varaible declaration statement(if any).
        while (tokenSequence.moveNext()) {
            tokensLength += tokenSequence.token().length();
            if (tokenSequence.token().id() == JavaTokenId.IDENTIFIER) {

                Tree path = pathFor(startPos + tokensLength).getLeaf();
                TokenSequence<JavaTokenId> TokenSeq = tokensFor(path);
                TokenSeq.moveEnd();

                if (TokenSeq.movePrevious() && TokenSeq.token().id() == JavaTokenId.COMMA) {
                    return true;
                }
                break;
            }
        }

        return false;
    }

    /**
     * Check the tree has compile error in given errors.
     *
     * @param tree compilation tree
     * @param errors Array of error code
     * @return true if tree has compile error present in list of errors.
     * @since 2.37
     */
    public boolean hasError(@NonNull Tree tree, String... errors) {
        long startPos = info.getTrees().getSourcePositions().getStartPosition(info.getCompilationUnit(), tree);
        long endPos = info.getTrees().getSourcePositions().getEndPosition(info.getCompilationUnit(), tree);

        List<Diagnostic> diagnosticsList = info.getDiagnostics();
        for (Diagnostic d : diagnosticsList) {
            if ((d.getKind() == Diagnostic.Kind.ERROR) && ((d.getStartPosition() >= startPos) && (d.getEndPosition() <= endPos))) {
                if (errors == null || errors.length == 0) {
                    return true;
                } else {
                    for (String error : errors) {
                        if (error.equals(d.getCode())) {
                            return true;
                        }
                    }
                }
            }
        }
        return false;
    }

    private static final class NBScope implements Scope {

        private final JavacScope delegate;

        private NBScope(JavacScope delegate) {
            this.delegate = delegate;
        }
        
        private boolean areAccessibilityChecksDisabled() {
            return true;
        }

        @Override
        public Scope getEnclosingScope() {
            //TODO: wrap?
            return delegate.getEnclosingScope();
        }

        @Override
        public TypeElement getEnclosingClass() {
            return delegate.getEnclosingClass();
        }

        @Override
        public ExecutableElement getEnclosingMethod() {
            return delegate.getEnclosingMethod();
        }

        @Override
        public Iterable<? extends Element> getLocalElements() {
            return delegate.getLocalElements();
        }
    }

    static {
        TreeUtilitiesAccessor.setInstance(new TreeUtilitiesAccessor() {
            @Override
            public StatementTree parseStatement(JavacTaskImpl task, String stmt, SourcePositions[] sourcePositions) {
                return parseStatementImpl(task, stmt, sourcePositions);
            }
        });
    }
}<|MERGE_RESOLUTION|>--- conflicted
+++ resolved
@@ -128,11 +128,7 @@
     static {
         Kind recKind = null;
         try {
-<<<<<<< HEAD
-            recKind = Kind.valueOf("RECORD"); //NOI18N
-=======
-            recKind = Kind.valueOf(TreeShims.RECORD); //NOI18N
->>>>>>> 6e0baa67
+            recKind = Kind.valueOf(TreeShims.RECORD);
             CLASS_TREE_KINDS.add(recKind);
         } catch (IllegalArgumentException ex) {
         }
