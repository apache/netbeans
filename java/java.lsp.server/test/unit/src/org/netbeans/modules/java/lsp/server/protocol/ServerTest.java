/*
 * Licensed to the Apache Software Foundation (ASF) under one
 * or more contributor license agreements.  See the NOTICE file
 * distributed with this work for additional information
 * regarding copyright ownership.  The ASF licenses this file
 * to you under the Apache License, Version 2.0 (the
 * "License"); you may not use this file except in compliance
 * with the License.  You may obtain a copy of the License at
 *
 *   http://www.apache.org/licenses/LICENSE-2.0
 *
 * Unless required by applicable law or agreed to in writing,
 * software distributed under the License is distributed on an
 * "AS IS" BASIS, WITHOUT WARRANTIES OR CONDITIONS OF ANY
 * KIND, either express or implied.  See the License for the
 * specific language governing permissions and limitations
 * under the License.
 */
package org.netbeans.modules.java.lsp.server.protocol;

<<<<<<< HEAD
import org.netbeans.modules.java.lsp.server.TestCodeLanguageClient;
=======
import org.netbeans.modules.java.lsp.server.explorer.api.NodeChangedParams;
>>>>>>> 3ded4d19
import com.google.gson.Gson;
import com.google.gson.JsonObject;
import com.google.gson.JsonParser;
import java.beans.PropertyChangeListener;
import java.io.File;
import java.io.FileWriter;
import java.io.IOException;
import java.io.OutputStreamWriter;
import java.io.Writer;
import java.lang.ref.Reference;
import java.lang.ref.WeakReference;
import java.net.InetAddress;
import java.net.ServerSocket;
import java.net.Socket;
import java.net.URL;
import java.nio.charset.StandardCharsets;
import java.nio.file.Files;
import java.nio.file.Path;
import java.nio.file.Paths;
import java.util.ArrayList;
import java.util.Arrays;
import java.util.Collections;
import java.util.EnumSet;
import java.util.HashMap;
import java.util.HashSet;
import java.util.List;
import java.util.Map;
import java.util.Optional;
import java.util.Set;
import java.util.concurrent.CompletableFuture;
import java.util.concurrent.CountDownLatch;
import java.util.concurrent.Executors;
import java.util.concurrent.Semaphore;
import java.util.concurrent.TimeUnit;
import java.util.concurrent.atomic.AtomicBoolean;
import java.util.function.Consumer;
import java.util.stream.Collectors;
import javax.swing.Icon;
import javax.swing.event.ChangeListener;
import javax.swing.text.Document;
import javax.swing.text.StyledDocument;
import static junit.framework.TestCase.assertNotNull;
import static junit.framework.TestCase.assertNull;
import org.eclipse.lsp4j.ApplyWorkspaceEditParams;
import org.eclipse.lsp4j.ApplyWorkspaceEditResponse;
import org.eclipse.lsp4j.ClientCapabilities;
import org.eclipse.lsp4j.CodeAction;
import org.eclipse.lsp4j.CodeActionContext;
import org.eclipse.lsp4j.CodeActionKind;
import org.eclipse.lsp4j.CodeActionParams;
import org.eclipse.lsp4j.Command;
import org.eclipse.lsp4j.CompletionItem;
import org.eclipse.lsp4j.CompletionItemKind;
import org.eclipse.lsp4j.CompletionList;
import org.eclipse.lsp4j.CompletionParams;
import org.eclipse.lsp4j.ConfigurationParams;
import org.eclipse.lsp4j.CreateFile;
import org.eclipse.lsp4j.DefinitionParams;
import org.eclipse.lsp4j.Diagnostic;
import org.eclipse.lsp4j.DidChangeTextDocumentParams;
import org.eclipse.lsp4j.DidCloseTextDocumentParams;
import org.eclipse.lsp4j.DidOpenTextDocumentParams;
import org.eclipse.lsp4j.DocumentHighlight;
import org.eclipse.lsp4j.DocumentHighlightKind;
import org.eclipse.lsp4j.DocumentHighlightParams;
import org.eclipse.lsp4j.DocumentSymbol;
import org.eclipse.lsp4j.DocumentSymbolParams;
import org.eclipse.lsp4j.ExecuteCommandParams;
import org.eclipse.lsp4j.FoldingRange;
import org.eclipse.lsp4j.FoldingRangeRequestParams;
import org.eclipse.lsp4j.Hover;
import org.eclipse.lsp4j.HoverParams;
import org.eclipse.lsp4j.ImplementationParams;
import org.eclipse.lsp4j.InitializeParams;
import org.eclipse.lsp4j.InitializeResult;
import org.eclipse.lsp4j.InsertTextFormat;
import org.eclipse.lsp4j.Location;
import org.eclipse.lsp4j.MarkupContent;
import org.eclipse.lsp4j.MessageActionItem;
import org.eclipse.lsp4j.MessageParams;
import org.eclipse.lsp4j.Position;
import org.eclipse.lsp4j.ProgressParams;
import org.eclipse.lsp4j.PublishDiagnosticsParams;
import org.eclipse.lsp4j.Range;
import org.eclipse.lsp4j.ReferenceContext;
import org.eclipse.lsp4j.ReferenceParams;
import org.eclipse.lsp4j.RenameFile;
import org.eclipse.lsp4j.RenameParams;
import org.eclipse.lsp4j.ResourceOperation;
import org.eclipse.lsp4j.ResourceOperationKind;
import org.eclipse.lsp4j.ShowMessageRequestParams;
import org.eclipse.lsp4j.SymbolInformation;
import org.eclipse.lsp4j.TextDocumentContentChangeEvent;
import org.eclipse.lsp4j.TextDocumentEdit;
import org.eclipse.lsp4j.TextDocumentIdentifier;
import org.eclipse.lsp4j.TextDocumentItem;
import org.eclipse.lsp4j.TextEdit;
import org.eclipse.lsp4j.TypeDefinitionParams;
import org.eclipse.lsp4j.VersionedTextDocumentIdentifier;
import org.eclipse.lsp4j.WorkDoneProgressCancelParams;
import org.eclipse.lsp4j.WorkDoneProgressCreateParams;
import org.eclipse.lsp4j.WorkDoneProgressKind;
import org.eclipse.lsp4j.WorkDoneProgressReport;
import org.eclipse.lsp4j.WorkspaceClientCapabilities;
import org.eclipse.lsp4j.WorkspaceEdit;
import org.eclipse.lsp4j.WorkspaceEditCapabilities;
import org.eclipse.lsp4j.WorkspaceFolder;
import org.eclipse.lsp4j.WorkspaceSymbolParams;
import org.eclipse.lsp4j.jsonrpc.Launcher;
import org.eclipse.lsp4j.jsonrpc.messages.Either;
import org.eclipse.lsp4j.launch.LSPLauncher;
import org.eclipse.lsp4j.services.LanguageClient;
import org.eclipse.lsp4j.services.LanguageServer;
import org.netbeans.api.java.classpath.ClassPath;
import org.netbeans.api.java.classpath.GlobalPathRegistry;
import org.netbeans.api.java.project.JavaProjectConstants;
import org.netbeans.api.java.queries.AnnotationProcessingQuery.Result;
import org.netbeans.api.java.queries.AnnotationProcessingQuery.Trigger;
import org.netbeans.api.java.source.JavaSource;
import org.netbeans.api.project.FileOwnerQuery;
import org.netbeans.api.project.Project;
import org.netbeans.api.project.ProjectUtils;
import org.netbeans.api.project.SourceGroup;
import org.netbeans.api.project.Sources;
import org.netbeans.api.project.ui.OpenProjects;
import org.netbeans.api.sendopts.CommandLine;
import org.netbeans.junit.NbTestCase;
import org.netbeans.modules.java.hints.infrastructure.JavaErrorProvider;
import org.netbeans.modules.java.lsp.server.refactoring.ChangeMethodParameterUI;
import org.netbeans.modules.java.lsp.server.ui.MockHtmlViewer;
import org.netbeans.modules.java.source.BootClassPathUtil;
import org.netbeans.modules.parsing.impl.indexing.implspi.CacheFolderProvider;
import org.netbeans.spi.java.classpath.ClassPathProvider;
import org.netbeans.spi.java.classpath.support.ClassPathSupport;
import org.netbeans.spi.java.queries.AnnotationProcessingQueryImplementation;
import org.netbeans.spi.lsp.ErrorProvider;
import org.netbeans.spi.project.ProjectFactory;
import org.netbeans.spi.project.ProjectState;
import org.netbeans.spi.project.ui.ProjectOpenedHook;
import org.openide.cookies.EditorCookie;
import org.openide.cookies.LineCookie;
import org.openide.filesystems.FileObject;
import org.openide.filesystems.FileUtil;
import org.openide.filesystems.URLMapper;
import org.openide.modules.ModuleInfo;
import org.openide.modules.Places;
import org.openide.text.Line;
import org.openide.text.NbDocument;
import org.openide.util.Lookup;
import org.openide.util.Utilities;
import org.openide.util.lookup.Lookups;
import org.openide.util.lookup.ServiceProvider;
import org.openide.windows.IOProvider;

/**
 *
 * @author lahvac
 */
@SuppressWarnings({"unchecked", "rawtypes", "deprecation"})
public class ServerTest extends NbTestCase {

    private final Gson gson = new Gson();
    private Socket client;
    private Thread serverThread;

    public ServerTest(String name) {
        super(name);
    }

    @Override
    protected void setUp() throws Exception {
        System.setProperty("java.awt.headless", Boolean.TRUE.toString());
        super.setUp();
        clearWorkDir();
        ServerSocket srv = new ServerSocket(0, 1, InetAddress.getLoopbackAddress());
        serverThread = new Thread(() -> {
            try {
                Socket server = srv.accept();

                Path tempDir = Files.createTempDirectory("lsp-server");
                File userdir = tempDir.resolve("scratch-user").toFile();
                File cachedir = tempDir.resolve("scratch-cache").toFile();
                System.setProperty("netbeans.user", userdir.getAbsolutePath());
                File varLog = new File(new File(userdir, "var"), "log");
                varLog.mkdirs();
                System.setProperty("jdk.home", System.getProperty("java.home")); //for j2seplatform
                Class<?> main = Class.forName("org.netbeans.core.startup.Main");
                main.getDeclaredMethod("initializeURLFactory").invoke(null);
                new File(cachedir, "index").mkdirs();
                Class jsClass = JavaSource.class;
                File javaCluster = Utilities.toFile(jsClass.getProtectionDomain().getCodeSource().getLocation().toURI()).getParentFile().getParentFile();
                System.setProperty("netbeans.dirs", javaCluster.getAbsolutePath());
                CacheFolderProvider.getCacheFolderForRoot(Utilities.toURI(Places.getUserDirectory()).toURL(), EnumSet.noneOf(CacheFolderProvider.Kind.class), CacheFolderProvider.Mode.EXISTENT);

                Lookup.getDefault().lookup(ModuleInfo.class); //start the module system

                CommandLine.getDefault().process(new String[] {"--start-java-language-server"}, server.getInputStream(), server.getOutputStream(), System.err, getWorkDir());
            } catch (Exception ex) {
                throw new IllegalStateException(ex);
            }
        });
        serverThread.start();
        client = new Socket(srv.getInetAddress(), srv.getLocalPort());
    }

    @Override
    protected void tearDown() throws Exception {
        super.tearDown();
        TextDocumentServiceImpl.HOOK_NOTIFICATION = null;
        serverThread.stop();
        OpenProjects.getDefault().close(OpenProjects.getDefault().getOpenProjects());
    }
    
    final List<Diagnostic>[] diags = new List[1];
    Set<String> diagnosticURIs = Collections.synchronizedSet(new HashSet<>());
    
    void clearDiagnostics() {
        synchronized (diags) {
            diagnosticURIs.clear();
            diags[0] = null;
        }
    }
    
    void cancelDiagnostics(AtomicBoolean cancel) {
        synchronized (diags) {
            cancel.set(true);
            diags.notifyAll();
        }
    }
    
    class LspClient implements LanguageClient {
        List<MessageParams> loggedMessages = new ArrayList<>();

        @Override
        public CompletableFuture<Void> createProgress(WorkDoneProgressCreateParams params) {
            return CompletableFuture.completedFuture(null);
        }

        @Override
        public void notifyProgress(ProgressParams params) {
        }
        
        
        @Override
        public void telemetryEvent(Object arg0) {
            throw new UnsupportedOperationException("Not supported yet.");
        }

        @Override
        public void publishDiagnostics(PublishDiagnosticsParams params) {
            synchronized (diags) {
                diagnosticURIs.add(params.getUri());
                diags[0] = params.getDiagnostics();
                diags.notifyAll();
            }
        }

        @Override
        public void showMessage(MessageParams arg0) {
        }

        @Override
        public CompletableFuture<MessageActionItem> showMessageRequest(ShowMessageRequestParams arg0) {
            throw new UnsupportedOperationException("Not supported yet.");
        }

        @Override
        public void logMessage(MessageParams arg0) {
            loggedMessages.add(arg0);
        }

        @Override
        public CompletableFuture<List<Object>> configuration(ConfigurationParams configurationParams) {
            return CompletableFuture.completedFuture(null);
        }
    }

    public void testMain() throws Exception {
        File src = new File(getWorkDir(), "Test.java");
        src.getParentFile().mkdirs();
        String code = "public class Test { int i = \"\".hashCode(); public void run() { this.test(); } /**Test.*/public void test() {} }";
        try (Writer w = new FileWriter(src)) {
            w.write(code);
        }
        Launcher<LanguageServer> serverLauncher = LSPLauncher.createClientLauncher(new LspClient(), client.getInputStream(), client.getOutputStream());
        serverLauncher.startListening();
        LanguageServer server = serverLauncher.getRemoteProxy();
        InitializeResult result = server.initialize(new InitializeParams()).get();
        server.getTextDocumentService().didOpen(new DidOpenTextDocumentParams(new TextDocumentItem(toURI(src), "java", 0, code)));
        assertDiags(diags);//errors
        assertDiags(diags);//hints
        int hashCodeStart = code.indexOf("hashCode");
        Either<List<CompletionItem>, CompletionList> completion = server.getTextDocumentService().completion(new CompletionParams(new TextDocumentIdentifier(toURI(src)), new Position(0, hashCodeStart + 2))).get();
        assertTrue(completion.isRight());
        List<String> actualItems = completion.getRight().getItems().stream().map(ci -> ci.getKind() + ":" + ci.getLabel()).collect(Collectors.toList());
        assertEquals(Arrays.asList("Method:hashCode() : int"), actualItems);
        VersionedTextDocumentIdentifier id = new VersionedTextDocumentIdentifier(1);
        id.setUri(toURI(src));
        server.getTextDocumentService().didChange(new DidChangeTextDocumentParams(id, Arrays.asList(new TextDocumentContentChangeEvent(new Range(new Position(0, hashCodeStart), new Position(0, hashCodeStart + "hashCode".length())), "hashCode".length(), "equ"))));
        assertDiags(diags, "Error:0:31-0:34");//errors
        assertDiags(diags, "Error:0:31-0:34");//hints
        completion = server.getTextDocumentService().completion(new CompletionParams(new TextDocumentIdentifier(toURI(src)), new Position(0, hashCodeStart + 2))).get();
        actualItems = completion.getRight().getItems().stream().map(ci -> ci.getKind() + ":" + ci.getLabel()).collect(Collectors.toList());
        if (jdk9Plus()) {
            assertEquals(Arrays.asList("Method:equals(Object anObject) : boolean", "Method:equalsIgnoreCase(String anotherString) : boolean"), actualItems);
        }
        int testStart = code.indexOf("test") + "equ".length() - "hashCode".length();
        completion = server.getTextDocumentService().completion(new CompletionParams(new TextDocumentIdentifier(toURI(src)), new Position(0, testStart + 3))).get();
        List<CompletionItem> actualCompletionItem = completion.getRight().getItems();
        actualItems = actualCompletionItem.stream().map(ci -> ci.getKind() + ":" + ci.getLabel()).collect(Collectors.toList());
        assertEquals(Arrays.asList("Method:test() : void"), actualItems);
        assertEquals(null, actualCompletionItem.get(0).getDocumentation());
        CompletionItem resolvedItem = server.getTextDocumentService().resolveCompletionItem(actualCompletionItem.get(0)).get();
        assertEquals("**[Test](*0)**\n" +
                     "\n" +
                     "```\n" +
                     "public void test()\n" +
                     "```\n" +
                     "\n" +
                     "Test.\n" +
                     "\n",
                     resolvedItem.getDocumentation().getRight().getValue());
        completion = server.getTextDocumentService().completion(new CompletionParams(new TextDocumentIdentifier(toURI(src)), new Position(0, 0))).get();
        actualItems = completion.getRight().getItems().stream().map(ci -> ci.getKind() + ":" + ci.getLabel()).collect(Collectors.toList());
        assertTrue(actualItems.contains("Keyword:interface"));
        server.getTextDocumentService().didChange(new DidChangeTextDocumentParams(id, Arrays.asList(new TextDocumentContentChangeEvent(new Range(new Position(0, hashCodeStart), new Position(0, hashCodeStart + "equ".length())), "equ".length(), "hashCode"))));
        int closingBrace = code.lastIndexOf("}");
        server.getTextDocumentService().didChange(new DidChangeTextDocumentParams(id, Arrays.asList(new TextDocumentContentChangeEvent(new Range(new Position(0, closingBrace), new Position(0, closingBrace)), 0, "public String c(Object o) {\nreturn o;\n}"))));
        List<Diagnostic> diagnostics = assertDiags(diags, "Error:1:0-1:9"); //errors
        assertDiags(diags, "Error:1:0-1:9");//hints
        List<Either<Command, CodeAction>> codeActions = server.getTextDocumentService().codeAction(new CodeActionParams(id, new Range(new Position(1, 4), new Position(1, 4)), new CodeActionContext(Arrays.asList(diagnostics.get(0))))).get();
        String log = codeActions.toString();
        assertTrue(log, codeActions.size() >= 2);
        assertTrue(log, codeActions.get(0).isRight());
        CodeAction action = codeActions.get(0).getRight();
        assertEquals("Cast ...o to String", action.getTitle());
        assertEquals(1, action.getEdit().getDocumentChanges().size());
        assertEquals(1, action.getEdit().getDocumentChanges().get(0).getLeft().getEdits().size());
        TextEdit edit = action.getEdit().getDocumentChanges().get(0).getLeft().getEdits().get(0);
        assertEquals(1, edit.getRange().getStart().getLine());
        assertEquals(7, edit.getRange().getStart().getCharacter());
        assertEquals(1, edit.getRange().getEnd().getLine());
        assertEquals(7, edit.getRange().getEnd().getCharacter());
        assertEquals("(String) ", edit.getNewText());
        server.getTextDocumentService().didChange(new DidChangeTextDocumentParams(id, Arrays.asList(new TextDocumentContentChangeEvent(new Range(new Position(0, closingBrace), new Position(0, closingBrace)), 0, "public  void assignToSelf(Object o) { o = o; }"))));
        assertDiags(diags, "Error:1:0-1:9");//errors
        assertDiags(diags, "Error:1:0-1:9", "Warning:0:148-0:153", "Warning:0:152-0:153");//hints
    }
    
    /**
     * Checks that diagnostics are cleared if the file vanishes. Uses didClose to trigger reparse,
     * similar to vscode that notices a file has been removed or renames the file.
     */
    public void testDiagnosticsRemovedForDeletedFile() throws Exception {
        AtomicBoolean cancel = new AtomicBoolean(false);
        File src = new File(getWorkDir(), "Test.java");
        src.getParentFile().mkdirs();
        String code = "public class Test { int i = \"\".hash(); public void run() { this.test(); } /**Test.*/public void test() {} }";
        try (Writer w = new FileWriter(src)) {
            w.write(code);
        }
        Launcher<LanguageServer> serverLauncher = LSPLauncher.createClientLauncher(new LspClient(), client.getInputStream(), client.getOutputStream());
        serverLauncher.startListening();
        LanguageServer server = serverLauncher.getRemoteProxy();
        InitializeResult result = server.initialize(new InitializeParams()).get();
        server.getTextDocumentService().didOpen(new DidOpenTextDocumentParams(new TextDocumentItem(toURI(src), "java", 0, code)));
        assertDiags(diags, "Error:0:31-0:35");//errors
        
        clearDiagnostics();
        Files.move(src.toPath(), src.toPath().resolveSibling("Test2.java"));
        
        VersionedTextDocumentIdentifier id = new VersionedTextDocumentIdentifier(1);
        id.setUri(toURI(src));

        server.getTextDocumentService().didClose(new DidCloseTextDocumentParams(id));
        Executors.newSingleThreadScheduledExecutor().schedule(() -> {
            cancelDiagnostics(cancel);
        }, 5, TimeUnit.SECONDS);
        
        assertDiags(diags, cancel);
        assertEquals(1, diagnosticURIs.size());
        assertEquals(toURI(src), diagnosticURIs.iterator().next());
    }
    
    private class OpenCloseHook {
        private Semaphore didOpenCompleted = new Semaphore(0);
        private Semaphore didCloseCompleted = new Semaphore(0);
        private Semaphore didChangeCompleted = new Semaphore(0);
        
        public void accept(String n, Object params){
            switch (n) {
                case "didOpen":
                    didOpenCompleted.release();
                    break;
                case "didClose":
                    didCloseCompleted.release();
                    break;
                case "didChange":
                    didChangeCompleted.release();
                    break;
            }
        }
    }
    
    private static final String SAMPLE_CODE = 
                "public class Test \n"
                + "{ \n"
                + "  int i = \"\".hashCode();\n"
                + "  public void run() {\n"
                + "    this.test(); \n"
                + "  }\n\n"
                + "  /**Test.*/public void test() {\n"
                + "  }\n"
                + "}";
    
    /**
     * Checks that opening the document preserves lines. This is necessary for breakpoints
     * or computed markers. The test will:
     * <ul>
     * <li>Open a document, create a Line object (which uses PositionRefs). Close the doucment. Load with didOpen(). This is the initial scenario.
     * <li>Leave line's document opened; load with didOpen(). Simulates the case that the backend has been working with the text.
     * <li>Initially opens a document with didOpen(). Then simulate close with didClose() with a recorded position; open again with didOpen().
     * </ul>
     * 
     * @throws Exception 
     */
    public void testDidOpenPreservesLines() throws Exception {
        File src = new File(getWorkDir(), "Test.java");
        File src2 = new File(getWorkDir(), "Test2.java");
        File src3 = new File(getWorkDir(), "Test3.java");
        src.getParentFile().mkdirs();
        String code = SAMPLE_CODE;
        String code2 = code.replace("Test", "Test2");
        String code3 = code.replace("Test", "Test3");
        try (Writer w = new FileWriter(src)) {
            w.write(code);
        }
        try (Writer w = new FileWriter(src2)) {
            w.write(code2);
        }
        try (Writer w = new FileWriter(src3)) {
            w.write(code3);
        }
        
        FileObject f1 = FileUtil.toFileObject(src);
        EditorCookie cake = f1.getLookup().lookup(EditorCookie.class);
        LineCookie lines = f1.getLookup().lookup(LineCookie.class);
        
        StyledDocument d = cake.openDocument();
        javax.swing.text.Position p = NbDocument.createPosition(d, 23, javax.swing.text.Position.Bias.Forward);
        int offset1 = p.getOffset();
        int line1 = NbDocument.findLineNumber(d, p.getOffset());
        Line lineObject1 = lines.getLineSet().getCurrent(line1);
        cake.close();
        
        
        FileObject f2 = FileUtil.toFileObject(src2);
        cake = f2.getLookup().lookup(EditorCookie.class);
        StyledDocument d2 = cake.openDocument();
        javax.swing.text.Position p2 = NbDocument.createPosition(d2, 40, javax.swing.text.Position.Bias.Forward);
        int offset2 = p2.getOffset();
        int line2 = NbDocument.findLineNumber(d2, offset2);
        
        LineCookie lines2 = f2.getLookup().lookup(LineCookie.class);
        Line lineObject2 = lines2.getLineSet().getCurrent(line2);
        
        OpenCloseHook hook = new OpenCloseHook();
        TextDocumentServiceImpl.HOOK_NOTIFICATION = hook::accept;

        Launcher<LanguageServer> serverLauncher = LSPLauncher.createClientLauncher(new LspClient(), client.getInputStream(), client.getOutputStream());
        serverLauncher.startListening();
        LanguageServer server = serverLauncher.getRemoteProxy();
        InitializeResult result = server.initialize(new InitializeParams()).get();


        server.getTextDocumentService().didOpen(new DidOpenTextDocumentParams(new TextDocumentItem(src2.toURI().toString(), "java", 0, code2)));
        assertTrue(hook.didOpenCompleted.tryAcquire(400, TimeUnit.MILLISECONDS));
        int nl2 = NbDocument.findLineNumber(d2, p2.getOffset());
        assertEquals(line2, lineObject2.getLineNumber());
        assertEquals(line2, nl2);
        
        server.getTextDocumentService().didOpen(new DidOpenTextDocumentParams(new TextDocumentItem(src.toURI().toString(), "java", 0, code)));
        assertTrue(hook.didOpenCompleted.tryAcquire(400, TimeUnit.MILLISECONDS));
        d = cake.openDocument();
        int nl1 = NbDocument.findLineNumber(d, p.getOffset());
        assertEquals(line1, lineObject1.getLineNumber());
        assertEquals(line1, nl1);

        FileObject f3 = FileUtil.toFileObject(src3);
        TextDocumentItem tdi = new TextDocumentItem(src3.toURI().toString(), "java", 0, code3);
        server.getTextDocumentService().didOpen(new DidOpenTextDocumentParams(tdi));
        assertTrue(hook.didOpenCompleted.tryAcquire(400, TimeUnit.MILLISECONDS));

        cake = f3.getLookup().lookup(EditorCookie.class);
        StyledDocument d3 = cake.openDocument();
        javax.swing.text.Position p3 = NbDocument.createPosition(d3, 40, javax.swing.text.Position.Bias.Forward);
        int offset3 = p3.getOffset();
        int line3 = NbDocument.findLineNumber(d3, offset3);
        LineCookie lines3 = f3.getLookup().lookup(LineCookie.class);
        Line lineObject3 = lines3.getLineSet().getCurrent(line3);

        server.getTextDocumentService().didClose(new DidCloseTextDocumentParams(new TextDocumentIdentifier(src3.toURI().toString())));
        assertTrue(hook.didCloseCompleted.tryAcquire(400, TimeUnit.MILLISECONDS));
        // open again
        server.getTextDocumentService().didOpen(new DidOpenTextDocumentParams(tdi));
        assertTrue(hook.didOpenCompleted.tryAcquire(400, TimeUnit.MILLISECONDS));
        int nl3 = NbDocument.findLineNumber(d, p3.getOffset());
        assertEquals(line3, lineObject3.getLineNumber());
        assertEquals(line3, nl3);

        // close and release the document, too
        server.getTextDocumentService().didClose(new DidCloseTextDocumentParams(new TextDocumentIdentifier(src3.toURI().toString())));
        assertTrue(hook.didCloseCompleted.tryAcquire(400, TimeUnit.MILLISECONDS));
        Reference<StyledDocument> refDoc = new WeakReference<>(d3);
        d3 = null;
        assertGC("Document should be collected", refDoc);
        assertNull(cake.getDocument());

        // open again
        server.getTextDocumentService().didOpen(new DidOpenTextDocumentParams(tdi));
        assertTrue(hook.didOpenCompleted.tryAcquire(400, TimeUnit.MILLISECONDS));
        nl3 = NbDocument.findLineNumber(d, p3.getOffset());
        assertEquals(line3, lineObject3.getLineNumber());
        assertEquals(line3, nl3);
    }
    
    /**
     * Simulates Ctrl-N ve VScode plus paste of initial content, then save. According to the
     * report, DidOpen will come with an empty forced initial content. The DidChange comes that will
     * inject the pasted content. 
     * @throws Exception 
     */
    public void testSimulateNewUnnamedFile() throws Exception {
        File src = new File(getWorkDir(), "Test.java");
        
        String code = SAMPLE_CODE;
        // write in an initial code on the disk
        try (Writer w = new FileWriter(src)) {
            w.write(code);
        }
        
        FileObject f1 = FileUtil.toFileObject(src);
        OpenCloseHook hook = new OpenCloseHook();
        TextDocumentServiceImpl.HOOK_NOTIFICATION = hook::accept;

        Launcher<LanguageServer> serverLauncher = LSPLauncher.createClientLauncher(new LspClient(), client.getInputStream(), client.getOutputStream());
        serverLauncher.startListening();
        LanguageServer server = serverLauncher.getRemoteProxy();
        InitializeResult result = server.initialize(new InitializeParams()).get();
        
        // open with empty initial content.
        String uriString = src.toURI().toString();
        server.getTextDocumentService().didOpen(
                new DidOpenTextDocumentParams(new TextDocumentItem(uriString, "java", 0, ""))
        );
        
        EditorCookie cake = f1.getLookup().lookup(EditorCookie.class);
        assertTrue(hook.didOpenCompleted.tryAcquire(400, TimeUnit.MILLISECONDS));
        
        VersionedTextDocumentIdentifier id = new VersionedTextDocumentIdentifier(uriString, 1);
        server.getTextDocumentService().didChange(new DidChangeTextDocumentParams(
                id, Arrays.asList(
                    new TextDocumentContentChangeEvent(new Range(new Position(0, 0), new Position(0, 0)), 0, code)
                )
        ));
        
        assertTrue(hook.didChangeCompleted.tryAcquire(400, TimeUnit.MILLISECONDS));
        
        Document doc = cake.openDocument();
        assertEquals(code, doc.getText(0, doc.getLength()));
        
    }
    
    public void testCodeActionWithRemoval() throws Exception {
        File src = new File(getWorkDir(), "Test.java");
        src.getParentFile().mkdirs();
        String code = "public class Test { public String c(String s) {\nreturn s.toString();\n} }";
        try (Writer w = new FileWriter(src)) {
            w.write(code);
        }
        List<Diagnostic>[] diags = new List[1];
        Launcher<LanguageServer> serverLauncher = LSPLauncher.createClientLauncher(new LspClient() {
            @Override
            public void telemetryEvent(Object arg0) {
                throw new UnsupportedOperationException("Not supported yet.");
            }

            @Override
            public void publishDiagnostics(PublishDiagnosticsParams params) {
                synchronized (diags) {
                    diags[0] = params.getDiagnostics();
                    diags.notifyAll();
                }
            }

            @Override
            public void showMessage(MessageParams arg0) {
            }

            @Override
            public CompletableFuture<MessageActionItem> showMessageRequest(ShowMessageRequestParams arg0) {
                throw new UnsupportedOperationException("Not supported yet.");
            }

            @Override
            public void logMessage(MessageParams arg0) {
                throw new UnsupportedOperationException("Not supported yet.");
            }
        }, client.getInputStream(), client.getOutputStream());
        serverLauncher.startListening();
        LanguageServer server = serverLauncher.getRemoteProxy();
        InitializeResult result = server.initialize(new InitializeParams()).get();
        server.getTextDocumentService().didOpen(new DidOpenTextDocumentParams(new TextDocumentItem(toURI(src), "java", 0, code)));
        assertDiags(diags); //errors
        List<Diagnostic> diagnostics = assertDiags(diags, "Warning:1:7-1:19");//hints
        VersionedTextDocumentIdentifier id = new VersionedTextDocumentIdentifier(1);
        id.setUri(toURI(src));
        List<Either<Command, CodeAction>> codeActions = server.getTextDocumentService().codeAction(new CodeActionParams(id, new Range(new Position(1, 13), new Position(1, 13)), new CodeActionContext(Arrays.asList(diagnostics.get(0))))).get();
        String log = codeActions.toString();
        assertTrue(log, codeActions.size() >= 1);
        assertTrue(log, codeActions.get(0).isRight());
        CodeAction action = codeActions.get(0).getRight();
        assertEquals("Remove .toString()", action.getTitle());
        assertEquals(1, action.getEdit().getDocumentChanges().size());
        assertEquals(1, action.getEdit().getDocumentChanges().get(0).getLeft().getEdits().size());
        TextEdit edit = action.getEdit().getDocumentChanges().get(0).getLeft().getEdits().get(0);
        assertEquals(1, edit.getRange().getStart().getLine());
        assertEquals(8, edit.getRange().getStart().getCharacter());
        assertEquals(1, edit.getRange().getEnd().getLine());
        assertEquals(19, edit.getRange().getEnd().getCharacter());
        assertEquals("", edit.getNewText());
    }

    private List<Diagnostic> assertDiags(List<Diagnostic>[] diags, String... expected) {
        return assertDiags(diags, new AtomicBoolean(false), expected);
    }
    
    private List<Diagnostic> assertDiags(List<Diagnostic>[] diags, AtomicBoolean cancel, String... expected) {
        synchronized (diags) {
            while (diags[0] == null) {
                try {
                    diags.wait();
                } catch (InterruptedException ex) {
                    //ignore
                }
                if (cancel.get()) {
                    fail("Diagnostics not received");
                }
            }
            Set<String> actualDiags = diags[0].stream()
                                               .map(d -> d.getSeverity() + ":" +
                                                         d.getRange().getStart().getLine() + ":" + d.getRange().getStart().getCharacter() + "-" +
                                                         d.getRange().getEnd().getLine() + ":" + d.getRange().getEnd().getCharacter())
                                               .collect(Collectors.toSet());
            String diagsMessage = diags[0].stream()
                                          .map(d -> d.getSeverity() + ":" +
                                                    d.getRange().getStart().getLine() + ":" + d.getRange().getStart().getCharacter() + "-" +
                                                    d.getRange().getEnd().getLine() + ":" + d.getRange().getEnd().getCharacter() + ": " +
                                                    d.getMessage())
                                               .collect(Collectors.joining("\n"));
            assertEquals(diagsMessage, new HashSet<>(Arrays.asList(expected)), actualDiags);

            List<Diagnostic> result = diags[0];

            diags[0] = null;

            return result;
        }
    }

    public void testNavigator() throws Exception {
        File src = new File(getWorkDir(), "Test.java");
        src.getParentFile().mkdirs();
        String code = "public class Test {\n" +
                      "    private int field;\n" +
                      "    public void method() {\n" +
                      "    }\n" +
                      "    class Inner {\n" +
                      "        public void innerMethod() {\n" +
                      "        }\n" +
                      "    }\n" +
                      "}\n";
        try (Writer w = new FileWriter(src)) {
            w.write(code);
        }
        FileUtil.refreshFor(getWorkDir());
        Launcher<LanguageServer> serverLauncher = LSPLauncher.createClientLauncher(new LspClient() {
            @Override
            public void telemetryEvent(Object arg0) {
                throw new UnsupportedOperationException("Not supported yet.");
            }

            @Override
            public void publishDiagnostics(PublishDiagnosticsParams params) {
            }

            @Override
            public void showMessage(MessageParams arg0) {
            }

            @Override
            public CompletableFuture<MessageActionItem> showMessageRequest(ShowMessageRequestParams arg0) {
                throw new UnsupportedOperationException("Not supported yet.");
            }

            @Override
            public void logMessage(MessageParams arg0) {
                throw new UnsupportedOperationException("Not supported yet.");
            }
        }, client.getInputStream(), client.getOutputStream());
        serverLauncher.startListening();
        LanguageServer server = serverLauncher.getRemoteProxy();
        InitializeResult result = server.initialize(new InitializeParams()).get();
        server.getTextDocumentService().didOpen(new DidOpenTextDocumentParams(new TextDocumentItem(toURI(src), "java", 0, code)));
        List<Either<SymbolInformation, DocumentSymbol>> symbols = server.getTextDocumentService().documentSymbol(new DocumentSymbolParams(new TextDocumentIdentifier(toURI(src)))).get();
        String textualSymbols = "";
        String sep = "";
        for (Either<SymbolInformation, DocumentSymbol> sym : symbols) {
            assertTrue(sym.isRight());
            textualSymbols += sep;
            textualSymbols += toString(sym.getRight());
            sep = ", ";
        }
        String expected = "Class:Test:Range [\n" +
                          "  start = Position [\n" +
                          "    line = 0\n" +
                          "    character = 0\n" +
                          "  ]\n" +
                          "  end = Position [\n" +
                          "    line = 8\n" +
                          "    character = 1\n" +
                          "  ]\n" +
                          "]:(Class:Inner:Range [\n" +
                          "  start = Position [\n" +
                          "    line = 4\n" +
                          "    character = 4\n" +
                          "  ]\n" +
                          "  end = Position [\n" +
                          "    line = 7\n" +
                          "    character = 5\n" +
                          "  ]\n" +
                          "]:(Method:innerMethod():Range [\n" +
                          "  start = Position [\n" +
                          "    line = 5\n" +
                          "    character = 8\n" +
                          "  ]\n" +
                          "  end = Position [\n" +
                          "    line = 6\n" +
                          "    character = 9\n" +
                          "  ]\n" +
                          "]:()), Field:field:Range [\n" +
                          "  start = Position [\n" +
                          "    line = 1\n" +
                          "    character = 4\n" +
                          "  ]\n" +
                          "  end = Position [\n" +
                          "    line = 1\n" +
                          "    character = 22\n" +
                          "  ]\n" +
                          "]:(), Method:method():Range [\n" +
                          "  start = Position [\n" +
                          "    line = 2\n" +
                          "    character = 4\n" +
                          "  ]\n" +
                          "  end = Position [\n" +
                          "    line = 3\n" +
                          "    character = 5\n" +
                          "  ]\n" +
                          "]:())";
        assertEquals(expected, textualSymbols);
    }

    private String toString(DocumentSymbol sym) {
        return sym.getKind().toString() + ":" +
               sym.getName() + ":" +
               sym.getRange() + ":" +
               sym.getChildren()
                  .stream()
                  .map(this::toString)
                  .collect(Collectors.joining(", ", "(", ")"));
    }

    public void testGoToDefinition() throws Exception {
        File src = new File(getWorkDir(), "Test.java");
        src.getParentFile().mkdirs();
        try (Writer w = new FileWriter(new File(src.getParentFile(), ".test-project"))) {}
        String code = "public class Test {\n" +
                      "    private int field;\n" +
                      "    public void method(int ppp) {\n" +
                      "        System.err.println(field);\n" +
                      "        System.err.println(ppp);\n" +
                      "        new Other().test();\n" +
                      "    }\n" +
                      "}\n";
        try (Writer w = new FileWriter(src)) {
            w.write(code);
        }
        File otherSrc = new File(getWorkDir(), "Other.java");
        try (Writer w = new FileWriter(otherSrc)) {
            w.write("/**Some source*/\n" +
                    "public class Other {\n" +
                    "    public void test() { }\n" +
                    "}");
        }
        FileUtil.refreshFor(getWorkDir());
        CountDownLatch indexingComplete = new CountDownLatch(1);
        Launcher<LanguageServer> serverLauncher = LSPLauncher.createClientLauncher(new LspClient() {
            @Override
            public void telemetryEvent(Object arg0) {
                throw new UnsupportedOperationException("Not supported yet.");
            }

            @Override
            public void publishDiagnostics(PublishDiagnosticsParams params) {
            }

            @Override
            public void showMessage(MessageParams params) {
                if (Server.INDEXING_COMPLETED.equals(params.getMessage())) {
                    indexingComplete.countDown();
                } else {
                    throw new UnsupportedOperationException("Unexpected message.");
                }
            }

            @Override
            public CompletableFuture<MessageActionItem> showMessageRequest(ShowMessageRequestParams arg0) {
                throw new UnsupportedOperationException("Not supported yet.");
            }

            @Override
            public void logMessage(MessageParams arg0) {
                throw new UnsupportedOperationException("Not supported yet.");
            }
        }, client.getInputStream(), client.getOutputStream());
        serverLauncher.startListening();
        LanguageServer server = serverLauncher.getRemoteProxy();
        InitializeParams initParams = new InitializeParams();
        initParams.setRootUri(getWorkDir().toURI().toString());
        server.initialize(initParams).get();
        indexingComplete.await();
        server.getTextDocumentService().didOpen(new DidOpenTextDocumentParams(new TextDocumentItem(toURI(src), "java", 0, code)));
        Position pos = new Position(3, 30);
        List<? extends Location> definition = server.getTextDocumentService().definition(new DefinitionParams(new TextDocumentIdentifier(toURI(src)), pos)).get().getLeft();
        assertEquals(1, definition.size());
        assertEquals(toURI(src), definition.get(0).getUri());
        assertEquals(1, definition.get(0).getRange().getStart().getLine());
        assertEquals(16, definition.get(0).getRange().getStart().getCharacter());
        assertEquals(1, definition.get(0).getRange().getEnd().getLine());
        assertEquals(21, definition.get(0).getRange().getEnd().getCharacter());
        pos = new Position(4, 30);
        definition = server.getTextDocumentService().definition(new DefinitionParams(new TextDocumentIdentifier(toURI(src)), pos)).get().getLeft();
        assertEquals(1, definition.size());
        assertEquals(toURI(src), definition.get(0).getUri());
        assertEquals(2, definition.get(0).getRange().getStart().getLine());
        assertEquals(27, definition.get(0).getRange().getStart().getCharacter());
        assertEquals(2, definition.get(0).getRange().getEnd().getLine());
        assertEquals(30, definition.get(0).getRange().getEnd().getCharacter());
        pos = new Position(5, 22);
        definition = server.getTextDocumentService().definition(new DefinitionParams(new TextDocumentIdentifier(toURI(src)), pos)).get().getLeft();
        assertEquals(1, definition.size());
        assertEquals(toURI(otherSrc), definition.get(0).getUri());
        assertEquals(2, definition.get(0).getRange().getStart().getLine());
        assertEquals(16, definition.get(0).getRange().getStart().getCharacter());
        assertEquals(2, definition.get(0).getRange().getEnd().getLine());
        assertEquals(20, definition.get(0).getRange().getEnd().getCharacter());
    }

    public void testGoToTypeDefinition() throws Exception {
        File src = new File(getWorkDir(), "Test.java");
        src.getParentFile().mkdirs();
        try (Writer w = new FileWriter(new File(src.getParentFile(), ".test-project"))) {}
        String code = "public class Test {\n" +
                      "    private Other field;\n" +
                      "    public void test() {\n" +
                      "        System.err.println(field);\n" +
                      "    }\n" +
                      "}\n";
        try (Writer w = new FileWriter(src)) {
            w.write(code);
        }
        File otherSrc = new File(getWorkDir(), "Other.java");
        try (Writer w = new FileWriter(otherSrc)) {
            w.write("/**Some source*/\n" +
                    "public class Other {\n" +
                    "    public void test() { }\n" +
                    "}");
        }
        FileUtil.refreshFor(getWorkDir());
        CountDownLatch indexingComplete = new CountDownLatch(1);
        Launcher<LanguageServer> serverLauncher = LSPLauncher.createClientLauncher(new LspClient() {
            @Override
            public void telemetryEvent(Object arg0) {
                throw new UnsupportedOperationException("Not supported yet.");
            }

            @Override
            public void publishDiagnostics(PublishDiagnosticsParams params) {
            }

            @Override
            public void showMessage(MessageParams params) {
                if (Server.INDEXING_COMPLETED.equals(params.getMessage())) {
                    indexingComplete.countDown();
                } else {
                    throw new UnsupportedOperationException("Unexpected message.");
                }
            }

            @Override
            public CompletableFuture<MessageActionItem> showMessageRequest(ShowMessageRequestParams arg0) {
                throw new UnsupportedOperationException("Not supported yet.");
            }

            @Override
            public void logMessage(MessageParams arg0) {
                throw new UnsupportedOperationException("Not supported yet.");
            }
        }, client.getInputStream(), client.getOutputStream());
        serverLauncher.startListening();
        LanguageServer server = serverLauncher.getRemoteProxy();
        InitializeParams initParams = new InitializeParams();
        initParams.setRootUri(getWorkDir().toURI().toString());
        server.initialize(initParams).get();
        indexingComplete.await();
        server.getTextDocumentService().didOpen(new DidOpenTextDocumentParams(new TextDocumentItem(toURI(src), "java", 0, code)));
        Position pos = new Position(3, 30);
        List<? extends Location> typeDefinition = server.getTextDocumentService().typeDefinition(new TypeDefinitionParams(new TextDocumentIdentifier(toURI(src)), pos)).get().getLeft();
        assertEquals(1, typeDefinition.size());
        assertEquals(toURI(otherSrc), typeDefinition.get(0).getUri());
        assertEquals(1, typeDefinition.get(0).getRange().getStart().getLine());
        assertEquals(13, typeDefinition.get(0).getRange().getStart().getCharacter());
        assertEquals(1, typeDefinition.get(0).getRange().getEnd().getLine());
        assertEquals(18, typeDefinition.get(0).getRange().getEnd().getCharacter());
    }

    public void testGoToImplementations() throws Exception {
        File src = new File(getWorkDir(), "Test.java");
        src.getParentFile().mkdirs();
        try (Writer w = new FileWriter(new File(src.getParentFile(), ".test-project"))) {}
        String code = "public interface Test {\n" +
                      "    void test();\n" +
                      "}\n";
        try (Writer w = new FileWriter(src)) {
            w.write(code);
        }
        File otherSrc = new File(getWorkDir(), "Other.java");
        try (Writer w = new FileWriter(otherSrc)) {
            w.write("/**Some source*/\n" +
                    "public class Other implements Test {\n" +
                    "    public void test() {}\n" +
                    "}\n");
        }
        FileUtil.refreshFor(getWorkDir());
        CountDownLatch indexingComplete = new CountDownLatch(1);
        Launcher<LanguageServer> serverLauncher = LSPLauncher.createClientLauncher(new LspClient() {
            @Override
            public void telemetryEvent(Object params) {
                throw new UnsupportedOperationException("Not supported yet.");
            }

            @Override
            public void publishDiagnostics(PublishDiagnosticsParams params) {
            }

            @Override
            public void showMessage(MessageParams params) {
                if (Server.INDEXING_COMPLETED.equals(params.getMessage())) {
                    indexingComplete.countDown();
                } else {
                    throw new UnsupportedOperationException("Unexpected message.");
                }
            }

            @Override
            public CompletableFuture<MessageActionItem> showMessageRequest(ShowMessageRequestParams params) {
                throw new UnsupportedOperationException("Not supported yet.");
            }

            @Override
            public void logMessage(MessageParams params) {
                throw new UnsupportedOperationException("Not supported yet.");
            }
        }, client.getInputStream(), client.getOutputStream());
        serverLauncher.startListening();
        LanguageServer server = serverLauncher.getRemoteProxy();
        InitializeParams initParams = new InitializeParams();
        initParams.setRootUri(getWorkDir().toURI().toString());
        server.initialize(initParams).get();
        indexingComplete.await();
        server.getTextDocumentService().didOpen(new DidOpenTextDocumentParams(new TextDocumentItem(toURI(src), "java", 0, code)));
        Position pos = new Position(1, 10);
        List<? extends Location> implementations = server.getTextDocumentService().implementation(new ImplementationParams(new TextDocumentIdentifier(toURI(src)), pos)).get().getLeft();
        assertEquals(1, implementations.size());
        assertEquals(toURI(otherSrc), implementations.get(0).getUri());
        assertEquals(2, implementations.get(0).getRange().getStart().getLine());
        assertEquals(16, implementations.get(0).getRange().getStart().getCharacter());
        assertEquals(2, implementations.get(0).getRange().getEnd().getLine());
        assertEquals(20, implementations.get(0).getRange().getEnd().getCharacter());
    }

    public void testGoToSuperImplementation() throws Exception {
        File src = new File(getWorkDir(), "Test.java");
        src.getParentFile().mkdirs();
        String code = "public class Test implements Other {\n" +
                      "    public void test() {\n" +
                      "    }\n" +
                      "}\n";
        try (Writer w = new FileWriter(src)) {
            w.write(code);
        }
        File otherSrc = new File(getWorkDir(), "Other.java");
        try (Writer w = new FileWriter(otherSrc)) {
            w.write("/**Some source*/\n" +
                    "public interface Other {\n" +
                    "    void test();\n" +
                    "}");
        }
        FileUtil.refreshFor(getWorkDir());
        Launcher<LanguageServer> serverLauncher = LSPLauncher.createClientLauncher(new LspClient() {
            @Override
            public void telemetryEvent(Object params) {
                throw new UnsupportedOperationException("Not supported yet.");
            }

            @Override
            public void publishDiagnostics(PublishDiagnosticsParams params) {
            }

            @Override
            public void showMessage(MessageParams params) {
            }

            @Override
            public CompletableFuture<MessageActionItem> showMessageRequest(ShowMessageRequestParams params) {
                throw new UnsupportedOperationException("Not supported yet.");
            }

            @Override
            public void logMessage(MessageParams params) {
                throw new UnsupportedOperationException("Not supported yet.");
            }
        }, client.getInputStream(), client.getOutputStream());
        serverLauncher.startListening();
        LanguageServer server = serverLauncher.getRemoteProxy();
        server.initialize(new InitializeParams()).get();
        server.getTextDocumentService().didOpen(new DidOpenTextDocumentParams(new TextDocumentItem(toURI(src), "java", 0, code)));
        Position pos = new Position(1, 20);
        Object ret = server.getWorkspaceService().executeCommand(new ExecuteCommandParams(Server.JAVA_SUPER_IMPLEMENTATION, Arrays.asList(new Object[] {toURI(src), pos}))).get();
        assertNotNull(ret);
        Location[] locs = gson.fromJson(gson.toJsonTree(ret).getAsJsonArray(), Location[].class);
        assertNotNull(locs);
        assertEquals(1, locs.length);
        Location loc = locs[0];
        assertEquals(toURI(otherSrc), loc.getUri());
        assertEquals(2, loc.getRange().getStart().getLine());
        assertEquals(9, loc.getRange().getStart().getCharacter());
        assertEquals(2, loc.getRange().getEnd().getLine());
        assertEquals(13, loc.getRange().getEnd().getCharacter());
    }

    public void testFindDebugAttachConfigurations() throws Exception {
        Launcher<LanguageServer> serverLauncher = LSPLauncher.createClientLauncher(new LspClient() {
        }, client.getInputStream(), client.getOutputStream());
        serverLauncher.startListening();
        LanguageServer server = serverLauncher.getRemoteProxy();
        server.initialize(new InitializeParams()).get();
        Object ret = server.getWorkspaceService().executeCommand(new ExecuteCommandParams(Server.JAVA_FIND_DEBUG_ATTACH_CONFIGURATIONS, Collections.emptyList())).get();
        assertNotNull(ret);
        DebugConnector[] connectors = gson.fromJson(gson.toJsonTree(ret).getAsJsonArray(), DebugConnector[].class);
        assertTrue(connectors.length > 0);
        boolean haveAttachToPort = false;
        boolean haveAttachToProcess = false;
        for (DebugConnector c : connectors) {
            if ("Attach to Port".equals(c.getName())) {
                haveAttachToPort = true;
                checkAttachToPort(c);
            }
            if ("Attach to Process".equals(c.getName())) {
                haveAttachToProcess = true;
                checkAttachToProcess(c);
            }
        }
        assertTrue(Arrays.toString(connectors), haveAttachToPort && haveAttachToProcess);
    }

    private void checkAttachToPort(DebugConnector c) {
        assertEquals("java8+", c.getType());
        List<String> arguments = c.getArguments();
        assertEquals(2, arguments.size());
        assertEquals("hostName", arguments.get(0));
        assertEquals("port", arguments.get(1));
        assertEquals(2, c.getDefaultValues().size());
    }

    private void checkAttachToProcess(DebugConnector c) {
        assertEquals("java8+", c.getType());
        List<String> arguments = c.getArguments();
        assertEquals(1, arguments.size());
        assertEquals("processId", arguments.get(0));
        assertEquals(1, c.getDefaultValues().size());
    }

    public void testOpenProjectOpenJDK() throws Exception {
        getWorkDir().mkdirs();

        FileObject root = FileUtil.toFileObject(getWorkDir());
        try (Writer w = new OutputStreamWriter(FileUtil.createData(root, "jdk/src/java.base/share/classes/java/lang/Object.java").getOutputStream(), StandardCharsets.UTF_8)) {
            w.write("package java.lang; public class Object {}");
        }
        FileUtil.createData(root, "jdk/src/java.base/share/classes/impl/Service.java");
        FileObject javaBaseMI = FileUtil.createData(root, "jdk/src/java.base/share/classes/module-info.java");
        try (Writer w = new OutputStreamWriter(javaBaseMI.getOutputStream(), StandardCharsets.UTF_8)) {
            w.write("module java.base { exports java.lang; }");
        }
        try (Writer w = new OutputStreamWriter(FileUtil.createData(root, "jdk/src/java.compiler/share/classes/module-info.java").getOutputStream(), StandardCharsets.UTF_8)) {
            w.write("module java.compiler { }");
        }

        List<Diagnostic>[] diags = new List[1];
        boolean[] indexingComplete = new boolean[1];
        Launcher<LanguageServer> serverLauncher = LSPLauncher.createClientLauncher(new LspClient() {
            @Override
            public void telemetryEvent(Object arg0) {
                throw new UnsupportedOperationException("Not supported yet.");
            }

            @Override
            public void publishDiagnostics(PublishDiagnosticsParams params) {
                synchronized (diags) {
                    diags[0] = params.getDiagnostics();
                    diags.notifyAll();
                }
            }

            @Override
            public void showMessage(MessageParams params) {
                if (Server.INDEXING_COMPLETED.equals(params.getMessage())) {
                    synchronized (indexingComplete) {
                        indexingComplete[0] = true;
                        indexingComplete.notifyAll();
                    }
                } else {
                    throw new UnsupportedOperationException("Unexpected message.");
                }
            }

            @Override
            public CompletableFuture<MessageActionItem> showMessageRequest(ShowMessageRequestParams arg0) {
                throw new UnsupportedOperationException("Not supported yet.");
            }

            @Override
            public void logMessage(MessageParams arg0) {
                throw new UnsupportedOperationException("Not supported yet.");
            }
        }, client.getInputStream(), client.getOutputStream());
        serverLauncher.startListening();
        LanguageServer server = serverLauncher.getRemoteProxy();
        InitializeParams initParams = new InitializeParams();
        initParams.setWorkspaceFolders(Arrays.asList(new WorkspaceFolder(root.getFileObject("jdk/src/java.base").toURI().toString())));
        InitializeResult result = server.initialize(initParams).get();
        synchronized (indexingComplete) {
            while (!indexingComplete[0]) {
                try {
                    indexingComplete.wait();
                } catch (InterruptedException ex) {
                    //ignore...
                }
            }
        }
        server.getTextDocumentService().didOpen(new DidOpenTextDocumentParams(new TextDocumentItem(javaBaseMI.toURI().toString(), "java", 0, javaBaseMI.asText("UTF-8"))));
        assertDiags(diags);
    }
    
    public void testMarkOccurrences() throws Exception {
        File src = new File(getWorkDir(), "Test.java");
        src.getParentFile().mkdirs();
        String code = "public class Test {\n" +
                      "    public int method(int ppp) {\n" +
                      "        if (ppp < 0) return -1;\n" +
                      "        else if (ppp > 0) return 1;\n" +
                      "        else return 0;\n" +
                      "    }\n" +
                      "}\n";
        try (Writer w = new FileWriter(src)) {
            w.write(code);
        }
        FileUtil.refreshFor(getWorkDir());
        Launcher<LanguageServer> serverLauncher = LSPLauncher.createClientLauncher(new LspClient() {
            @Override
            public void telemetryEvent(Object arg0) {
                throw new UnsupportedOperationException("Not supported yet.");
            }

            @Override
            public void publishDiagnostics(PublishDiagnosticsParams params) {
            }

            @Override
            public void showMessage(MessageParams arg0) {
            }

            @Override
            public CompletableFuture<MessageActionItem> showMessageRequest(ShowMessageRequestParams arg0) {
                throw new UnsupportedOperationException("Not supported yet.");
            }

            @Override
            public void logMessage(MessageParams arg0) {
                throw new UnsupportedOperationException("Not supported yet.");
            }
        }, client.getInputStream(), client.getOutputStream());
        serverLauncher.startListening();
        LanguageServer server = serverLauncher.getRemoteProxy();
        InitializeResult result = server.initialize(new InitializeParams()).get();
        assertTrue(result.getCapabilities().getDocumentHighlightProvider().isLeft() && result.getCapabilities().getDocumentHighlightProvider().getLeft());
        server.getTextDocumentService().didOpen(new DidOpenTextDocumentParams(new TextDocumentItem(toURI(src), "java", 0, code)));
        assertHighlights(server.getTextDocumentService().documentHighlight(new DocumentHighlightParams(new TextDocumentIdentifier(toURI(src)), new Position(1, 13))).get(),
                         "<none>:2:21-2:31", "<none>:3:26-3:35", "<none>:4:13-4:22");
        assertHighlights(server.getTextDocumentService().documentHighlight(new DocumentHighlightParams(new TextDocumentIdentifier(toURI(src)), new Position(1, 27))).get(),
                         "<none>:1:26-1:29", "<none>:2:12-2:15", "<none>:3:17-3:20");
    }

    public void testHover() throws Exception {
        File src = new File(getWorkDir(), "Test.java");
        src.getParentFile().mkdirs();
        String code = "/**\n" +
                      " * This is a test class with Javadoc.\n" +
                      " */\n" +
                      "public class Test {\n" +
                      "    public static void main(String[] args) {\n" +
                      "        Test t = new Test();\n" +
                      "    }\n" +
                      "}\n";
        try (Writer w = new FileWriter(src)) {
            w.write(code);
        }
        FileUtil.refreshFor(getWorkDir());
        Launcher<LanguageServer> serverLauncher = LSPLauncher.createClientLauncher(new LspClient() {
            @Override
            public void telemetryEvent(Object arg0) {
                throw new UnsupportedOperationException("Not supported yet.");
            }

            @Override
            public void publishDiagnostics(PublishDiagnosticsParams params) {
            }

            @Override
            public void showMessage(MessageParams arg0) {
            }

            @Override
            public CompletableFuture<MessageActionItem> showMessageRequest(ShowMessageRequestParams arg0) {
                throw new UnsupportedOperationException("Not supported yet.");
            }

            @Override
            public void logMessage(MessageParams arg0) {
                throw new UnsupportedOperationException("Not supported yet.");
            }
        }, client.getInputStream(), client.getOutputStream());
        serverLauncher.startListening();
        LanguageServer server = serverLauncher.getRemoteProxy();
        InitializeResult result = server.initialize(new InitializeParams()).get();
        assertTrue(result.getCapabilities().getHoverProvider().isLeft() && result.getCapabilities().getHoverProvider().getLeft());
        server.getTextDocumentService().didOpen(new DidOpenTextDocumentParams(new TextDocumentItem(toURI(src), "java", 0, code)));
        Hover hover = server.getTextDocumentService().hover(new HoverParams(new TextDocumentIdentifier(toURI(src)), new Position(5, 10))).get();
        assertNotNull(hover);
        assertTrue(hover.getContents().isRight());
        MarkupContent content = hover.getContents().getRight();
        assertNotNull(content);
        assertEquals(content.getKind(), "markdown");
        assertEquals(content.getValue(), "**[](*0)**\n" +
                "\n" +
                "```\n" +
                "public class Test\n" +
                "extends Object\n" +
                "```\n" +
                "\n" +
                "This is a test class with Javadoc.\n" +
                "\n");
    }

    public void testAdvancedCompletion1() throws Exception {
        File src = new File(getWorkDir(), "Test.java");
        src.getParentFile().mkdirs();
        try (Writer w = new FileWriter(new File(src.getParentFile(), ".test-project"))) {}
        String code = "public class Test {\n" +
                      "    private void t(String s) {\n" +
                      "        \n" +
                      "    }\n" +
                      "}\n";
        try (Writer w = new FileWriter(src)) {
            w.write(code);
        }
        List<Diagnostic>[] diags = new List[1];
        CountDownLatch indexingComplete = new CountDownLatch(1);
        Launcher<LanguageServer> serverLauncher = LSPLauncher.createClientLauncher(new LspClient() {
            @Override
            public void telemetryEvent(Object arg0) {
                throw new UnsupportedOperationException("Not supported yet.");
            }

            @Override
            public void publishDiagnostics(PublishDiagnosticsParams params) {
                synchronized (diags) {
                    diags[0] = params.getDiagnostics();
                    diags.notifyAll();
                }
            }

            @Override
            public void showMessage(MessageParams params) {
                if (Server.INDEXING_COMPLETED.equals(params.getMessage())) {
                    indexingComplete.countDown();
                } else {
                    throw new UnsupportedOperationException("Unexpected message.");
                }
            }

            @Override
            public CompletableFuture<MessageActionItem> showMessageRequest(ShowMessageRequestParams arg0) {
                throw new UnsupportedOperationException("Not supported yet.");
            }

            @Override
            public void logMessage(MessageParams arg0) {
                throw new UnsupportedOperationException("Not supported yet.");
            }
        }, client.getInputStream(), client.getOutputStream());
        serverLauncher.startListening();
        LanguageServer server = serverLauncher.getRemoteProxy();
        InitializeParams initParams = new InitializeParams();
        initParams.setRootUri(toURI(getWorkDir()));
        InitializeResult result = server.initialize(initParams).get();
        server.getTextDocumentService().didOpen(new DidOpenTextDocumentParams(new TextDocumentItem(toURI(src), "java", 0, code)));
        indexingComplete.await();

        VersionedTextDocumentIdentifier id = new VersionedTextDocumentIdentifier(toURI(src), 1);
        {
            server.getTextDocumentService().didChange(new DidChangeTextDocumentParams(id, Arrays.asList(new TextDocumentContentChangeEvent(new Range(new Position(2, 8), new Position(2, 8)), 0, "s."))));

            Either<List<CompletionItem>, CompletionList> completion = server.getTextDocumentService().completion(new CompletionParams(new TextDocumentIdentifier(toURI(src)), new Position(2, 8 + "s.".length()))).get();
            assertTrue(completion.isRight());
            Optional<CompletionItem> lengthItem = completion.getRight().getItems().stream().filter(ci -> "length() : int".equals(ci.getLabel())).findAny();
            assertTrue("Expecting length field: " + completion.getRight().getItems(), lengthItem.isPresent());
            assertEquals(InsertTextFormat.PlainText, lengthItem.get().getInsertTextFormat());
            assertEquals("length()", lengthItem.get().getInsertText());
            Optional<CompletionItem> substringItem = completion.getRight().getItems().stream().filter(ci -> ci.getLabel().startsWith("substring(") && ci.getLabel().contains(",")).findAny();
            assertTrue(substringItem.isPresent());
            assertEquals(InsertTextFormat.Snippet, substringItem.get().getInsertTextFormat());
            assertEquals("substring(${1:i}, ${2:i1})$0", substringItem.get().getInsertText());
        }

        {
            server.getTextDocumentService().didChange(new DidChangeTextDocumentParams(id, Arrays.asList(new TextDocumentContentChangeEvent(new Range(new Position(1, 1), new Position(1, 1)), 0, "@java.lang."))));

            Position afterJavaLang = new Position(1, 1 + "@java.lang.".length());

            {
                Either<List<CompletionItem>, CompletionList> completion = server.getTextDocumentService().completion(new CompletionParams(new TextDocumentIdentifier(toURI(src)), afterJavaLang)).get();
                assertTrue(completion.isRight());
                Optional<CompletionItem> annotationItem = completion.getRight().getItems().stream().filter(ci -> "annotation".equals(ci.getLabel())).findAny();
                assertTrue(annotationItem.isPresent());
                assertEquals("annotation", annotationItem.get().getLabel());
                assertEquals(CompletionItemKind.Folder, annotationItem.get().getKind());
            }

            server.getTextDocumentService().didChange(new DidChangeTextDocumentParams(id, Arrays.asList(new TextDocumentContentChangeEvent(new Range(afterJavaLang, afterJavaLang), 0, "annotation."))));

            Position afterJavaLangAnnotation = new Position(1, afterJavaLang.getCharacter() + "annotation.".length());

            {
                Either<List<CompletionItem>, CompletionList> completion = server.getTextDocumentService().completion(new CompletionParams(new TextDocumentIdentifier(toURI(src)), afterJavaLangAnnotation)).get();
                assertTrue(completion.isRight());
                completion.getRight().getItems().stream().forEach(ci -> System.err.println(ci.getLabel()));
                Optional<CompletionItem> targetItem = completion.getRight().getItems().stream().filter(ci -> "Target (java.lang.annotation)".equals(ci.getLabel())).findAny();
                assertTrue(targetItem.isPresent());
                assertEquals("Target (java.lang.annotation)", targetItem.get().getLabel()); //TODO: insert text '('!
                assertEquals(CompletionItemKind.Interface, targetItem.get().getKind());
            }

            server.getTextDocumentService().didChange(new DidChangeTextDocumentParams(id, Arrays.asList(new TextDocumentContentChangeEvent(new Range(afterJavaLangAnnotation, afterJavaLangAnnotation), 0, "Target("))));

            Position afterTarget = new Position(1, afterJavaLangAnnotation.getCharacter() + "Target(".length());

            {
                Either<List<CompletionItem>, CompletionList> completion = server.getTextDocumentService().completion(new CompletionParams(new TextDocumentIdentifier(toURI(src)), afterTarget)).get();
                assertTrue(completion.isRight());
                completion.getRight().getItems().stream().forEach(ci -> System.err.println(ci.getLabel()));
                Optional<CompletionItem> methodItem = completion.getRight().getItems().stream().filter(ci -> "ElementType.METHOD".equals(ci.getLabel())).findAny();
                assertTrue(methodItem.isPresent());
                assertEquals(InsertTextFormat.PlainText, methodItem.get().getInsertTextFormat());
                assertEquals("ElementType.METHOD", methodItem.get().getInsertText());
                assertEquals(1, methodItem.get().getAdditionalTextEdits().size());
                assertEquals(0, methodItem.get().getAdditionalTextEdits().get(0).getRange().getStart().getLine());
                assertEquals(0, methodItem.get().getAdditionalTextEdits().get(0).getRange().getStart().getCharacter());
                assertEquals(0, methodItem.get().getAdditionalTextEdits().get(0).getRange().getEnd().getLine());
                assertEquals(0, methodItem.get().getAdditionalTextEdits().get(0).getRange().getEnd().getCharacter());
                assertEquals("\nimport java.lang.annotation.ElementType;\n\n", methodItem.get().getAdditionalTextEdits().get(0).getNewText());
            }

            server.getTextDocumentService().didChange(new DidChangeTextDocumentParams(id, Arrays.asList(new TextDocumentContentChangeEvent(new Range(new Position(0, 0), new Position(0, 0)), 0, "import java.lang.annotation.ElementType;"))));

            {
                //import already exists:
                Either<List<CompletionItem>, CompletionList> completion = server.getTextDocumentService().completion(new CompletionParams(new TextDocumentIdentifier(toURI(src)), afterTarget)).get();
                assertTrue(completion.isRight());
                completion.getRight().getItems().stream().forEach(ci -> System.err.println(ci.getLabel()));
                Optional<CompletionItem> methodItem = completion.getRight().getItems().stream().filter(ci -> "ElementType.METHOD".equals(ci.getLabel())).findAny();
                assertTrue(methodItem.isPresent());
                assertEquals(InsertTextFormat.PlainText, methodItem.get().getInsertTextFormat());
                assertEquals("ElementType.METHOD", methodItem.get().getInsertText());
                assertNull(methodItem.get().getAdditionalTextEdits());
            }
        }
    }

    public void testAutoImportOnCompletion() throws Exception {
        File src = new File(getWorkDir(), "Test.java");
        src.getParentFile().mkdirs();
        try (Writer w = new FileWriter(new File(src.getParentFile(), ".test-project"))) {}
        String code = "public class Test {\n" +
                      "    private void t(String s) {\n" +
                      "        \n" +
                      "    }\n" +
                      "}\n";
        try (Writer w = new FileWriter(src)) {
            w.write(code);
        }
        List<Diagnostic>[] diags = new List[1];
        CountDownLatch indexingComplete = new CountDownLatch(1);
        Launcher<LanguageServer> serverLauncher = LSPLauncher.createClientLauncher(new LspClient() {
            @Override
            public void telemetryEvent(Object arg0) {
                throw new UnsupportedOperationException("Not supported yet.");
            }

            @Override
            public void publishDiagnostics(PublishDiagnosticsParams params) {
                synchronized (diags) {
                    diags[0] = params.getDiagnostics();
                    diags.notifyAll();
                }
            }

            @Override
            public void showMessage(MessageParams params) {
                if (Server.INDEXING_COMPLETED.equals(params.getMessage())) {
                    indexingComplete.countDown();
                } else {
                    throw new UnsupportedOperationException("Unexpected message.");
                }
            }

            @Override
            public CompletableFuture<MessageActionItem> showMessageRequest(ShowMessageRequestParams arg0) {
                throw new UnsupportedOperationException("Not supported yet.");
            }

            @Override
            public void logMessage(MessageParams arg0) {
                throw new UnsupportedOperationException("Not supported yet.");
            }
        }, client.getInputStream(), client.getOutputStream());
        serverLauncher.startListening();
        LanguageServer server = serverLauncher.getRemoteProxy();
        InitializeParams initParams = new InitializeParams();
        initParams.setRootUri(toURI(getWorkDir()));
        server.initialize(initParams).get();
        server.getTextDocumentService().didOpen(new DidOpenTextDocumentParams(new TextDocumentItem(toURI(src), "java", 0, code)));
        indexingComplete.await();

        VersionedTextDocumentIdentifier id = new VersionedTextDocumentIdentifier(toURI(src), 1);
        {
            server.getTextDocumentService().didChange(new DidChangeTextDocumentParams(id, Arrays.asList(new TextDocumentContentChangeEvent(new Range(new Position(2, 8), new Position(2, 8)), 0, "ArrayL"))));

            Either<List<CompletionItem>, CompletionList> completion = server.getTextDocumentService().completion(new CompletionParams(new TextDocumentIdentifier(toURI(src)), new Position(2, 8 + "ArrayL".length()))).get();
            assertTrue(completion.isRight());
            Optional<CompletionItem> arrayListItem = completion.getRight().getItems().stream().filter(ci -> "ArrayList (java.util)".equals(ci.getLabel())).findAny();
            assertTrue(arrayListItem.isPresent());
            assertNull(arrayListItem.get().getAdditionalTextEdits());
            CompletableFuture<CompletionItem> resolvedItem = server.getTextDocumentService().resolveCompletionItem(arrayListItem.get());
            assertEquals(1, resolvedItem.get().getAdditionalTextEdits().size());
            assertEquals(0, resolvedItem.get().getAdditionalTextEdits().get(0).getRange().getStart().getLine());
            assertEquals(0, resolvedItem.get().getAdditionalTextEdits().get(0).getRange().getStart().getCharacter());
            assertEquals(0, resolvedItem.get().getAdditionalTextEdits().get(0).getRange().getEnd().getLine());
            assertEquals(0, resolvedItem.get().getAdditionalTextEdits().get(0).getRange().getEnd().getCharacter());
            assertEquals("\nimport java.util.ArrayList;\n\n", resolvedItem.get().getAdditionalTextEdits().get(0).getNewText());
        }

        {
            server.getTextDocumentService().didChange(new DidChangeTextDocumentParams(id, Arrays.asList(new TextDocumentContentChangeEvent(new Range(new Position(0, 0), new Position(0, 0)), 0, "import java.util.ArrayList;\n"))));

            Either<List<CompletionItem>, CompletionList> completion = server.getTextDocumentService().completion(new CompletionParams(new TextDocumentIdentifier(toURI(src)), new Position(3, 8 + "ArrayL".length()))).get();
            assertTrue(completion.isRight());
            Optional<CompletionItem> arrayListItem = completion.getRight().getItems().stream().filter(ci -> "ArrayList (java.util)".equals(ci.getLabel())).findAny();
            assertTrue(arrayListItem.isPresent());
            assertNull(arrayListItem.get().getAdditionalTextEdits());
            CompletableFuture<CompletionItem> resolvedItem = server.getTextDocumentService().resolveCompletionItem(arrayListItem.get());
            assertNull(resolvedItem.get().getAdditionalTextEdits());
        }
    }

    public void testFixImports() throws Exception {
        File src = new File(getWorkDir(), "Test.java");
        src.getParentFile().mkdirs();
        try (Writer w = new FileWriter(new File(src.getParentFile(), ".test-project"))) {}
        String code = "public class Test {\n" +
                      "    private void t() {\n" +
                      "        List l;\n" +
                      "    }\n" +
                      "}\n";
        try (Writer w = new FileWriter(src)) {
            w.write(code);
        }
        List<Diagnostic>[] diags = new List[1];
        CountDownLatch indexingComplete = new CountDownLatch(1);
<<<<<<< HEAD
        Launcher<LanguageServer> serverLauncher = LSPLauncher.createClientLauncher(new TestCodeLanguageClient() {
            @Override
            public void notifyProgress(ProgressParams params) {
            }

            @Override
            public CompletableFuture<Void> createProgress(WorkDoneProgressCreateParams params) {
                return CompletableFuture.completedFuture(null);
            }

=======
        Launcher<LanguageServer> serverLauncher = LSPLauncher.createClientLauncher(new NbCodeLanguageClientStub() {
>>>>>>> 3ded4d19
            @Override
            public void showStatusBarMessage(ShowStatusMessageParams params) {
                if (Server.INDEXING_COMPLETED.equals(params.getMessage())) {
                    indexingComplete.countDown();
                }
            }

            @Override
            public void publishDiagnostics(PublishDiagnosticsParams params) {
                synchronized (diags) {
                    diags[0] = params.getDiagnostics();
                    diags.notifyAll();
                }
            }
        }, client.getInputStream(), client.getOutputStream());
        serverLauncher.startListening();
        LanguageServer server = serverLauncher.getRemoteProxy();
        InitializeParams initParams = new InitializeParams();
        initParams.setInitializationOptions(new JsonParser().parse(
                "{ nbcodeCapabilities: { statusBarMessageSupport : true } }").getAsJsonObject());
        initParams.setRootUri(toURI(getWorkDir()));
        InitializeResult result = server.initialize(initParams).get();
        indexingComplete.await();
        server.getTextDocumentService().didOpen(new DidOpenTextDocumentParams(new TextDocumentItem(toURI(src), "java", 0, code)));

        Diagnostic unresolvable = assertDiags(diags, "Error:2:8-2:12").get(0);
        List<Either<Command, CodeAction>> codeActions = server.getTextDocumentService().codeAction(new CodeActionParams(new TextDocumentIdentifier(toURI(src)), unresolvable.getRange(), new CodeActionContext(Arrays.asList(unresolvable)))).get();
        if (jdk9Plus()) {
            assertEquals(2, codeActions.size());
        }
    }

    public void testFindUsages() throws Exception {
        File src = new File(getWorkDir(), "Test.java");
        src.getParentFile().mkdirs();
        try (Writer w = new FileWriter(new File(src.getParentFile(), ".test-project"))) {}
        String code = "public class Test {\n" +
                      "    int val = new Test2().get();\n" +
                      "}\n";
        try (Writer w = new FileWriter(src)) {
            w.write(code);
        }
        File src2 = new File(getWorkDir(), "Test2.java");
        try (Writer w = new FileWriter(src2)) {
            w.write("public class Test2 extends Test {\n" +
                    "    Test t;\n" +
                    "    void m(Test p) {};\n" +
                    "    int get() { return t.val; };\n" +
                    "}\n");
        }
        CountDownLatch indexingComplete = new CountDownLatch(1);
        Launcher<LanguageServer> serverLauncher = LSPLauncher.createClientLauncher(new NbCodeLanguageClientStub() {
            @Override
            public void telemetryEvent(Object arg0) {
                throw new UnsupportedOperationException("Not supported yet.");
            }

            @Override
            public void publishDiagnostics(PublishDiagnosticsParams params) {
            }

            @Override
            public void showMessage(MessageParams params) {
                if (Server.INDEXING_COMPLETED.equals(params.getMessage())) {
                    indexingComplete.countDown();
                } else {
                    throw new UnsupportedOperationException("Unexpected message.");
                }
            }

            @Override
            public CompletableFuture<MessageActionItem> showMessageRequest(ShowMessageRequestParams arg0) {
                throw new UnsupportedOperationException("Not supported yet.");
            }

            @Override
            public void logMessage(MessageParams arg0) {
                throw new UnsupportedOperationException("Not supported yet.");
            }
        }, client.getInputStream(), client.getOutputStream());
        serverLauncher.startListening();
        LanguageServer server = serverLauncher.getRemoteProxy();
        InitializeParams initParams = new InitializeParams();
        initParams.setRootUri(getWorkDir().toURI().toString());
        InitializeResult result = server.initialize(initParams).get();
        indexingComplete.await();
        server.getTextDocumentService().didOpen(new DidOpenTextDocumentParams(new TextDocumentItem(toURI(src), "java", 0, code)));

        {
            ReferenceParams params = new ReferenceParams(new TextDocumentIdentifier(toURI(src)),
                                                         new Position(0, 15),
                                                         new ReferenceContext(false));

            Set<? extends String> locations = server.getTextDocumentService().references(params).get().stream().map(this::toString).collect(Collectors.toSet());
            Set<? extends String> expected = new HashSet<>(Arrays.asList("Test2.java:1:4-1:8", "Test2.java:0:27-0:31", "Test2.java:2:11-2:15"));

            assertEquals(expected, locations);
        }

        {
            ReferenceParams params = new ReferenceParams(new TextDocumentIdentifier(toURI(src)),
                                                         new Position(0, 15),
                                                         new ReferenceContext(true));

            Set<? extends String> locations = server.getTextDocumentService().references(params).get().stream().map(this::toString).collect(Collectors.toSet());
            Set<? extends String> expected = new HashSet<>(Arrays.asList("Test2.java:1:4-1:8", "Test2.java:0:27-0:31", "Test2.java:2:11-2:15", "Test.java:0:13-0:17"));

            assertEquals(expected, locations);
        }

        {
            ReferenceParams params = new ReferenceParams(new TextDocumentIdentifier(src2.toURI().toString()),
                                                         new Position(0, 29),
                                                         new ReferenceContext(true));

            Set<? extends String> locations = server.getTextDocumentService().references(params).get().stream().map(this::toString).collect(Collectors.toSet());
            Set<? extends String> expected = new HashSet<>(Arrays.asList("Test2.java:1:4-1:8", "Test2.java:0:27-0:31", "Test2.java:2:11-2:15", "Test.java:0:13-0:17"));

            assertEquals(expected, locations);
        }

        {
            ReferenceParams params = new ReferenceParams(new TextDocumentIdentifier(src2.toURI().toString()),
                                                         new Position(3, 10),
                                                         new ReferenceContext(true));

            Set<? extends String> locations = server.getTextDocumentService().references(params).get().stream().map(this::toString).collect(Collectors.toSet());
            Set<? extends String> expected = new HashSet<>(Arrays.asList("Test.java:1:26-1:29", "Test2.java:3:8-3:11"));

            assertEquals(expected, locations);
        }

        {
            ReferenceParams params = new ReferenceParams(new TextDocumentIdentifier(src2.toURI().toString()),
                                                         new Position(3, 27),
                                                         new ReferenceContext(true));

            Set<? extends String> locations = server.getTextDocumentService().references(params).get().stream().map(this::toString).collect(Collectors.toSet());
            Set<? extends String> expected = new HashSet<>(Arrays.asList("Test.java:1:8-1:11", "Test2.java:3:25-3:28"));

            assertEquals(expected, locations);
        }
    }

    public void testWorkspaceSymbols() throws Exception {
        File src = new File(getWorkDir(), "Test.java");
        src.getParentFile().mkdirs();
        try (Writer w = new FileWriter(new File(src.getParentFile(), ".test-project"))) {}
        String code = "public class Test {\n" +
                      "    public static class TestNested {}\n" +
                      "    public static void testMethod() {}\n" +
                      "}\n";
        try (Writer w = new FileWriter(src)) {
            w.write(code);
        }
        CountDownLatch indexingComplete = new CountDownLatch(1);
        Launcher<LanguageServer> serverLauncher = LSPLauncher.createClientLauncher(new LspClient() {
            @Override
            public void telemetryEvent(Object arg0) {
                throw new UnsupportedOperationException("Not supported yet.");
            }

            @Override
            public void publishDiagnostics(PublishDiagnosticsParams params) {
                throw new UnsupportedOperationException("Not supported yet.");
            }

            @Override
            public void showMessage(MessageParams params) {
                if (Server.INDEXING_COMPLETED.equals(params.getMessage())) {
                    indexingComplete.countDown();
                } else {
                    throw new UnsupportedOperationException("Unexpected message.");
                }
            }

            @Override
            public CompletableFuture<MessageActionItem> showMessageRequest(ShowMessageRequestParams arg0) {
                throw new UnsupportedOperationException("Not supported yet.");
            }

            @Override
            public void logMessage(MessageParams arg0) {
                throw new UnsupportedOperationException("Not supported yet.");
            }
        }, client.getInputStream(), client.getOutputStream());
        serverLauncher.startListening();
        LanguageServer server = serverLauncher.getRemoteProxy();
        InitializeParams initParams = new InitializeParams();
        initParams.setRootUri(toURI(getWorkDir()));
        InitializeResult result = server.initialize(initParams).get();
        indexingComplete.await();
        List<? extends SymbolInformation> symbols = server.getWorkspaceService().symbol(new WorkspaceSymbolParams("Tes")).get();
        List<String> actual = symbols.stream().map(si -> si.getKind() + ":" + si.getName() + ":" + si.getContainerName() + ":" + toString(si.getLocation())).collect(Collectors.toList());
        assertEquals(Arrays.asList("Class:Test:null:Test.java:0:13-0:17",
                                   "Constructor:Test():Test:Test.java:0:7-0:7",
                                   "Method:testMethod():Test:Test.java:2:4-2:38",
                                   "Class:TestNested:Test:Test.java:1:24-1:34",
                                   "Constructor:TestNested():Test.TestNested:Test.java:1:18-1:18"),
                     actual);
    }

    public void testCodeActionGenerateVarFieldOrParam() throws Exception {
        File src = new File(getWorkDir(), "Test.java");
        src.getParentFile().mkdirs();
        String code = "public class Test {\n" +
                      "    public String getName() {\n" +
                      "        return name;\n" +
                      "    }\n" +
                      "}\n";
        try (Writer w = new FileWriter(src)) {
            w.write(code);
        }

        List<Diagnostic>[] diags = new List[1];
        Launcher<LanguageServer> serverLauncher = LSPLauncher.createClientLauncher(new LspClient() {
            @Override
            public void telemetryEvent(Object arg0) {
                throw new UnsupportedOperationException("Not supported yet.");
            }

            @Override
            public void publishDiagnostics(PublishDiagnosticsParams params) {
                synchronized (diags) {
                    diags[0] = params.getDiagnostics();
                    diags.notifyAll();
                }
            }

            @Override
            public void showMessage(MessageParams arg0) {
            }

            @Override
            public CompletableFuture<MessageActionItem> showMessageRequest(ShowMessageRequestParams arg0) {
                throw new UnsupportedOperationException("Not supported yet.");
            }

            @Override
            public void logMessage(MessageParams arg0) {
                throw new UnsupportedOperationException("Not supported yet.");
            }

            @Override
            public CompletableFuture<ApplyWorkspaceEditResponse> applyEdit(ApplyWorkspaceEditParams params) {
                throw new UnsupportedOperationException("Not supported yet.");
            }

        }, client.getInputStream(), client.getOutputStream());
        serverLauncher.startListening();
        LanguageServer server = serverLauncher.getRemoteProxy();
        server.initialize(new InitializeParams()).get();
        String uri = src.toURI().toString();
        server.getTextDocumentService().didOpen(new DidOpenTextDocumentParams(new TextDocumentItem(uri, "java", 0, code)));
        synchronized (diags) {
            while (diags[0] == null) {
                try {
                    diags.wait();
                } catch (InterruptedException ex) {
                }
            }
        }
        VersionedTextDocumentIdentifier id = new VersionedTextDocumentIdentifier(src.toURI().toString(), 1);
        List<Either<Command, CodeAction>> codeActions = server.getTextDocumentService().codeAction(new CodeActionParams(id, new Range(new Position(2, 17), new Position(2, 17)), new CodeActionContext(diags[0]))).get();
        assertTrue(codeActions.size() >= 3);
        Optional<CodeAction> generateVariable =
                codeActions.stream()
                           .filter(Either::isRight)
                           .map(Either::getRight)
                           .filter(a -> "Create local variable \"name\"".equals(a.getTitle()))
                           .findAny();
        assertTrue(generateVariable.isPresent());
        assertEquals(generateVariable.get().getKind(), CodeActionKind.QuickFix);
        List<Either<TextDocumentEdit, ResourceOperation>> changes = generateVariable.get().getEdit().getDocumentChanges();
        assertEquals(1, changes.size());
        assertTrue(changes.get(0).isLeft());
        TextDocumentEdit edit = changes.get(0).getLeft();
        assertEquals(edit.getTextDocument().getUri(), uri);
        List<TextEdit> fileChanges = edit.getEdits();
        assertNotNull(fileChanges);
        assertEquals(1, fileChanges.size());
        assertEquals(new Range(new Position(2, 0),
                               new Position(2, 0)),
                     fileChanges.get(0).getRange());
        assertEquals("        String name;\n",
                     fileChanges.get(0).getNewText());
        Optional<CodeAction> generateField =
                codeActions.stream()
                           .filter(Either::isRight)
                           .map(Either::getRight)
                           .filter(a -> "Create field \"name\" in Test".equals(a.getTitle()))
                           .findAny();
        assertTrue(generateField.isPresent());
        assertEquals(generateField.get().getKind(), CodeActionKind.QuickFix);
        changes = generateField.get().getEdit().getDocumentChanges();
        assertEquals(1, changes.size());
        assertTrue(changes.get(0).isLeft());
        edit = changes.get(0).getLeft();
        assertEquals(edit.getTextDocument().getUri(), uri);
        fileChanges = edit.getEdits();
        assertNotNull(fileChanges);
        assertEquals(1, fileChanges.size());
        assertEquals(new Range(new Position(1, 0),
                               new Position(1, 0)),
                     fileChanges.get(0).getRange());
        assertEquals("\n" +
                     "    private String name;\n",
                     fileChanges.get(0).getNewText());
        Optional<CodeAction> generateParameter =
                codeActions.stream()
                           .filter(Either::isRight)
                           .map(Either::getRight)
                           .filter(a -> "Create parameter \"name\"".equals(a.getTitle()))
                           .findAny();
        assertTrue(generateParameter.isPresent());
        assertEquals(generateParameter.get().getKind(), CodeActionKind.QuickFix);
        changes = generateParameter.get().getEdit().getDocumentChanges();
        assertEquals(1, changes.size());
        assertTrue(changes.get(0).isLeft());
        edit = changes.get(0).getLeft();
        assertEquals(edit.getTextDocument().getUri(), uri);
        fileChanges = edit.getEdits();
        assertNotNull(fileChanges);
        assertEquals(1, fileChanges.size());
        assertEquals(new Range(new Position(1, 26),
                               new Position(1, 26)),
                     fileChanges.get(0).getRange());
        assertEquals("String name",
                     fileChanges.get(0).getNewText());
    }

    public void testCodeActionGenerateMethod() throws Exception {
        File src = new File(getWorkDir(), "Test.java");
        src.getParentFile().mkdirs();
        String code = "public class Test {\n" +
                      "    public String get(int value) {\n" +
                      "        return convertToString(value);\n" +
                      "    }\n" +
                      "}\n";
        try (Writer w = new FileWriter(src)) {
            w.write(code);
        }

        List<Diagnostic>[] diags = new List[1];
        Launcher<LanguageServer> serverLauncher = LSPLauncher.createClientLauncher(new LspClient() {
            @Override
            public void telemetryEvent(Object arg0) {
                throw new UnsupportedOperationException("Not supported yet.");
            }

            @Override
            public void publishDiagnostics(PublishDiagnosticsParams params) {
                synchronized (diags) {
                    diags[0] = params.getDiagnostics();
                    diags.notifyAll();
                }
            }

            @Override
            public void showMessage(MessageParams arg0) {
            }

            @Override
            public CompletableFuture<MessageActionItem> showMessageRequest(ShowMessageRequestParams arg0) {
                throw new UnsupportedOperationException("Not supported yet.");
            }

            @Override
            public void logMessage(MessageParams arg0) {
                throw new UnsupportedOperationException("Not supported yet.");
            }

            @Override
            public CompletableFuture<ApplyWorkspaceEditResponse> applyEdit(ApplyWorkspaceEditParams params) {
                throw new UnsupportedOperationException("Not supported yet.");
            }

        }, client.getInputStream(), client.getOutputStream());
        serverLauncher.startListening();
        LanguageServer server = serverLauncher.getRemoteProxy();
        server.initialize(new InitializeParams()).get();
        String uri = src.toURI().toString();
        server.getTextDocumentService().didOpen(new DidOpenTextDocumentParams(new TextDocumentItem(uri, "java", 0, code)));
        synchronized (diags) {
            while (diags[0] == null) {
                try {
                    diags.wait();
                } catch (InterruptedException ex) {
                }
            }
        }
        VersionedTextDocumentIdentifier id = new VersionedTextDocumentIdentifier(src.toURI().toString(), 1);
        List<Either<Command, CodeAction>> codeActions = server.getTextDocumentService().codeAction(new CodeActionParams(id, new Range(new Position(2, 17), new Position(2, 17)), new CodeActionContext(diags[0]))).get();
        Optional<CodeAction> generateMehtod =
                codeActions.stream()
                           .filter(Either::isRight)
                           .map(Either::getRight)
                           .filter(a -> "Create method \"convertToString(int)\" in Test".equals(a.getTitle()))
                           .findAny();
        assertTrue(generateMehtod.isPresent());
        assertEquals(generateMehtod.get().getKind(), CodeActionKind.QuickFix);
        List<Either<TextDocumentEdit, ResourceOperation>> changes = generateMehtod.get().getEdit().getDocumentChanges();
        assertEquals(1, changes.size());
        assertTrue(changes.get(0).isLeft());
        TextDocumentEdit edit = changes.get(0).getLeft();
        assertEquals(edit.getTextDocument().getUri(), uri);
        List<TextEdit> fileChanges = edit.getEdits();
        assertNotNull(fileChanges);
        assertEquals(1, fileChanges.size());
        assertEquals(new Range(new Position(4, 0),
                               new Position(4, 0)),
                     fileChanges.get(0).getRange());
        assertEquals("\n" +
                     "    private String convertToString(int value) {\n" +
                     "        throw new UnsupportedOperationException(\"Not supported yet.\"); // Generated from nbfs://nbhost/SystemFileSystem/Templates/Classes/Code/GeneratedMethodBody\n" +
                     "    }\n",
                     fileChanges.get(0).getNewText());
    }

    public void testCodeActionGenerateClass() throws Exception {
        File src = new File(getWorkDir(), "Test.java");
        src.getParentFile().mkdirs();
        String code = "public class Test {\n" +
                      "    public Hello hello;\n" +
                      "}\n";
        try (Writer w = new FileWriter(src)) {
            w.write(code);
        }

        List<Diagnostic>[] diags = new List[1];
        Launcher<LanguageServer> serverLauncher = LSPLauncher.createClientLauncher(new LspClient() {
            @Override
            public void telemetryEvent(Object arg0) {
                throw new UnsupportedOperationException("Not supported yet.");
            }

            @Override
            public void publishDiagnostics(PublishDiagnosticsParams params) {
                synchronized (diags) {
                    diags[0] = params.getDiagnostics();
                    diags.notifyAll();
                }
            }

            @Override
            public void showMessage(MessageParams arg0) {
            }

            @Override
            public CompletableFuture<MessageActionItem> showMessageRequest(ShowMessageRequestParams arg0) {
                throw new UnsupportedOperationException("Not supported yet.");
            }

            @Override
            public void logMessage(MessageParams arg0) {
                throw new UnsupportedOperationException("Not supported yet.");
            }

            @Override
            public CompletableFuture<ApplyWorkspaceEditResponse> applyEdit(ApplyWorkspaceEditParams params) {
                throw new UnsupportedOperationException("Not supported yet.");
            }

        }, client.getInputStream(), client.getOutputStream());
        serverLauncher.startListening();
        LanguageServer server = serverLauncher.getRemoteProxy();
        server.initialize(new InitializeParams()).get();
        String uri = src.toURI().toString();
        server.getTextDocumentService().didOpen(new DidOpenTextDocumentParams(new TextDocumentItem(uri, "java", 0, code)));
        synchronized (diags) {
            while (diags[0] == null) {
                try {
                    diags.wait();
                } catch (InterruptedException ex) {
                }
            }
        }
        VersionedTextDocumentIdentifier id = new VersionedTextDocumentIdentifier(src.toURI().toString(), 1);
        List<Either<Command, CodeAction>> codeActions = server.getTextDocumentService().codeAction(new CodeActionParams(id, new Range(new Position(1, 14), new Position(1, 14)), new CodeActionContext(diags[0]))).get();
        Optional<CodeAction> generateClass =
                codeActions.stream()
                           .filter(Either::isRight)
                           .map(Either::getRight)
                           .filter(a -> "Create class \"Hello\" in Test".equals(a.getTitle()))
                           .findAny();
        assertTrue(generateClass.isPresent());
        assertEquals(generateClass.get().getKind(), CodeActionKind.QuickFix);
        List<Either<TextDocumentEdit, ResourceOperation>> changes = generateClass.get().getEdit().getDocumentChanges();
        assertEquals(1, changes.size());
        assertTrue(changes.get(0).isLeft());
        TextDocumentEdit edit = changes.get(0).getLeft();
        assertEquals(edit.getTextDocument().getUri(), uri);
        List<TextEdit> fileChanges = edit.getEdits();
        assertNotNull(fileChanges);
        assertEquals(1, fileChanges.size());
        assertEquals(new Range(new Position(2, 0),
                               new Position(2, 0)),
                     fileChanges.get(0).getRange());
        assertEquals("\n" +
                     "    private static class Hello {\n" +
                     "\n" +
                     "        public Hello() {\n" +
                     "        }\n" +
                     "    }\n",
                     fileChanges.get(0).getNewText());
    }

    public void testCodeActionImplementAllAbstractMethodsInClass() throws Exception {
        File src = new File(getWorkDir(), "Test.java");
        src.getParentFile().mkdirs();
        String code = "public class Test implements Runnable {\n" +
                      "}\n";
        try (Writer w = new FileWriter(src)) {
            w.write(code);
        }

        List<Diagnostic>[] diags = new List[1];
        Launcher<LanguageServer> serverLauncher = LSPLauncher.createClientLauncher(new LspClient() {
            @Override
            public void telemetryEvent(Object arg0) {
                throw new UnsupportedOperationException("Not supported yet.");
            }

            @Override
            public void publishDiagnostics(PublishDiagnosticsParams params) {
                synchronized (diags) {
                    diags[0] = params.getDiagnostics();
                    diags.notifyAll();
                }
            }

            @Override
            public void showMessage(MessageParams arg0) {
            }

            @Override
            public CompletableFuture<MessageActionItem> showMessageRequest(ShowMessageRequestParams arg0) {
                throw new UnsupportedOperationException("Not supported yet.");
            }

            @Override
            public void logMessage(MessageParams arg0) {
                throw new UnsupportedOperationException("Not supported yet.");
            }

            @Override
            public CompletableFuture<ApplyWorkspaceEditResponse> applyEdit(ApplyWorkspaceEditParams params) {
                throw new UnsupportedOperationException("Not supported yet.");
            }

        }, client.getInputStream(), client.getOutputStream());
        serverLauncher.startListening();
        LanguageServer server = serverLauncher.getRemoteProxy();
        server.initialize(new InitializeParams()).get();
        String uri = src.toURI().toString();
        server.getTextDocumentService().didOpen(new DidOpenTextDocumentParams(new TextDocumentItem(uri, "java", 0, code)));
        synchronized (diags) {
            while (diags[0] == null) {
                try {
                    diags.wait();
                } catch (InterruptedException ex) {
                }
            }
        }
        VersionedTextDocumentIdentifier id = new VersionedTextDocumentIdentifier(src.toURI().toString(), 1);
        List<Either<Command, CodeAction>> codeActions = server.getTextDocumentService().codeAction(new CodeActionParams(id, new Range(new Position(0, 15), new Position(0, 15)), new CodeActionContext(diags[0]))).get();
        assertTrue(codeActions.size() >= 2);
        Optional<CodeAction> implementAllAbstractMethods =
                codeActions.stream()
                           .filter(Either::isRight)
                           .map(Either::getRight)
                           .filter(a -> "Implement all abstract methods".equals(a.getTitle()))
                           .findAny();
        assertTrue(implementAllAbstractMethods.isPresent());
        assertEquals(implementAllAbstractMethods.get().getKind(), CodeActionKind.QuickFix);
        List<Either<TextDocumentEdit, ResourceOperation>> changes = implementAllAbstractMethods.get().getEdit().getDocumentChanges();
        assertEquals(1, changes.size());
        assertTrue(changes.get(0).isLeft());
        TextDocumentEdit edit = changes.get(0).getLeft();
        assertEquals(edit.getTextDocument().getUri(), uri);
        List<TextEdit> fileChanges = edit.getEdits();
        assertNotNull(fileChanges);
        assertEquals(1, fileChanges.size());
        assertEquals(new Range(new Position(1, 0),
                               new Position(1, 0)),
                     fileChanges.get(0).getRange());
        assertEquals("\n" +
                     "    @Override\n" +
                     "    public void run() {\n" +
                     "        throw new UnsupportedOperationException(\"Not supported yet.\"); // Generated from nbfs://nbhost/SystemFileSystem/Templates/Classes/Code/GeneratedMethodBody\n" +
                     "    }\n",
                     fileChanges.get(0).getNewText());
    }

    public void testCodeActionImplementAllAbstractMethodsInAnonymousClass() throws Exception {
        File src = new File(getWorkDir(), "Test.java");
        src.getParentFile().mkdirs();
        String code = "public class Test {\n" +
                      "    public static void main(String[] args) {\n" +
                      "        Runnable r = new Runnable() {\n" +
                      "        };" +
                      "    }\n" +
                      "}\n";
        try (Writer w = new FileWriter(src)) {
            w.write(code);
        }

        List<Diagnostic>[] diags = new List[1];
        Launcher<LanguageServer> serverLauncher = LSPLauncher.createClientLauncher(new LspClient() {
            @Override
            public void telemetryEvent(Object arg0) {
                throw new UnsupportedOperationException("Not supported yet.");
            }

            @Override
            public void publishDiagnostics(PublishDiagnosticsParams params) {
                synchronized (diags) {
                    diags[0] = params.getDiagnostics();
                    diags.notifyAll();
                }
            }

            @Override
            public void showMessage(MessageParams arg0) {
            }

            @Override
            public CompletableFuture<MessageActionItem> showMessageRequest(ShowMessageRequestParams arg0) {
                throw new UnsupportedOperationException("Not supported yet.");
            }

            @Override
            public void logMessage(MessageParams arg0) {
                throw new UnsupportedOperationException("Not supported yet.");
            }

            @Override
            public CompletableFuture<ApplyWorkspaceEditResponse> applyEdit(ApplyWorkspaceEditParams params) {
                throw new UnsupportedOperationException("Not supported yet.");
            }

        }, client.getInputStream(), client.getOutputStream());
        serverLauncher.startListening();
        LanguageServer server = serverLauncher.getRemoteProxy();
        server.initialize(new InitializeParams()).get();
        String uri = src.toURI().toString();
        server.getTextDocumentService().didOpen(new DidOpenTextDocumentParams(new TextDocumentItem(uri, "java", 0, code)));
        synchronized (diags) {
            while (diags[0] == null) {
                try {
                    diags.wait();
                } catch (InterruptedException ex) {
                }
            }
        }
        VersionedTextDocumentIdentifier id = new VersionedTextDocumentIdentifier(src.toURI().toString(), 1);
        List<Either<Command, CodeAction>> codeActions = server.getTextDocumentService().codeAction(new CodeActionParams(id, new Range(new Position(2, 35), new Position(2, 35)), new CodeActionContext(diags[0]))).get();
        assertTrue(codeActions.size() >= 1);
        Optional<CodeAction> implementAllAbstractMethods =
                codeActions.stream()
                           .filter(Either::isRight)
                           .map(Either::getRight)
                           .filter(a -> "Implement all abstract methods".equals(a.getTitle()))
                           .findAny();
        assertTrue(implementAllAbstractMethods.isPresent());
        assertEquals(implementAllAbstractMethods.get().getKind(), CodeActionKind.QuickFix);
        List<Either<TextDocumentEdit, ResourceOperation>> changes = implementAllAbstractMethods.get().getEdit().getDocumentChanges();
        assertEquals(1, changes.size());
        assertTrue(changes.get(0).isLeft());
        TextDocumentEdit edit = changes.get(0).getLeft();
        assertEquals(edit.getTextDocument().getUri(), uri);
        List<TextEdit> fileChanges = edit.getEdits();
        assertNotNull(fileChanges);
        assertEquals(1, fileChanges.size());
        assertEquals(new Range(new Position(3, 0),
                               new Position(3, 0)),
                     fileChanges.get(0).getRange());
        assertEquals("            @Override\n" +
                     "            public void run() {\n" +
                     "                throw new UnsupportedOperationException(\"Not supported yet.\"); // Generated from nbfs://nbhost/SystemFileSystem/Templates/Classes/Code/GeneratedMethodBody\n" +
                     "            }\n",
                     fileChanges.get(0).getNewText());
    }

    public void testCodeActionImplementAllAbstractMethodsInEnum() throws Exception {
        File src = new File(getWorkDir(), "Test.java");
        src.getParentFile().mkdirs();
        String code = "public enum Test implements Runnable {\n" +
                      "    A {\n" +
                      "    }\n" +
                      "}\n";
        try (Writer w = new FileWriter(src)) {
            w.write(code);
        }

        List<Diagnostic>[] diags = new List[1];
        Launcher<LanguageServer> serverLauncher = LSPLauncher.createClientLauncher(new LspClient() {
            @Override
            public void telemetryEvent(Object arg0) {
                throw new UnsupportedOperationException("Not supported yet.");
            }

            @Override
            public void publishDiagnostics(PublishDiagnosticsParams params) {
                synchronized (diags) {
                    diags[0] = params.getDiagnostics();
                    diags.notifyAll();
                }
            }

            @Override
            public void showMessage(MessageParams arg0) {
            }

            @Override
            public CompletableFuture<MessageActionItem> showMessageRequest(ShowMessageRequestParams arg0) {
                throw new UnsupportedOperationException("Not supported yet.");
            }

            @Override
            public void logMessage(MessageParams arg0) {
                throw new UnsupportedOperationException("Not supported yet.");
            }

            @Override
            public CompletableFuture<ApplyWorkspaceEditResponse> applyEdit(ApplyWorkspaceEditParams params) {
                throw new UnsupportedOperationException("Not supported yet.");
            }

        }, client.getInputStream(), client.getOutputStream());
        serverLauncher.startListening();
        LanguageServer server = serverLauncher.getRemoteProxy();
        server.initialize(new InitializeParams()).get();
        String uri = src.toURI().toString();
        server.getTextDocumentService().didOpen(new DidOpenTextDocumentParams(new TextDocumentItem(uri, "java", 0, code)));
        synchronized (diags) {
            while (diags[0] == null) {
                try {
                    diags.wait();
                } catch (InterruptedException ex) {
                }
            }
        }
        VersionedTextDocumentIdentifier id = new VersionedTextDocumentIdentifier(src.toURI().toString(), 1);
        List<Either<Command, CodeAction>> codeActions = server.getTextDocumentService().codeAction(new CodeActionParams(id, new Range(new Position(1, 5), new Position(1, 5)), new CodeActionContext(diags[0]))).get();
        assertTrue(codeActions.size() >= 2);
        Optional<CodeAction> implementAllAbstractMethods =
                codeActions.stream()
                           .filter(Either::isRight)
                           .map(Either::getRight)
                           .filter(a -> "Implement all abstract methods".equals(a.getTitle()))
                           .findAny();
        assertTrue(implementAllAbstractMethods.isPresent());
        assertEquals(implementAllAbstractMethods.get().getKind(), CodeActionKind.QuickFix);
        List<Either<TextDocumentEdit, ResourceOperation>> changes = implementAllAbstractMethods.get().getEdit().getDocumentChanges();
        assertEquals(1, changes.size());
        assertTrue(changes.get(0).isLeft());
        TextDocumentEdit edit = changes.get(0).getLeft();
        assertEquals(edit.getTextDocument().getUri(), uri);
        List<TextEdit> fileChanges = edit.getEdits();
        assertNotNull(fileChanges);
        assertEquals(1, fileChanges.size());
        assertEquals(new Range(new Position(2, 0),
                               new Position(2, 0)),
                     fileChanges.get(0).getRange());
        assertEquals("        @Override\n" +
                     "        public void run() {\n" +
                     "            throw new UnsupportedOperationException(\"Not supported yet.\"); // Generated from nbfs://nbhost/SystemFileSystem/Templates/Classes/Code/GeneratedMethodBody\n" +
                     "        }\n",
                     fileChanges.get(0).getNewText());
    }

    public void testCodeActionIntroduceVariable() throws Exception {
        File src = new File(getWorkDir(), "Test.java");
        src.getParentFile().mkdirs();
        String code = "public class Test {\n" +
                      "    public static void main(String[] args) {\n" +
                      "        System.out.println(\"Hello World\");\n" +
                      "    }\n" +
                      "}\n";
        try (Writer w = new FileWriter(src)) {
            w.write(code);
        }

        List<Diagnostic>[] diags = new List[1];
        Launcher<LanguageServer> serverLauncher = LSPLauncher.createClientLauncher(new LspClient() {
            @Override
            public void telemetryEvent(Object arg0) {
                throw new UnsupportedOperationException("Not supported yet.");
            }

            @Override
            public void publishDiagnostics(PublishDiagnosticsParams params) {
                synchronized (diags) {
                    diags[0] = params.getDiagnostics();
                    diags.notifyAll();
                }
            }

            @Override
            public void showMessage(MessageParams arg0) {
            }

            @Override
            public CompletableFuture<MessageActionItem> showMessageRequest(ShowMessageRequestParams arg0) {
                throw new UnsupportedOperationException("Not supported yet.");
            }

            @Override
            public void logMessage(MessageParams arg0) {
                throw new UnsupportedOperationException("Not supported yet.");
            }

            @Override
            public CompletableFuture<ApplyWorkspaceEditResponse> applyEdit(ApplyWorkspaceEditParams params) {
                throw new UnsupportedOperationException("Not supported yet.");
            }

        }, client.getInputStream(), client.getOutputStream());
        serverLauncher.startListening();
        LanguageServer server = serverLauncher.getRemoteProxy();
        server.initialize(new InitializeParams()).get();
        String uri = src.toURI().toString();
        server.getTextDocumentService().didOpen(new DidOpenTextDocumentParams(new TextDocumentItem(uri, "java", 0, code)));
        synchronized (diags) {
            while (diags[0] == null) {
                try {
                    diags.wait();
                } catch (InterruptedException ex) {
                }
            }
        }
        VersionedTextDocumentIdentifier id = new VersionedTextDocumentIdentifier(src.toURI().toString(), 1);
        List<Either<Command, CodeAction>> codeActions = server.getTextDocumentService().codeAction(new CodeActionParams(id, new Range(new Position(2, 8), new Position(2, 18)), new CodeActionContext(diags[0]))).get();
        assertTrue(codeActions.size() >= 4);
        Optional<CodeAction> introduceVariable =
                codeActions.stream()
                           .filter(Either::isRight)
                           .map(Either::getRight)
                           .filter(a -> "Introduce Variable...".equals(a.getTitle()))
                           .findAny();
        assertTrue(introduceVariable.isPresent());
        assertEquals(introduceVariable.get().getKind(), CodeActionKind.RefactorExtract);
        List<Either<TextDocumentEdit, ResourceOperation>> changes = introduceVariable.get().getEdit().getDocumentChanges();
        assertEquals(1, changes.size());
        assertTrue(changes.get(0).isLeft());
        TextDocumentEdit edit = changes.get(0).getLeft();
        assertEquals(edit.getTextDocument().getUri(), uri);
        List<TextEdit> fileChanges = edit.getEdits();
        assertNotNull(fileChanges);
        assertEquals(4, fileChanges.size());
        assertEquals(new Range(new Position(0, 0),
                               new Position(0, 0)),
                     fileChanges.get(0).getRange());
        assertEquals("\n" +
                     "import java.io.PrintStream;\n" +
                     "\n",
                     fileChanges.get(0).getNewText());
        assertEquals(new Range(new Position(2, 8),
                               new Position(2, 8)),
                     fileChanges.get(1).getRange());
        assertEquals("PrintStream out = ",
                     fileChanges.get(1).getNewText());
        assertEquals(new Range(new Position(2, 18),
                               new Position(2, 41)),
                     fileChanges.get(2).getRange());
        assertEquals("",
                     fileChanges.get(2).getNewText());
        assertEquals(new Range(new Position(3, 0),
                               new Position(3, 0)),
                     fileChanges.get(3).getRange());
        assertEquals("        out.println(\"Hello World\");\n",
                     fileChanges.get(3).getNewText());
        Command command = introduceVariable.get().getCommand();
        assertNotNull(command);
        assertEquals("java.rename.element.at", command.getCommand());
        List<Object> arguments = command.getArguments();
        assertNotNull(arguments);
        assertEquals(1, arguments.size());
        assertEquals("115", arguments.get(0).toString());
    }

    public void testCodeActionIntroduceConstant() throws Exception {
        File src = new File(getWorkDir(), "Test.java");
        src.getParentFile().mkdirs();
        String code = "public class Test {\n" +
                      "    public static void main(String[] args) {\n" +
                      "        System.out.println(\"Hello World\");\n" +
                      "    }\n" +
                      "}\n";
        try (Writer w = new FileWriter(src)) {
            w.write(code);
        }

        List<Diagnostic>[] diags = new List[1];
        Launcher<LanguageServer> serverLauncher = LSPLauncher.createClientLauncher(new LspClient() {
            @Override
            public void telemetryEvent(Object arg0) {
                throw new UnsupportedOperationException("Not supported yet.");
            }

            @Override
            public void publishDiagnostics(PublishDiagnosticsParams params) {
                synchronized (diags) {
                    diags[0] = params.getDiagnostics();
                    diags.notifyAll();
                }
            }

            @Override
            public void showMessage(MessageParams arg0) {
            }

            @Override
            public CompletableFuture<MessageActionItem> showMessageRequest(ShowMessageRequestParams arg0) {
                throw new UnsupportedOperationException("Not supported yet.");
            }

            @Override
            public void logMessage(MessageParams arg0) {
                throw new UnsupportedOperationException("Not supported yet.");
            }

            @Override
            public CompletableFuture<ApplyWorkspaceEditResponse> applyEdit(ApplyWorkspaceEditParams params) {
                throw new UnsupportedOperationException("Not supported yet.");
            }

        }, client.getInputStream(), client.getOutputStream());
        serverLauncher.startListening();
        LanguageServer server = serverLauncher.getRemoteProxy();
        server.initialize(new InitializeParams()).get();
        String uri = src.toURI().toString();
        server.getTextDocumentService().didOpen(new DidOpenTextDocumentParams(new TextDocumentItem(uri, "java", 0, code)));
        synchronized (diags) {
            while (diags[0] == null) {
                try {
                    diags.wait();
                } catch (InterruptedException ex) {
                }
            }
        }
        VersionedTextDocumentIdentifier id = new VersionedTextDocumentIdentifier(src.toURI().toString(), 1);
        List<Either<Command, CodeAction>> codeActions = server.getTextDocumentService().codeAction(new CodeActionParams(id, new Range(new Position(2, 8), new Position(2, 18)), new CodeActionContext(diags[0]))).get();
        assertTrue(codeActions.size() >= 4);
        Optional<CodeAction> introduceConstant =
                codeActions.stream()
                           .filter(Either::isRight)
                           .map(Either::getRight)
                           .filter(a -> "Introduce Constant...".equals(a.getTitle()))
                           .findAny();
        assertTrue(introduceConstant.isPresent());
        assertEquals(introduceConstant.get().getKind(), CodeActionKind.RefactorExtract);
        List<Either<TextDocumentEdit, ResourceOperation>> changes = introduceConstant.get().getEdit().getDocumentChanges();
        assertEquals(1, changes.size());
        assertTrue(changes.get(0).isLeft());
        TextDocumentEdit edit = changes.get(0).getLeft();
        assertEquals(edit.getTextDocument().getUri(), uri);
        List<TextEdit> fileChanges = edit.getEdits();
        assertNotNull(fileChanges);
        assertEquals(3, fileChanges.size());
        assertEquals(new Range(new Position(0, 0),
                               new Position(0, 0)),
                     fileChanges.get(0).getRange());
        assertEquals("\n" +
                     "import java.io.PrintStream;\n" +
                     "\n",
                     fileChanges.get(0).getNewText());
        assertEquals(new Range(new Position(2, 8),
                               new Position(2, 18)),
                     fileChanges.get(1).getRange());
        assertEquals("OUT",
                     fileChanges.get(1).getNewText());
        assertEquals(new Range(new Position(4, 0),
                               new Position(4, 0)),
                     fileChanges.get(2).getRange());
        assertEquals("    private static final PrintStream OUT = System.out;\n",
                     fileChanges.get(2).getNewText());
        Command command = introduceConstant.get().getCommand();
        assertNotNull(command);
        assertEquals("java.rename.element.at", command.getCommand());
        List<Object> arguments = command.getArguments();
        assertNotNull(arguments);
        assertEquals(1, arguments.size());
        assertEquals("174", arguments.get(0).toString());
    }

    public void testCodeActionIntroduceField() throws Exception {
        File src = new File(getWorkDir(), "Test.java");
        src.getParentFile().mkdirs();
        String code = "public class Test {\n" +
                      "    public static void main(String[] args) {\n" +
                      "        System.out.println(\"Hello World\");\n" +
                      "    }\n" +
                      "}\n";
        try (Writer w = new FileWriter(src)) {
            w.write(code);
        }

        List<Diagnostic>[] diags = new List[1];
        Launcher<LanguageServer> serverLauncher = LSPLauncher.createClientLauncher(new LspClient() {
            @Override
            public void telemetryEvent(Object arg0) {
                throw new UnsupportedOperationException("Not supported yet.");
            }

            @Override
            public void publishDiagnostics(PublishDiagnosticsParams params) {
                synchronized (diags) {
                    diags[0] = params.getDiagnostics();
                    diags.notifyAll();
                }
            }

            @Override
            public void showMessage(MessageParams arg0) {
            }

            @Override
            public CompletableFuture<MessageActionItem> showMessageRequest(ShowMessageRequestParams arg0) {
                throw new UnsupportedOperationException("Not supported yet.");
            }

            @Override
            public void logMessage(MessageParams arg0) {
                throw new UnsupportedOperationException("Not supported yet.");
            }

            @Override
            public CompletableFuture<ApplyWorkspaceEditResponse> applyEdit(ApplyWorkspaceEditParams params) {
                throw new UnsupportedOperationException("Not supported yet.");
            }

        }, client.getInputStream(), client.getOutputStream());
        serverLauncher.startListening();
        LanguageServer server = serverLauncher.getRemoteProxy();
        server.initialize(new InitializeParams()).get();
        String uri = src.toURI().toString();
        server.getTextDocumentService().didOpen(new DidOpenTextDocumentParams(new TextDocumentItem(uri, "java", 0, code)));
        synchronized (diags) {
            while (diags[0] == null) {
                try {
                    diags.wait();
                } catch (InterruptedException ex) {
                }
            }
        }
        VersionedTextDocumentIdentifier id = new VersionedTextDocumentIdentifier(src.toURI().toString(), 1);
        List<Either<Command, CodeAction>> codeActions = server.getTextDocumentService().codeAction(new CodeActionParams(id, new Range(new Position(2, 8), new Position(2, 18)), new CodeActionContext(diags[0]))).get();
        assertTrue(codeActions.size() >= 4);
        Optional<CodeAction> introduceField =
                codeActions.stream()
                           .filter(Either::isRight)
                           .map(Either::getRight)
                           .filter(a -> "Introduce Field...".equals(a.getTitle()))
                           .findAny();
        assertTrue(introduceField.isPresent());
        assertEquals(introduceField.get().getKind(), CodeActionKind.RefactorExtract);
        List<Either<TextDocumentEdit, ResourceOperation>> changes = introduceField.get().getEdit().getDocumentChanges();
        assertEquals(1, changes.size());
        assertTrue(changes.get(0).isLeft());
        TextDocumentEdit edit = changes.get(0).getLeft();
        assertEquals(edit.getTextDocument().getUri(), uri);
        List<TextEdit> fileChanges = edit.getEdits();
        assertNotNull(fileChanges);
        assertEquals(3, fileChanges.size());
        assertEquals(new Range(new Position(0, 0),
                               new Position(0, 0)),
                     fileChanges.get(0).getRange());
        assertEquals("\n" +
                     "import java.io.PrintStream;\n" +
                     "\n",
                     fileChanges.get(0).getNewText());
        assertEquals(new Range(new Position(2, 8),
                               new Position(2, 15)),
                     fileChanges.get(1).getRange());
        assertEquals("",
                     fileChanges.get(1).getNewText());
        assertEquals(new Range(new Position(4, 0),
                               new Position(4, 0)),
                     fileChanges.get(2).getRange());
        assertEquals("    private static PrintStream out = System.out;\n",
                     fileChanges.get(2).getNewText());
        Command command = introduceField.get().getCommand();
        assertNotNull(command);
        assertEquals("java.rename.element.at", command.getCommand());
        List<Object> arguments = command.getArguments();
        assertNotNull(arguments);
        assertEquals(1, arguments.size());
        assertEquals("168", arguments.get(0).toString());
    }

    public void testCodeActionIntroduceMethod() throws Exception {
        File src = new File(getWorkDir(), "Test.java");
        src.getParentFile().mkdirs();
        String code = "public class Test {\n" +
                      "    public static void main(String[] args) {\n" +
                      "        System.out.println(\"Hello World\");\n" +
                      "    }\n" +
                      "}\n";
        try (Writer w = new FileWriter(src)) {
            w.write(code);
        }

        List<Diagnostic>[] diags = new List[1];
        Launcher<LanguageServer> serverLauncher = LSPLauncher.createClientLauncher(new LspClient() {
            @Override
            public void telemetryEvent(Object arg0) {
                throw new UnsupportedOperationException("Not supported yet.");
            }

            @Override
            public void publishDiagnostics(PublishDiagnosticsParams params) {
                synchronized (diags) {
                    diags[0] = params.getDiagnostics();
                    diags.notifyAll();
                }
            }

            @Override
            public void showMessage(MessageParams arg0) {
            }

            @Override
            public CompletableFuture<MessageActionItem> showMessageRequest(ShowMessageRequestParams arg0) {
                throw new UnsupportedOperationException("Not supported yet.");
            }

            @Override
            public void logMessage(MessageParams arg0) {
                throw new UnsupportedOperationException("Not supported yet.");
            }

            @Override
            public CompletableFuture<ApplyWorkspaceEditResponse> applyEdit(ApplyWorkspaceEditParams params) {
                throw new UnsupportedOperationException("Not supported yet.");
            }

        }, client.getInputStream(), client.getOutputStream());
        serverLauncher.startListening();
        LanguageServer server = serverLauncher.getRemoteProxy();
        server.initialize(new InitializeParams()).get();
        String uri = src.toURI().toString();
        server.getTextDocumentService().didOpen(new DidOpenTextDocumentParams(new TextDocumentItem(uri, "java", 0, code)));
        synchronized (diags) {
            while (diags[0] == null) {
                try {
                    diags.wait();
                } catch (InterruptedException ex) {
                }
            }
        }
        VersionedTextDocumentIdentifier id = new VersionedTextDocumentIdentifier(src.toURI().toString(), 1);
        List<Either<Command, CodeAction>> codeActions = server.getTextDocumentService().codeAction(new CodeActionParams(id, new Range(new Position(2, 8), new Position(2, 18)), new CodeActionContext(diags[0]))).get();
        assertTrue(codeActions.size() >= 4);
        Optional<CodeAction> introduceMethod =
                codeActions.stream()
                           .filter(Either::isRight)
                           .map(Either::getRight)
                           .filter(a -> "Introduce Method...".equals(a.getTitle()))
                           .findAny();
        assertTrue(introduceMethod.isPresent());
        assertEquals(introduceMethod.get().getKind(), CodeActionKind.RefactorExtract);
        List<Either<TextDocumentEdit, ResourceOperation>> changes = introduceMethod.get().getEdit().getDocumentChanges();
        assertEquals(1, changes.size());
        assertTrue(changes.get(0).isLeft());
        TextDocumentEdit edit = changes.get(0).getLeft();
        assertEquals(edit.getTextDocument().getUri(), uri);
        List<TextEdit> fileChanges = edit.getEdits();
        assertNotNull(fileChanges);
        assertEquals(3, fileChanges.size());
        assertEquals(new Range(new Position(0, 0),
                               new Position(0, 0)),
                     fileChanges.get(0).getRange());
        assertEquals("\n" +
                     "import java.io.PrintStream;\n" +
                     "\n",
                     fileChanges.get(0).getNewText());
        assertEquals(new Range(new Position(2, 8),
                               new Position(2, 18)),
                     fileChanges.get(1).getRange());
        assertEquals("method()",
                     fileChanges.get(1).getNewText());
        assertEquals(new Range(new Position(3, 0),
                               new Position(3, 0)),
                     fileChanges.get(2).getRange());
        assertEquals("    }\n" +
                     "\n" +
                     "    private static PrintStream method() {\n" +
                     "        return System.out;\n",
                     fileChanges.get(2).getNewText());
        Command command = introduceMethod.get().getCommand();
        assertNotNull(command);
        assertEquals("java.rename.element.at", command.getCommand());
        List<Object> arguments = command.getArguments();
        assertNotNull(arguments);
        assertEquals(1, arguments.size());
        assertEquals("174", arguments.get(0).toString());
    }

    public void testCodeActionGetterSetter() throws Exception {
        File src = new File(getWorkDir(), "Test.java");
        src.getParentFile().mkdirs();
        String code = "public class Test {\n" +
                      "    private final String f1;\n" +
                      "    private String f2;\n" +
                      "    private final String f3;\n" +
                      "    private final String f4;\n" +
                      "    public String getF4() { return f4; }\n" +
                      "}\n";
        try (Writer w = new FileWriter(src)) {
            w.write(code);
        }
        Launcher<LanguageServer> serverLauncher = LSPLauncher.createClientLauncher(new LspClient() {
            @Override
            public void telemetryEvent(Object arg0) {
                throw new UnsupportedOperationException("Not supported yet.");
            }

            @Override
            public void publishDiagnostics(PublishDiagnosticsParams params) {
            }

            @Override
            public void showMessage(MessageParams arg0) {
            }

            @Override
            public CompletableFuture<MessageActionItem> showMessageRequest(ShowMessageRequestParams arg0) {
                throw new UnsupportedOperationException("Not supported yet.");
            }

            @Override
            public void logMessage(MessageParams arg0) {
                throw new UnsupportedOperationException("Not supported yet.");
            }

            @Override
            public CompletableFuture<ApplyWorkspaceEditResponse> applyEdit(ApplyWorkspaceEditParams params) {
                throw new UnsupportedOperationException("Not supported yet.");
            }

        }, client.getInputStream(), client.getOutputStream());
        serverLauncher.startListening();
        LanguageServer server = serverLauncher.getRemoteProxy();
        server.initialize(new InitializeParams()).get();
        String uri = src.toURI().toString();
        server.getTextDocumentService().didOpen(new DidOpenTextDocumentParams(new TextDocumentItem(uri, "java", 0, code)));
        VersionedTextDocumentIdentifier id = new VersionedTextDocumentIdentifier(src.toURI().toString(), 1);
        List<Either<Command, CodeAction>> codeActions = server.getTextDocumentService().codeAction(new CodeActionParams(id, new Range(new Position(2, 6), new Position(2, 6)), new CodeActionContext(Arrays.asList()))).get();
        assertEquals(4, codeActions.size());
        Optional<CodeAction> generateGetterSetter =
                codeActions.stream()
                           .filter(Either::isRight)
                           .map(Either::getRight)
                           .filter(a -> Bundle.DN_GenerateGetterSetterFor("f2").equals(a.getTitle()))
                           .findAny();
        assertTrue(generateGetterSetter.isPresent());
        CodeAction resolvedCodeAction = server.getTextDocumentService().resolveCodeAction(generateGetterSetter.get()).get();
        assertNotNull(resolvedCodeAction);
        WorkspaceEdit edit = resolvedCodeAction.getEdit();
        assertNotNull(edit);
        assertEquals(1, edit.getChanges().size());
        List<TextEdit> fileChanges = edit.getChanges().get(uri);
        assertNotNull(fileChanges);
        assertEquals(1, fileChanges.size());
        assertEquals(new Range(new Position(6, 0),
                               new Position(6, 0)),
                     fileChanges.get(0).getRange());
        assertEquals("\n" +
                     "    public String getF2() {\n" +
                     "        return f2;\n" +
                     "    }\n" +
                     "\n" +
                     "    public void setF2(String f2) {\n" +
                     "        this.f2 = f2;\n" +
                     "    }\n",
                     fileChanges.get(0).getNewText());
    }
    
    class NbCodeLanguageClientStub implements NbCodeLanguageClient {
        @Override
        public CompletableFuture<Void> createProgress(WorkDoneProgressCreateParams params) {
            return CompletableFuture.completedFuture(null);
        }

        @Override
        public void notifyProgress(ProgressParams params) {
        }
        
        @Override
        public void telemetryEvent(Object arg0) {
            throw new UnsupportedOperationException("Not supported yet.");
        }
<<<<<<< HEAD
        WorkspaceEdit[] edit = new WorkspaceEdit[1];
        Launcher<LanguageServer> serverLauncher = LSPLauncher.createClientLauncher(new TestCodeLanguageClient() {
            @Override
            public void telemetryEvent(Object arg0) {
                throw new UnsupportedOperationException("Not supported yet.");
            }
=======
>>>>>>> 3ded4d19

        @Override
        public void publishDiagnostics(PublishDiagnosticsParams params) {
        }

        @Override
        public void showMessage(MessageParams arg0) {
        }

        @Override
        public CompletableFuture<MessageActionItem> showMessageRequest(ShowMessageRequestParams arg0) {
            throw new UnsupportedOperationException("Not supported yet.");
        }

        @Override
        public void logMessage(MessageParams arg0) {
            throw new UnsupportedOperationException("Not supported yet.");
        }

        @Override
        public CompletableFuture<ApplyWorkspaceEditResponse> applyEdit(ApplyWorkspaceEditParams params) {
            throw new UnsupportedOperationException("Not supported yet.");
        }

        @Override
        public void showStatusBarMessage(ShowStatusMessageParams params) {
            throw new UnsupportedOperationException("Not supported yet.");
        }

        @Override
        public CompletableFuture<List<QuickPickItem>> showQuickPick(ShowQuickPickParams params) {
            return CompletableFuture.completedFuture(params.getItems().stream().filter(item -> item.isPicked()).collect(Collectors.toList()));
        }

        @Override
        public CompletableFuture<String> showInputBox(ShowInputBoxParams params) {
            throw new UnsupportedOperationException("Not supported yet.");
        }

        @Override
        public void notifyTestProgress(TestProgressParams params) {
            throw new UnsupportedOperationException("Not supported yet.");
        }

        @Override
        public NbCodeClientCapabilities getNbCodeCapabilities() {
            throw new UnsupportedOperationException("Not supported yet.");
        }

        @Override
        public CompletableFuture<String> createTextEditorDecoration(DecorationRenderOptions params) {
            throw new UnsupportedOperationException("Not supported yet.");
        }

        @Override
        public void setTextEditorDecoration(SetTextEditorDecorationParams params) {
            throw new UnsupportedOperationException("Not supported yet.");
        }

        @Override
        public void disposeTextEditorDecoration(String params) {
            throw new UnsupportedOperationException("Not supported yet.");
        }

        @Override
        public void notifyNodeChange(NodeChangedParams params) {
            throw new UnsupportedOperationException("Not supported yet.");
        }

        @Override
	public CompletableFuture<List<Object>> configuration(ConfigurationParams configurationParams) {
            return CompletableFuture.completedFuture(Collections.emptyList());
	}
    }

    public void testCodeActionGenerateConstructor() throws Exception {
        File src = new File(getWorkDir(), "Test.java");
        src.getParentFile().mkdirs();
        String code = "public class Test {\n" +
                      "    private final String f1;\n" +
                      "    private String f2;\n" +
                      "}\n";
        try (Writer w = new FileWriter(src)) {
            w.write(code);
        }
        Launcher<LanguageServer> serverLauncher = LSPLauncher.createClientLauncher(new NbCodeLanguageClientStub() {
            @Override
            public CompletableFuture<ApplyWorkspaceEditResponse> applyEdit(ApplyWorkspaceEditParams params) {
                throw new UnsupportedOperationException("Not supported yet.");
            }

            @Override
            public CompletableFuture<List<QuickPickItem>> showQuickPick(ShowQuickPickParams params) {
                return CompletableFuture.completedFuture(params.getItems().stream().filter(item -> item.isPicked()).collect(Collectors.toList()));
            }
        }, client.getInputStream(), client.getOutputStream());
        serverLauncher.startListening();
        LanguageServer server = serverLauncher.getRemoteProxy();
        server.initialize(new InitializeParams()).get();
        String uri = src.toURI().toString();
        server.getTextDocumentService().didOpen(new DidOpenTextDocumentParams(new TextDocumentItem(uri, "java", 0, code)));
        VersionedTextDocumentIdentifier id = new VersionedTextDocumentIdentifier(src.toURI().toString(), 1);
        List<Either<Command, CodeAction>> codeActions = server.getTextDocumentService().codeAction(new CodeActionParams(id, new Range(new Position(1, 6), new Position(1, 6)), new CodeActionContext(Arrays.asList()))).get();
        assertEquals(2, codeActions.size());
        Optional<CodeAction> generateConstructor =
                codeActions.stream()
                           .filter(Either::isRight)
                           .map(Either::getRight)
                           .filter(a -> Bundle.DN_GenerateConstructor().equals(a.getTitle()))
                           .findAny();
        assertTrue(generateConstructor.isPresent());
        CodeAction resolvedCodeAction = server.getTextDocumentService().resolveCodeAction(generateConstructor.get()).get();
        assertNotNull(resolvedCodeAction);
        WorkspaceEdit edit = resolvedCodeAction.getEdit();
        assertNotNull(edit);
        assertEquals(1, edit.getChanges().size());
        List<TextEdit> fileChanges = edit.getChanges().get(uri);
        assertNotNull(fileChanges);
        assertEquals(1, fileChanges.size());
        assertEquals(new Range(new Position(3, 0),
                               new Position(3, 0)),
                     fileChanges.get(0).getRange());
        assertEquals("\n" +
                     "    public Test(String f1) {\n" +
                     "        this.f1 = f1;\n" +
                     "    }\n",
                     fileChanges.get(0).getNewText());
    }

    public void testSourceActionGetterSetter() throws Exception {
        File src = new File(getWorkDir(), "Test.java");
        src.getParentFile().mkdirs();
        String code = "public class Test {\n" +
                      "    private final String f1;\n" +
                      "    private String f2;\n" +
                      "}\n";
        try (Writer w = new FileWriter(src)) {
            w.write(code);
        }
        Launcher<LanguageServer> serverLauncher = LSPLauncher.createClientLauncher(new LspClient() {
            @Override
            public void telemetryEvent(Object arg0) {
                throw new UnsupportedOperationException("Not supported yet.");
            }

            @Override
            public void publishDiagnostics(PublishDiagnosticsParams params) {
            }

            @Override
            public void showMessage(MessageParams arg0) {
            }

            @Override
            public CompletableFuture<MessageActionItem> showMessageRequest(ShowMessageRequestParams arg0) {
                throw new UnsupportedOperationException("Not supported yet.");
            }

            @Override
            public void logMessage(MessageParams arg0) {
                throw new UnsupportedOperationException("Not supported yet.");
            }

            @Override
            public CompletableFuture<ApplyWorkspaceEditResponse> applyEdit(ApplyWorkspaceEditParams params) {
                throw new UnsupportedOperationException("Not supported yet.");
            }

        }, client.getInputStream(), client.getOutputStream());
        serverLauncher.startListening();
        LanguageServer server = serverLauncher.getRemoteProxy();
        server.initialize(new InitializeParams()).get();
        String uri = src.toURI().toString();
        server.getTextDocumentService().didOpen(new DidOpenTextDocumentParams(new TextDocumentItem(uri, "java", 0, code)));
        VersionedTextDocumentIdentifier id = new VersionedTextDocumentIdentifier(src.toURI().toString(), 1);
        List<Either<Command, CodeAction>> codeActions = server.getTextDocumentService().codeAction(new CodeActionParams(id, new Range(new Position(3, 0), new Position(3, 0)), new CodeActionContext(Arrays.asList(), Arrays.asList(CodeActionKind.Source)))).get();
        assertEquals(10, codeActions.size());
        Optional<CodeAction> generateGetterSetter =
                codeActions.stream()
                           .filter(Either::isRight)
                           .map(Either::getRight)
                           .filter(a -> Bundle.DN_GenerateGetterSetterFor("f2").equals(a.getTitle()))
                           .findAny();
        assertTrue(generateGetterSetter.isPresent());
        CodeAction resolvedCodeAction = server.getTextDocumentService().resolveCodeAction(generateGetterSetter.get()).get();
        assertNotNull(resolvedCodeAction);
        WorkspaceEdit edit = resolvedCodeAction.getEdit();
        assertNotNull(edit);
        assertEquals(1, edit.getChanges().size());
        List<TextEdit> fileChanges = edit.getChanges().get(uri);
        assertNotNull(fileChanges);
        assertEquals(1, fileChanges.size());
        assertEquals(new Range(new Position(3, 0),
                               new Position(3, 0)),
                     fileChanges.get(0).getRange());
        assertEquals("\n" +
                     "    public String getF2() {\n" +
                     "        return f2;\n" +
                     "    }\n" +
                     "\n" +
                     "    public void setF2(String f2) {\n" +
                     "        this.f2 = f2;\n" +
                     "    }\n",
                     fileChanges.get(0).getNewText());
        server.getTextDocumentService().didChange(new DidChangeTextDocumentParams(id, Arrays.asList(new TextDocumentContentChangeEvent(fileChanges.get(0).getRange(), 0, fileChanges.get(0).getNewText()))));
        codeActions = server.getTextDocumentService().codeAction(new CodeActionParams(id, new Range(new Position(3, 0), new Position(3, 0)), new CodeActionContext(Arrays.asList(), Arrays.asList(CodeActionKind.Source)))).get();
        assertEquals(8, codeActions.size());
        Optional<CodeAction> generateGetter =
                codeActions.stream()
                           .filter(Either::isRight)
                           .map(Either::getRight)
                           .filter(a -> Bundle.DN_GenerateGetterFor("f1").equals(a.getTitle()))
                           .findAny();
        assertTrue(generateGetter.isPresent());
        resolvedCodeAction = server.getTextDocumentService().resolveCodeAction(generateGetter.get()).get();
        assertNotNull(resolvedCodeAction);
        edit = resolvedCodeAction.getEdit();
        assertNotNull(edit);
        assertEquals(1, edit.getChanges().size());
        fileChanges = edit.getChanges().get(uri);
        assertNotNull(fileChanges);
        assertEquals(1, fileChanges.size());
        assertEquals(new Range(new Position(11, 0),
                               new Position(11, 0)),
                     fileChanges.get(0).getRange());
        assertEquals("\n" +
                     "    public String getF1() {\n" +
                     "        return f1;\n" +
                     "    }\n",
                     fileChanges.get(0).getNewText());
    }

    public void testSourceActionConstructor() throws Exception {
        File src = new File(getWorkDir(), "Test.java");
        src.getParentFile().mkdirs();
        String code = "public class Test extends Exception {\n" +
                      "    private final String f1;\n" +
                      "}\n";
        try (Writer w = new FileWriter(src)) {
            w.write(code);
        }
<<<<<<< HEAD
        WorkspaceEdit[] edit = new WorkspaceEdit[1];
        Launcher<LanguageServer> serverLauncher = LSPLauncher.createClientLauncher(new TestCodeLanguageClient() {
            @Override
            public void telemetryEvent(Object arg0) {
                throw new UnsupportedOperationException("Not supported yet.");
            }

            @Override
            public void publishDiagnostics(PublishDiagnosticsParams params) {
            }

            @Override
            public void showMessage(MessageParams arg0) {
            }

            @Override
            public CompletableFuture<MessageActionItem> showMessageRequest(ShowMessageRequestParams arg0) {
                throw new UnsupportedOperationException("Not supported yet.");
            }

            @Override
            public void logMessage(MessageParams arg0) {
                throw new UnsupportedOperationException("Not supported yet.");
            }

=======
        Launcher<LanguageServer> serverLauncher = LSPLauncher.createClientLauncher(new NbCodeLanguageClientStub() {
>>>>>>> 3ded4d19
            @Override
            public CompletableFuture<ApplyWorkspaceEditResponse> applyEdit(ApplyWorkspaceEditParams params) {
                throw new UnsupportedOperationException("Not supported yet.");
            }

            @Override
            public CompletableFuture<List<QuickPickItem>> showQuickPick(ShowQuickPickParams params) {
                return CompletableFuture.completedFuture(params.getItems().size() > 2 ? params.getItems().subList(0, 2) : params.getItems());
            }

        }, client.getInputStream(), client.getOutputStream());
        serverLauncher.startListening();
        LanguageServer server = serverLauncher.getRemoteProxy();
        server.initialize(new InitializeParams()).get();
        String uri = src.toURI().toString();
        server.getTextDocumentService().didOpen(new DidOpenTextDocumentParams(new TextDocumentItem(uri, "java", 0, code)));
        VersionedTextDocumentIdentifier id = new VersionedTextDocumentIdentifier(src.toURI().toString(), 1);
        List<Either<Command, CodeAction>> codeActions = server.getTextDocumentService().codeAction(new CodeActionParams(id, new Range(new Position(2, 0), new Position(2, 0)), new CodeActionContext(Arrays.asList(), Arrays.asList(CodeActionKind.Source)))).get();
        assertEquals(8, codeActions.size());
        Optional<CodeAction> generateConstructor =
                codeActions.stream()
                           .filter(Either::isRight)
                           .map(Either::getRight)
                           .filter(a -> Bundle.DN_GenerateConstructor().equals(a.getTitle()))
                           .findAny();
        assertTrue(generateConstructor.isPresent());
        CodeAction resolvedCodeAction = server.getTextDocumentService().resolveCodeAction(generateConstructor.get()).get();
        assertNotNull(resolvedCodeAction);
        WorkspaceEdit edit = resolvedCodeAction.getEdit();
        assertNotNull(edit);
        assertEquals(1, edit.getChanges().size());
        List<TextEdit> fileChanges = edit.getChanges().get(uri);
        assertNotNull(fileChanges);
        assertEquals(1, fileChanges.size());
        assertEquals(new Range(new Position(2, 0),
                               new Position(2, 0)),
                     fileChanges.get(0).getRange());
        assertEquals("\n" +
                     "    public Test(String f1) {\n" +
                     "        this.f1 = f1;\n" +
                     "    }\n" +
                     "\n" +
                     "    public Test(String f1, String string) {\n" +
                     "        super(string);\n" +
                     "        this.f1 = f1;\n" +
                     "    }\n",
                     fileChanges.get(0).getNewText());
    }

    public void testSourceActionEqualsHashCode() throws Exception {
        File src = new File(getWorkDir(), "Test.java");
        src.getParentFile().mkdirs();
        String code = "import java.util.Objects;\n" +
                      "\n" +
                      "public class Test {\n" +
                      "    private final String f1;\n" +
                      "    private java.util.List<String> f2;\n" +
                      "\n" +
                      "    @Override\n" +
                      "    public int hashCode() {\n" +
                      "        int hash = 3;\n" +
                      "        hash = 71 * hash + Objects.hashCode(this.f1);\n" +
                      "        hash = 71 * hash + Objects.hashCode(this.f2);\n" +
                      "        return hash;\n" +
                      "    }\n" +
                      "}\n";
        try (Writer w = new FileWriter(src)) {
            w.write(code);
        }
<<<<<<< HEAD
        WorkspaceEdit[] edit = new WorkspaceEdit[1];
        Launcher<LanguageServer> serverLauncher = LSPLauncher.createClientLauncher(new TestCodeLanguageClient() {
            @Override
            public void telemetryEvent(Object arg0) {
                throw new UnsupportedOperationException("Not supported yet.");
            }

            @Override
            public void publishDiagnostics(PublishDiagnosticsParams params) {
            }

            @Override
            public void showMessage(MessageParams arg0) {
            }

            @Override
            public CompletableFuture<MessageActionItem> showMessageRequest(ShowMessageRequestParams arg0) {
                throw new UnsupportedOperationException("Not supported yet.");
            }

            @Override
            public void logMessage(MessageParams arg0) {
                throw new UnsupportedOperationException("Not supported yet.");
            }

            @Override
            public CompletableFuture<ApplyWorkspaceEditResponse> applyEdit(ApplyWorkspaceEditParams params) {
                edit[0] = params.getEdit();
                return CompletableFuture.completedFuture(new ApplyWorkspaceEditResponse(false));
            }

            @Override
            public void showStatusBarMessage(ShowStatusMessageParams params) {
                throw new UnsupportedOperationException("Not supported yet."); //To change body of generated methods, choose Tools | Templates.
            }

=======
        Launcher<LanguageServer> serverLauncher = LSPLauncher.createClientLauncher(new NbCodeLanguageClientStub() {
>>>>>>> 3ded4d19
            @Override
            public CompletableFuture<List<QuickPickItem>> showQuickPick(ShowQuickPickParams params) {
                return CompletableFuture.completedFuture(params.getItems().size() > 2 ? params.getItems().subList(0, 2) : params.getItems());
            }

        }, client.getInputStream(), client.getOutputStream());
        serverLauncher.startListening();
        LanguageServer server = serverLauncher.getRemoteProxy();
        server.initialize(new InitializeParams()).get();
        String uri = src.toURI().toString();
        server.getTextDocumentService().didOpen(new DidOpenTextDocumentParams(new TextDocumentItem(uri, "java", 0, code)));
        VersionedTextDocumentIdentifier id = new VersionedTextDocumentIdentifier(src.toURI().toString(), 1);
        List<Either<Command, CodeAction>> codeActions = server.getTextDocumentService().codeAction(new CodeActionParams(id, new Range(new Position(5, 0), new Position(5, 0)), new CodeActionContext(Arrays.asList(), Arrays.asList(CodeActionKind.Source)))).get();
        assertEquals(10, codeActions.size());
        Optional<CodeAction> generateEquals =
                codeActions.stream()
                           .filter(Either::isRight)
                           .map(Either::getRight)
                           .filter(a -> Bundle.DN_GenerateEquals().equals(a.getTitle()))
                           .findAny();
        assertTrue(generateEquals.isPresent());
        CodeAction resolvedCodeAction = server.getTextDocumentService().resolveCodeAction(generateEquals.get()).get();
        assertNotNull(resolvedCodeAction);
        WorkspaceEdit edit = resolvedCodeAction.getEdit();
        assertNotNull(edit);
        assertEquals(1, edit.getChanges().size());
        List<TextEdit> fileChanges = edit.getChanges().get(uri);
        assertNotNull(fileChanges);
        assertEquals(1, fileChanges.size());
        assertEquals(new Range(new Position(13, 0),
                               new Position(13, 0)),
                     fileChanges.get(0).getRange());
        assertEquals("\n" +
                     "    @Override\n" +
                     "    public boolean equals(Object obj) {\n" +
                     "        if (this == obj) {\n" +
                     "            return true;\n" +
                     "        }\n" +
                     "        if (obj == null) {\n" +
                     "            return false;\n" +
                     "        }\n" +
                     "        if (getClass() != obj.getClass()) {\n" +
                     "            return false;\n" +
                     "        }\n" +
                     "        final Test other = (Test) obj;\n" +
                     "        if (!Objects.equals(this.f1, other.f1)) {\n" +
                     "            return false;\n" +
                     "        }\n" +
                     "        return Objects.equals(this.f2, other.f2);\n" +
                     "    }\n",
                     fileChanges.get(0).getNewText());
    }

    public void testSourceActionToString() throws Exception {
        File src = new File(getWorkDir(), "Test.java");
        src.getParentFile().mkdirs();
        String code = "public class Test {\n" +
                      "    private final String f1;\n" +
                      "}\n";
        try (Writer w = new FileWriter(src)) {
            w.write(code);
        }
<<<<<<< HEAD
        WorkspaceEdit[] edit = new WorkspaceEdit[1];
        Launcher<LanguageServer> serverLauncher = LSPLauncher.createClientLauncher(new TestCodeLanguageClient() {
            @Override
            public void telemetryEvent(Object arg0) {
                throw new UnsupportedOperationException("Not supported yet.");
            }

            @Override
            public void publishDiagnostics(PublishDiagnosticsParams params) {
            }

            @Override
            public void showMessage(MessageParams arg0) {
            }

            @Override
            public CompletableFuture<MessageActionItem> showMessageRequest(ShowMessageRequestParams arg0) {
                throw new UnsupportedOperationException("Not supported yet.");
            }

            @Override
            public void logMessage(MessageParams arg0) {
                throw new UnsupportedOperationException("Not supported yet.");
            }

=======
        Launcher<LanguageServer> serverLauncher = LSPLauncher.createClientLauncher(new NbCodeLanguageClientStub() {
>>>>>>> 3ded4d19
            @Override
            public CompletableFuture<ApplyWorkspaceEditResponse> applyEdit(ApplyWorkspaceEditParams params) {
                throw new UnsupportedOperationException("Not supported yet.");
            }

            @Override
            public CompletableFuture<List<QuickPickItem>> showQuickPick(ShowQuickPickParams params) {
                return CompletableFuture.completedFuture(params.getItems().size() > 2 ? params.getItems().subList(0, 2) : params.getItems());
            }

        }, client.getInputStream(), client.getOutputStream());
        serverLauncher.startListening();
        LanguageServer server = serverLauncher.getRemoteProxy();
        server.initialize(new InitializeParams()).get();
        String uri = src.toURI().toString();
        server.getTextDocumentService().didOpen(new DidOpenTextDocumentParams(new TextDocumentItem(uri, "java", 0, code)));
        VersionedTextDocumentIdentifier id = new VersionedTextDocumentIdentifier(src.toURI().toString(), 1);
        List<Either<Command, CodeAction>> codeActions = server.getTextDocumentService().codeAction(new CodeActionParams(id, new Range(new Position(2, 0), new Position(2, 0)), new CodeActionContext(Arrays.asList(), Arrays.asList(CodeActionKind.Source)))).get();
        assertEquals(8, codeActions.size());
        Optional<CodeAction> generateToString =
                codeActions.stream()
                           .filter(Either::isRight)
                           .map(Either::getRight)
                           .filter(a -> Bundle.DN_GenerateToString().equals(a.getTitle()))
                           .findAny();
        assertTrue(generateToString.isPresent());
        CodeAction resolvedCodeAction = server.getTextDocumentService().resolveCodeAction(generateToString.get()).get();
        assertNotNull(resolvedCodeAction);
        WorkspaceEdit edit = resolvedCodeAction.getEdit();
        assertNotNull(edit);
        assertEquals(1, edit.getChanges().size());
        List<TextEdit> fileChanges = edit.getChanges().get(uri);
        assertNotNull(fileChanges);
        assertEquals(1, fileChanges.size());
        assertEquals(new Range(new Position(2, 0),
                               new Position(2, 0)),
                     fileChanges.get(0).getRange());
        assertEquals("\n" +
                     "    @Override\n" +
                     "    public String toString() {\n" +
                     "        StringBuilder sb = new StringBuilder();\n" +
                     "        sb.append(\"Test{\");\n" +
                     "        sb.append(\"f1=\").append(f1);\n" +
                     "        sb.append('}');\n" +
                     "        return sb.toString();\n" +
                     "    }\n",
                     fileChanges.get(0).getNewText());
    }

    public void testSourceActionDelegateMethod() throws Exception {
        File src = new File(getWorkDir(), "Test.java");
        src.getParentFile().mkdirs();
        String code = "public class Test {\n" +
                      "    private final String f1;\n" +
                      "}\n";
        try (Writer w = new FileWriter(src)) {
            w.write(code);
        }
<<<<<<< HEAD
        WorkspaceEdit[] edit = new WorkspaceEdit[1];
        Launcher<LanguageServer> serverLauncher = LSPLauncher.createClientLauncher(new TestCodeLanguageClient() {
            @Override
            public void telemetryEvent(Object arg0) {
                throw new UnsupportedOperationException("Not supported yet.");
            }

            @Override
            public void publishDiagnostics(PublishDiagnosticsParams params) {
            }

            @Override
            public void showMessage(MessageParams arg0) {
            }

            @Override
            public CompletableFuture<MessageActionItem> showMessageRequest(ShowMessageRequestParams arg0) {
                throw new UnsupportedOperationException("Not supported yet.");
            }

            @Override
            public void logMessage(MessageParams arg0) {
                throw new UnsupportedOperationException("Not supported yet.");
            }

=======
        Launcher<LanguageServer> serverLauncher = LSPLauncher.createClientLauncher(new NbCodeLanguageClientStub() {
>>>>>>> 3ded4d19
            @Override
            public CompletableFuture<ApplyWorkspaceEditResponse> applyEdit(ApplyWorkspaceEditParams params) {
                throw new UnsupportedOperationException("Not supported yet.");
            }

            @Override
            public CompletableFuture<List<QuickPickItem>> showQuickPick(ShowQuickPickParams params) {
                return CompletableFuture.completedFuture(params.getItems().size() > 2 ? params.getItems().subList(0, 2) : params.getItems());
            }

        }, client.getInputStream(), client.getOutputStream());
        serverLauncher.startListening();
        LanguageServer server = serverLauncher.getRemoteProxy();
        server.initialize(new InitializeParams()).get();
        String uri = src.toURI().toString();
        server.getTextDocumentService().didOpen(new DidOpenTextDocumentParams(new TextDocumentItem(uri, "java", 0, code)));
        VersionedTextDocumentIdentifier id = new VersionedTextDocumentIdentifier(src.toURI().toString(), 1);
        List<Either<Command, CodeAction>> codeActions = server.getTextDocumentService().codeAction(new CodeActionParams(id, new Range(new Position(2, 0), new Position(2, 0)), new CodeActionContext(Arrays.asList(), Arrays.asList(CodeActionKind.Source)))).get();
        assertEquals(8, codeActions.size());
        Optional<CodeAction> generateDelegateMethod =
                codeActions.stream()
                           .filter(Either::isRight)
                           .map(Either::getRight)
                           .filter(a -> Bundle.DN_GenerateDelegateMethod().equals(a.getTitle()))
                           .findAny();
        assertTrue(generateDelegateMethod.isPresent());
        CodeAction resolvedCodeAction = server.getTextDocumentService().resolveCodeAction(generateDelegateMethod.get()).get();
        assertNotNull(resolvedCodeAction);
        WorkspaceEdit edit = resolvedCodeAction.getEdit();
        assertNotNull(edit);
        assertEquals(1, edit.getChanges().size());
        List<TextEdit> fileChanges = edit.getChanges().get(uri);
        assertNotNull(fileChanges);
        assertEquals(2, fileChanges.size());
        assertEquals(new Range(new Position(0, 0),
                               new Position(0, 0)),
                     fileChanges.get(0).getRange());
        assertEquals("\nimport java.util.stream.IntStream;\n\n",
                     fileChanges.get(0).getNewText());
        assertEquals(new Range(new Position(2, 0),
                               new Position(2, 0)),
                     fileChanges.get(1).getRange());
        assertEquals("\n" +
                     "    public IntStream chars() {\n" +
                     "        return f1.chars();\n" +
                     "    }\n" +
                     "\n" +
                     "    public IntStream codePoints() {\n" +
                     "        return f1.codePoints();\n" +
                     "    }\n",
                     fileChanges.get(1).getNewText());
    }

    public void testSourceActionOverrideMethod() throws Exception {
        File src = new File(getWorkDir(), "Test.java");
        src.getParentFile().mkdirs();
        String code = "public class Test {\n" +
                      "    private final String f1;\n" +
                      "}\n";
        try (Writer w = new FileWriter(src)) {
            w.write(code);
        }
<<<<<<< HEAD
        WorkspaceEdit[] edit = new WorkspaceEdit[1];
        Launcher<LanguageServer> serverLauncher = LSPLauncher.createClientLauncher(new TestCodeLanguageClient() {
            @Override
            public void telemetryEvent(Object arg0) {
                throw new UnsupportedOperationException("Not supported yet.");
            }

            @Override
            public void publishDiagnostics(PublishDiagnosticsParams params) {
            }

            @Override
            public void showMessage(MessageParams arg0) {
            }

            @Override
            public CompletableFuture<MessageActionItem> showMessageRequest(ShowMessageRequestParams arg0) {
                throw new UnsupportedOperationException("Not supported yet.");
            }

            @Override
            public void logMessage(MessageParams arg0) {
                throw new UnsupportedOperationException("Not supported yet.");
            }

=======
        Launcher<LanguageServer> serverLauncher = LSPLauncher.createClientLauncher(new NbCodeLanguageClientStub() {
>>>>>>> 3ded4d19
            @Override
            public CompletableFuture<ApplyWorkspaceEditResponse> applyEdit(ApplyWorkspaceEditParams params) {
                throw new UnsupportedOperationException("Not supported yet.");
            }

            @Override
            public CompletableFuture<List<QuickPickItem>> showQuickPick(ShowQuickPickParams params) {
                return CompletableFuture.completedFuture(params.getItems().size() > 2 ? params.getItems().subList(0, 2) : params.getItems());
            }

        }, client.getInputStream(), client.getOutputStream());
        serverLauncher.startListening();
        LanguageServer server = serverLauncher.getRemoteProxy();
        server.initialize(new InitializeParams()).get();
        String uri = src.toURI().toString();
        server.getTextDocumentService().didOpen(new DidOpenTextDocumentParams(new TextDocumentItem(uri, "java", 0, code)));
        VersionedTextDocumentIdentifier id = new VersionedTextDocumentIdentifier(src.toURI().toString(), 1);
        List<Either<Command, CodeAction>> codeActions = server.getTextDocumentService().codeAction(new CodeActionParams(id, new Range(new Position(2, 0), new Position(2, 0)), new CodeActionContext(Arrays.asList(), Arrays.asList(CodeActionKind.Source)))).get();
        assertEquals(8, codeActions.size());
        Optional<CodeAction> generateOverrideMethod =
                codeActions.stream()
                           .filter(Either::isRight)
                           .map(Either::getRight)
                           .filter(a -> Bundle.DN_GenerateOverrideMethod().equals(a.getTitle()))
                           .findAny();
        assertTrue(generateOverrideMethod.isPresent());
        CodeAction resolvedCodeAction = server.getTextDocumentService().resolveCodeAction(generateOverrideMethod.get()).get();
        assertNotNull(resolvedCodeAction);
        WorkspaceEdit edit = resolvedCodeAction.getEdit();
        assertNotNull(edit);
        assertEquals(1, edit.getChanges().size());
        List<TextEdit> fileChanges = edit.getChanges().get(uri);
        assertNotNull(fileChanges);
        assertEquals(1, fileChanges.size());
        assertEquals(new Range(new Position(2, 0),
                               new Position(2, 0)),
                     fileChanges.get(0).getRange());
        assertEquals("\n" +
                     "    @Override\n" +
                     "    protected void finalize() throws Throwable {\n" +
                     "        super.finalize(); // Generated from nbfs://nbhost/SystemFileSystem/Templates/Classes/Code/OverriddenMethodBody\n" +
                     "    }\n" +
                     "\n" +
                     "    @Override\n" +
                     "    public String toString() {\n" +
                     "        return super.toString(); // Generated from nbfs://nbhost/SystemFileSystem/Templates/Classes/Code/OverriddenMethodBody\n" +
                     "    }\n",
                     fileChanges.get(0).getNewText());
    }

    public void testSourceActionLogger() throws Exception {
        File src = new File(getWorkDir(), "Test.java");
        src.getParentFile().mkdirs();
        String code = "public class Test {\n" +
                      "    private final String f1;\n" +
                      "}\n";
        try (Writer w = new FileWriter(src)) {
            w.write(code);
        }
<<<<<<< HEAD
        WorkspaceEdit[] edit = new WorkspaceEdit[1];
        Launcher<LanguageServer> serverLauncher = LSPLauncher.createClientLauncher(new TestCodeLanguageClient() {
            @Override
            public void telemetryEvent(Object arg0) {
                throw new UnsupportedOperationException("Not supported yet.");
            }

            @Override
            public void publishDiagnostics(PublishDiagnosticsParams params) {
            }

            @Override
            public void showMessage(MessageParams arg0) {
            }

            @Override
            public CompletableFuture<MessageActionItem> showMessageRequest(ShowMessageRequestParams arg0) {
                throw new UnsupportedOperationException("Not supported yet.");
            }

            @Override
            public void logMessage(MessageParams arg0) {
                throw new UnsupportedOperationException("Not supported yet.");
            }

=======
        Launcher<LanguageServer> serverLauncher = LSPLauncher.createClientLauncher(new NbCodeLanguageClientStub() {
>>>>>>> 3ded4d19
            @Override
            public CompletableFuture<ApplyWorkspaceEditResponse> applyEdit(ApplyWorkspaceEditParams params) {
                throw new UnsupportedOperationException("Not supported yet.");
            }

            @Override
            public CompletableFuture<List<QuickPickItem>> showQuickPick(ShowQuickPickParams params) {
                return CompletableFuture.completedFuture(params.getItems().size() > 2 ? params.getItems().subList(0, 2) : params.getItems());
            }

            @Override
            public CompletableFuture<String> showInputBox(ShowInputBoxParams params) {
                return CompletableFuture.completedFuture("LOGGER");
            }

        }, client.getInputStream(), client.getOutputStream());
        serverLauncher.startListening();
        LanguageServer server = serverLauncher.getRemoteProxy();
        server.initialize(new InitializeParams()).get();
        String uri = src.toURI().toString();
        server.getTextDocumentService().didOpen(new DidOpenTextDocumentParams(new TextDocumentItem(uri, "java", 0, code)));
        VersionedTextDocumentIdentifier id = new VersionedTextDocumentIdentifier(src.toURI().toString(), 1);
        List<Either<Command, CodeAction>> codeActions = server.getTextDocumentService().codeAction(new CodeActionParams(id, new Range(new Position(2, 0), new Position(2, 0)), new CodeActionContext(Arrays.asList(), Arrays.asList(CodeActionKind.Source)))).get();
        assertEquals(8, codeActions.size());
        Optional<CodeAction> generateLogger =
                codeActions.stream()
                           .filter(Either::isRight)
                           .map(Either::getRight)
                           .filter(a -> Bundle.DN_GenerateLogger().equals(a.getTitle()))
                           .findAny();
        assertTrue(generateLogger.isPresent());
        CodeAction resolvedCodeAction = server.getTextDocumentService().resolveCodeAction(generateLogger.get()).get();
        assertNotNull(resolvedCodeAction);
        WorkspaceEdit edit = resolvedCodeAction.getEdit();
        assertNotNull(edit);
        assertEquals(1, edit.getChanges().size());
        List<TextEdit> fileChanges = edit.getChanges().get(uri);
        assertNotNull(fileChanges);
        assertEquals(2, fileChanges.size());
        assertEquals(new Range(new Position(0, 0),
                               new Position(0, 0)),
                     fileChanges.get(0).getRange());
        assertEquals("\nimport java.util.logging.Logger;\n\n",
                     fileChanges.get(0).getNewText());
        assertEquals(new Range(new Position(1, 0),
                               new Position(1, 0)),
                     fileChanges.get(1).getRange());
        assertEquals("\n" +
                     "    private static final Logger LOGGER = Logger.getLogger(Test.class.getName());\n",
                     fileChanges.get(1).getNewText());
    }

    public void testSourceActionOrganizeImports() throws Exception {
        File src = new File(getWorkDir(), "Test.java");
        src.getParentFile().mkdirs();
        String code = "import java.util.List;\n" +
                      "import java.util.ArrayList;\n" +
                      "import java.util.Collection;\n" +
                      "\n" +
                      "public class Test {\n" +
                      "    private final List<String> names = new ArrayList<>();\n" +
                      "}\n";
        try (Writer w = new FileWriter(src)) {
            w.write(code);
        }
        Launcher<LanguageServer> serverLauncher = LSPLauncher.createClientLauncher(new LspClient() {
            @Override
            public void telemetryEvent(Object arg0) {
                throw new UnsupportedOperationException("Not supported yet.");
            }

            @Override
            public void publishDiagnostics(PublishDiagnosticsParams params) {
            }

            @Override
            public void showMessage(MessageParams arg0) {
            }

            @Override
            public CompletableFuture<MessageActionItem> showMessageRequest(ShowMessageRequestParams arg0) {
                throw new UnsupportedOperationException("Not supported yet.");
            }

            @Override
            public void logMessage(MessageParams arg0) {
                throw new UnsupportedOperationException("Not supported yet.");
            }

            @Override
            public CompletableFuture<ApplyWorkspaceEditResponse> applyEdit(ApplyWorkspaceEditParams params) {
                throw new UnsupportedOperationException("Not supported yet.");
            }

        }, client.getInputStream(), client.getOutputStream());
        serverLauncher.startListening();
        LanguageServer server = serverLauncher.getRemoteProxy();
        server.initialize(new InitializeParams()).get();
        String uri = src.toURI().toString();
        server.getTextDocumentService().didOpen(new DidOpenTextDocumentParams(new TextDocumentItem(uri, "java", 0, code)));
        VersionedTextDocumentIdentifier id = new VersionedTextDocumentIdentifier(src.toURI().toString(), 1);
        List<Either<Command, CodeAction>> codeActions = server.getTextDocumentService().codeAction(new CodeActionParams(id, new Range(new Position(6, 0), new Position(6, 0)), new CodeActionContext(Arrays.asList(), Arrays.asList(CodeActionKind.Source)))).get();
        assertEquals(8, codeActions.size());
        Optional<CodeAction> organizeImports =
                codeActions.stream()
                           .filter(Either::isRight)
                           .map(Either::getRight)
                           .filter(a -> Bundle.DN_OrganizeImports().equals(a.getTitle()))
                           .findAny();
        assertTrue(organizeImports.isPresent());
        CodeAction resolvedCodeAction = server.getTextDocumentService().resolveCodeAction(organizeImports.get()).get();
        assertNotNull(resolvedCodeAction);
        WorkspaceEdit edit = resolvedCodeAction.getEdit();
        assertNotNull(edit);
        assertEquals(1, edit.getChanges().size());
        List<TextEdit> fileChanges = edit.getChanges().get(uri);
        assertNotNull(fileChanges);
        assertEquals(2, fileChanges.size());
        assertEquals(new Range(new Position(0, 0),
                               new Position(1, 0)),
                     fileChanges.get(0).getRange());
        assertEquals("", fileChanges.get(0).getNewText());
        assertEquals(new Range(new Position(2, 17),
                               new Position(2, 27)),
                     fileChanges.get(1).getRange());
        assertEquals("List", fileChanges.get(1).getNewText());
    }

    public void testRenameDocumentChangesCapabilitiesRenameOp() throws Exception {
        doTestRename(init -> {
                        WorkspaceEditCapabilities wec = new WorkspaceEditCapabilities();
                        wec.setDocumentChanges(true);
                        wec.setResourceOperations(Arrays.asList("rename"));
                        WorkspaceClientCapabilities wcc = new WorkspaceClientCapabilities();
                        wcc.setWorkspaceEdit(wec);
                        init.setCapabilities(new ClientCapabilities(wcc, null, null));
                     },
                     cf -> {
                         WorkspaceEdit edit = cf.get();
                         assertTrue(edit.getChanges().isEmpty());
                         Set<String> actual = edit.getDocumentChanges().stream().map(this::toString).collect(Collectors.toSet());
                         Set<String> expected = new HashSet<>(Arrays.asList("Test2.java:[3:25-3:28=>nue]", "Test.java:[1:8-1:11=>nue]"));
                         assertEquals(expected, actual);
                     },
                     cf -> {
                         WorkspaceEdit edit = cf.get();
                         assertTrue(edit.getChanges().isEmpty());
                         Set<String> actual = edit.getDocumentChanges().stream().map(this::toString).collect(Collectors.toSet());
                         Set<String> expected = new HashSet<>(Arrays.asList("Test2.java:[0:27-0:31=>TestNew, 1:4-1:8=>TestNew, 2:11-2:15=>TestNew]", "Test.java:[0:13-0:17=>TestNew]", "Test.java=>TestNew.java"));
                         assertEquals(expected, actual);
                     });
    }
    
    public void testRenameDocumentChangesCapabilitiesNoRenameOp() throws Exception {
        doTestRename(init -> {
                        WorkspaceEditCapabilities wec = new WorkspaceEditCapabilities();
                        wec.setDocumentChanges(true);
                        WorkspaceClientCapabilities wcc = new WorkspaceClientCapabilities();
                        wcc.setWorkspaceEdit(wec);
                        init.setCapabilities(new ClientCapabilities(wcc, null, null));
                     },
                     cf -> {
                         WorkspaceEdit edit = cf.get();
                         assertTrue(edit.getChanges().isEmpty());
                         Set<String> actual = edit.getDocumentChanges().stream().map(this::toString).collect(Collectors.toSet());
                         Set<String> expected = new HashSet<>(Arrays.asList("Test2.java:[3:25-3:28=>nue]", "Test.java:[1:8-1:11=>nue]"));
                         assertEquals(expected, actual);
                     },
                     cf -> {
                         WorkspaceEdit edit = cf.get();
                         assertTrue(edit.getChanges().isEmpty());
                         Set<String> actual = edit.getDocumentChanges().stream().map(this::toString).collect(Collectors.toSet());
                         Set<String> expected = new HashSet<>(Arrays.asList("Test2.java:[0:27-0:31=>TestNew, 1:4-1:8=>TestNew, 2:11-2:15=>TestNew]", "Test.java:[0:13-0:17=>TestNew]", "Test.java=>TestNew.java"));
                         assertEquals(expected, actual);
                     });
    }
    
    private void doTestRename(Consumer<InitializeParams> settings,
                              Validator<CompletableFuture<WorkspaceEdit>> validateFieldRename,
                              Validator<CompletableFuture<WorkspaceEdit>> validateClassRename) throws Exception {
        File src = new File(getWorkDir(), "Test.java");
        src.getParentFile().mkdirs();
        try (Writer w = new FileWriter(new File(src.getParentFile(), ".test-project"))) {}
        String code = "public class Test {\n" +
                      "    int val = new Test2().get();\n" +
                      "}\n";
        try (Writer w = new FileWriter(src)) {
            w.write(code);
        }
        File src2 = new File(getWorkDir(), "Test2.java");
        String code2 = "public class Test2 extends Test {\n" +
                       "    Test t;\n" +
                       "    void m(Test p) {};\n" +
                       "    int get() { return t.val; };\n" +
                       "}\n";
        try (Writer w = new FileWriter(src2)) {
            w.write(code2);
        }
        List<Diagnostic>[] diags = new List[1];
        CountDownLatch indexingComplete = new CountDownLatch(1);
        Launcher<LanguageServer> serverLauncher = LSPLauncher.createClientLauncher(new LanguageClient() {
            @Override
            public void telemetryEvent(Object arg0) {
                throw new UnsupportedOperationException("Not supported yet.");
            }

            @Override
            public void publishDiagnostics(PublishDiagnosticsParams params) {
                synchronized (diags) {
                    diags[0] = params.getDiagnostics();
                    diags.notifyAll();
                }
            }

            @Override
            public void showMessage(MessageParams params) {
                if (Server.INDEXING_COMPLETED.equals(params.getMessage())) {
                    indexingComplete.countDown();
                } else {
                    throw new UnsupportedOperationException("Unexpected message.");
                }
            }

            @Override
            public CompletableFuture<MessageActionItem> showMessageRequest(ShowMessageRequestParams arg0) {
                throw new UnsupportedOperationException("Not supported yet.");
            }

            @Override
            public void logMessage(MessageParams arg0) {
                throw new UnsupportedOperationException("Not supported yet.");
            }
        }, client.getInputStream(), client.getOutputStream());
        serverLauncher.startListening();
        LanguageServer server = serverLauncher.getRemoteProxy();
        InitializeParams initParams = new InitializeParams();
        initParams.setRootUri(getWorkDir().toURI().toString());
        settings.accept(initParams);
        InitializeResult result = server.initialize(initParams).get();
        indexingComplete.await();
        server.getTextDocumentService().didOpen(new DidOpenTextDocumentParams(new TextDocumentItem(toURI(src2), "java", 0, code2)));
        {
            RenameParams params = new RenameParams(new TextDocumentIdentifier(src2.toURI().toString()),
                                                   new Position(3, 27),
                                                   "nue");

            validateFieldRename.validate(server.getTextDocumentService().rename(params));
        }
        server.getTextDocumentService().didOpen(new DidOpenTextDocumentParams(new TextDocumentItem(toURI(src), "java", 0, code)));
        {
            RenameParams params = new RenameParams(new TextDocumentIdentifier(src.toURI().toString()),
                                                   new Position(0, 15),
                                                   "TestNew");

            validateClassRename.validate(server.getTextDocumentService().rename(params));
        }
    }

    public void testMoveClass() throws Exception {
        File src = new File(getWorkDir(), "a/Test.java");
        src.getParentFile().mkdirs();
        try (Writer w = new FileWriter(new File(src.getParentFile().getParentFile(), ".test-project"))) {}
        String code = "package a;\n" +
                      "\n" +
                      "public class Test {\n" +
                      "    void m() {}\n" +
                      "}\n";
        try (Writer w = new FileWriter(src)) {
            w.write(code);
        }
        File src2 = new File(getWorkDir(), "b/Test2.java");
        src2.getParentFile().mkdirs();
        try (Writer w = new FileWriter(src2)) {
            w.write("package b;\n" +
                    "\n" +
                    "import a.Test;\n" +
                    "\n" +
                    "public class Test2 {\n" +
                    "    private Test t;\n" +
                    "}\n");
        }
        List<Diagnostic>[] diags = new List[1];
        CountDownLatch indexingComplete = new CountDownLatch(1);
        WorkspaceEdit[] edit = new WorkspaceEdit[1];
<<<<<<< HEAD
        Launcher<LanguageServer> serverLauncher = LSPLauncher.createClientLauncher(new TestCodeLanguageClient() {
            @Override
            public void telemetryEvent(Object arg0) {
                throw new UnsupportedOperationException("Not supported yet.");
            }

=======
        Launcher<LanguageServer> serverLauncher = LSPLauncher.createClientLauncher(new NbCodeLanguageClientStub() {
>>>>>>> 3ded4d19
            @Override
            public void publishDiagnostics(PublishDiagnosticsParams params) {
                synchronized (diags) {
                    diags[0] = params.getDiagnostics();
                    diags.notifyAll();
                }
            }

            @Override
            public void showMessage(MessageParams params) {
                if (Server.INDEXING_COMPLETED.equals(params.getMessage())) {
                    indexingComplete.countDown();
                } else {
                    throw new UnsupportedOperationException("Unexpected message.");
                }
            }

            @Override
            public CompletableFuture<ApplyWorkspaceEditResponse> applyEdit(ApplyWorkspaceEditParams params) {
                edit[0] = params.getEdit();
                return CompletableFuture.completedFuture(new ApplyWorkspaceEditResponse(false));
            }

            @Override
            public CompletableFuture<List<QuickPickItem>> showQuickPick(ShowQuickPickParams params) {
                List<QuickPickItem> items = params.getItems();
<<<<<<< HEAD
                return CompletableFuture.completedFuture("Select target package".equals(params.getPlaceHolder()) ? items.subList(2, 3) : items.subList(0, 1));
            }

            @Override
            public void showStatusBarMessage(ShowStatusMessageParams params) {
                throw new UnsupportedOperationException("Not supported yet.");
=======
                return CompletableFuture.completedFuture(Bundle.DN_SelectTargetPackage().equals(params.getPlaceHolder()) ? items.subList(2, 3) : items.subList(0, 1));
>>>>>>> 3ded4d19
            }
        }, client.getInputStream(), client.getOutputStream());
        serverLauncher.startListening();
        LanguageServer server = serverLauncher.getRemoteProxy();
        InitializeParams initParams = new InitializeParams();
        initParams.setRootUri(getWorkDir().toURI().toString());
        InitializeResult result = server.initialize(initParams).get();
        indexingComplete.await();
        server.getTextDocumentService().didOpen(new DidOpenTextDocumentParams(new TextDocumentItem(toURI(src), "java", 0, code)));
        VersionedTextDocumentIdentifier id = new VersionedTextDocumentIdentifier(src.toURI().toString(), 1);
        List<Either<Command, CodeAction>> codeActions = server.getTextDocumentService().codeAction(new CodeActionParams(id, new Range(new Position(2, 17), new Position(2, 17)), new CodeActionContext(Arrays.asList(), Arrays.asList(CodeActionKind.Refactor)))).get();
        Optional<CodeAction> move =
                codeActions.stream()
                           .filter(Either::isRight)
                           .map(Either::getRight)
                           .filter(a -> "Move...".equals(a.getTitle()))
                           .findAny();
        assertTrue(move.isPresent());
        server.getWorkspaceService().executeCommand(new ExecuteCommandParams(move.get().getCommand().getCommand(), move.get().getCommand().getArguments())).get();
        int cnt = 0;
        while(edit[0] == null && cnt++ < 10) {
            Thread.sleep(1000);
        }
        List<Either<TextDocumentEdit, ResourceOperation>> documentChanges = edit[0].getDocumentChanges();
        assertEquals(3, documentChanges.size());
        Either<TextDocumentEdit, ResourceOperation> change = documentChanges.get(0);
        assertTrue(change.isRight());
        ResourceOperation ro = change.getRight();
        assertEquals(ResourceOperationKind.Rename, ro.getKind());
        assertTrue(((RenameFile) ro).getOldUri().endsWith("a/Test.java"));
        assertTrue(((RenameFile) ro).getNewUri().endsWith("b/Test.java"));
        for (int i = 1; i <= 2; i++) {
            change = documentChanges.get(i);
            assertTrue(change.isLeft());
            TextDocumentEdit tde = change.getLeft();
            if (tde.getTextDocument().getUri().endsWith("b/Test.java")) {
                List<TextEdit> fileChanges = tde.getEdits();
                assertNotNull(fileChanges);
                assertEquals(1, fileChanges.size());
                assertEquals(new Range(new Position(0, 8),
                                       new Position(0, 9)),
                             fileChanges.get(0).getRange());
                assertEquals("b", fileChanges.get(0).getNewText());
            } else if (tde.getTextDocument().getUri().endsWith("b/Test2.java")) {
                List<TextEdit> fileChanges = tde.getEdits();
                assertNotNull(fileChanges);
                assertEquals(1, fileChanges.size());
                assertEquals(new Range(new Position(1, 0),
                                       new Position(3, 0)),
                             fileChanges.get(0).getRange());
                assertEquals("", fileChanges.get(0).getNewText());
            } else {
                fail("Unknown file modified");
            }
        }
    }

    public void testMoveMethod() throws Exception {
        File src = new File(getWorkDir(), "a/Test.java");
        src.getParentFile().mkdirs();
        try (Writer w = new FileWriter(new File(src.getParentFile().getParentFile(), ".test-project"))) {}
        String code = "package a;\n" +
                      "\n" +
                      "import b.Test2;\n" +
                      "\n" +
                      "public class Test {\n" +
                      "    void m(Test t, Test2 t2) {}\n" +
                      "}\n";
        try (Writer w = new FileWriter(src)) {
            w.write(code);
        }
        File src2 = new File(getWorkDir(), "b/Test2.java");
        src2.getParentFile().mkdirs();
        try (Writer w = new FileWriter(src2)) {
            w.write("package b;\n" +
                    "\n" +
                    "public class Test2 {\n" +
                    "}\n");
        }
        List<Diagnostic>[] diags = new List[1];
        CountDownLatch indexingComplete = new CountDownLatch(1);
        WorkspaceEdit[] edit = new WorkspaceEdit[1];
<<<<<<< HEAD
        Launcher<LanguageServer> serverLauncher = LSPLauncher.createClientLauncher(new TestCodeLanguageClient() {
            @Override
            public void telemetryEvent(Object arg0) {
                throw new UnsupportedOperationException("Not supported yet.");
            }

=======
        Launcher<LanguageServer> serverLauncher = LSPLauncher.createClientLauncher(new NbCodeLanguageClientStub() {
>>>>>>> 3ded4d19
            @Override
            public void publishDiagnostics(PublishDiagnosticsParams params) {
                synchronized (diags) {
                    diags[0] = params.getDiagnostics();
                    diags.notifyAll();
                }
            }

            @Override
            public void showMessage(MessageParams params) {
                if (Server.INDEXING_COMPLETED.equals(params.getMessage())) {
                    indexingComplete.countDown();
                } else {
                    throw new UnsupportedOperationException("Unexpected message.");
                }
            }

            @Override
            public CompletableFuture<ApplyWorkspaceEditResponse> applyEdit(ApplyWorkspaceEditParams params) {
                edit[0] = params.getEdit();
                return CompletableFuture.completedFuture(new ApplyWorkspaceEditResponse(false));
            }

            @Override
            public CompletableFuture<List<QuickPickItem>> showQuickPick(ShowQuickPickParams params) {
                List<QuickPickItem> items = params.getItems();
                return CompletableFuture.completedFuture("Select target package".equals(params.getPlaceHolder()) ? items.subList(1, 2) : items.subList(0, 1));
            }
        }, client.getInputStream(), client.getOutputStream());
        serverLauncher.startListening();
        LanguageServer server = serverLauncher.getRemoteProxy();
        InitializeParams initParams = new InitializeParams();
        initParams.setRootUri(getWorkDir().toURI().toString());
        InitializeResult result = server.initialize(initParams).get();
        indexingComplete.await();
        server.getTextDocumentService().didOpen(new DidOpenTextDocumentParams(new TextDocumentItem(toURI(src), "java", 0, code)));
        VersionedTextDocumentIdentifier id = new VersionedTextDocumentIdentifier(src.toURI().toString(), 1);
        List<Either<Command, CodeAction>> codeActions = server.getTextDocumentService().codeAction(new CodeActionParams(id, new Range(new Position(5, 10), new Position(5, 10)), new CodeActionContext(Arrays.asList(), Arrays.asList(CodeActionKind.Refactor)))).get();
        Optional<CodeAction> move =
                codeActions.stream()
                           .filter(Either::isRight)
                           .map(Either::getRight)
                           .filter(a -> "Move...".equals(a.getTitle()))
                           .findAny();
        assertTrue(move.isPresent());
        server.getWorkspaceService().executeCommand(new ExecuteCommandParams(move.get().getCommand().getCommand(), move.get().getCommand().getArguments())).get();
        int cnt = 0;
        while(edit[0] == null && cnt++ < 10) {
            Thread.sleep(1000);
        }
        List<Either<TextDocumentEdit, ResourceOperation>> documentChanges = edit[0].getDocumentChanges();
        assertEquals(2, documentChanges.size());
        for (int i = 0; i <= 1; i++) {
            Either<TextDocumentEdit, ResourceOperation> change = documentChanges.get(i);
            assertTrue(change.isLeft());
            TextDocumentEdit tde = change.getLeft();
            if (tde.getTextDocument().getUri().endsWith("a/Test.java")) {
                List<TextEdit> fileChanges = tde.getEdits();
                assertNotNull(fileChanges);
                assertEquals(1, fileChanges.size());
                assertEquals(new Range(new Position(5, 0),
                                       new Position(6, 0)),
                             fileChanges.get(0).getRange());
                assertEquals("", fileChanges.get(0).getNewText());
            } else if (tde.getTextDocument().getUri().endsWith("b/Test2.java")) {
                List<TextEdit> fileChanges = tde.getEdits();
                assertNotNull(fileChanges);
                assertEquals(2, fileChanges.size());
                assertEquals(new Range(new Position(2, 0),
                                       new Position(2, 0)),
                             fileChanges.get(0).getRange());
                assertEquals("import a.Test;\n\n", fileChanges.get(0).getNewText());
                assertEquals(new Range(new Position(3, 0),
                                       new Position(3, 0)),
                             fileChanges.get(1).getRange());
                assertEquals("\n    void m(Test t) {\n    }\n", fileChanges.get(1).getNewText());
            } else {
                fail("Unknown file modified");
            }
        }
    }

    public void testExtractInterface() throws Exception {
        File src = new File(getWorkDir(), "a/Test.java");
        src.getParentFile().mkdirs();
        try (Writer w = new FileWriter(new File(src.getParentFile().getParentFile(), ".test-project"))) {}
        String code = "package a;\n" +
                      "\n" +
                      "public class Test {\n" +
                      "    public static final int CNT = 10;\n" +
                      "    public void m(Test t) {}\n" +
                      "}\n";
        try (Writer w = new FileWriter(src)) {
            w.write(code);
        }
        List<Diagnostic>[] diags = new List[1];
        CountDownLatch indexingComplete = new CountDownLatch(1);
        WorkspaceEdit[] edit = new WorkspaceEdit[1];
<<<<<<< HEAD
        Launcher<LanguageServer> serverLauncher = LSPLauncher.createClientLauncher(new TestCodeLanguageClient() {
            @Override
            public void telemetryEvent(Object arg0) {
                throw new UnsupportedOperationException("Not supported yet.");
            }

=======
        Launcher<LanguageServer> serverLauncher = LSPLauncher.createClientLauncher(new NbCodeLanguageClientStub() {
>>>>>>> 3ded4d19
            @Override
            public void publishDiagnostics(PublishDiagnosticsParams params) {
                synchronized (diags) {
                    diags[0] = params.getDiagnostics();
                    diags.notifyAll();
                }
            }

            @Override
            public void showMessage(MessageParams params) {
                if (Server.INDEXING_COMPLETED.equals(params.getMessage())) {
                    indexingComplete.countDown();
                } else {
                    throw new UnsupportedOperationException("Unexpected message.");
                }
            }

            @Override
            public CompletableFuture<ApplyWorkspaceEditResponse> applyEdit(ApplyWorkspaceEditParams params) {
                edit[0] = params.getEdit();
                return CompletableFuture.completedFuture(new ApplyWorkspaceEditResponse(false));
            }

            @Override
            public CompletableFuture<List<QuickPickItem>> showQuickPick(ShowQuickPickParams params) {
                List<QuickPickItem> items = params.getItems();
                return CompletableFuture.completedFuture(items);
            }

            @Override
            public CompletableFuture<String> showInputBox(ShowInputBoxParams params) {
                return CompletableFuture.completedFuture(params.getValue());
            }

        }, client.getInputStream(), client.getOutputStream());
        serverLauncher.startListening();
        LanguageServer server = serverLauncher.getRemoteProxy();
        InitializeParams initParams = new InitializeParams();
        initParams.setRootUri(getWorkDir().toURI().toString());
        InitializeResult result = server.initialize(initParams).get();
        indexingComplete.await();
        server.getTextDocumentService().didOpen(new DidOpenTextDocumentParams(new TextDocumentItem(toURI(src), "java", 0, code)));
        VersionedTextDocumentIdentifier id = new VersionedTextDocumentIdentifier(src.toURI().toString(), 1);
        List<Either<Command, CodeAction>> codeActions = server.getTextDocumentService().codeAction(new CodeActionParams(id, new Range(new Position(3, 10), new Position(3, 10)), new CodeActionContext(Arrays.asList(), Arrays.asList(CodeActionKind.Refactor)))).get();
        Optional<CodeAction> extractInterface =
                codeActions.stream()
                           .filter(Either::isRight)
                           .map(Either::getRight)
                           .filter(a -> "Extract Interface...".equals(a.getTitle()))
                           .findAny();
        assertTrue(extractInterface.isPresent());
        server.getWorkspaceService().executeCommand(new ExecuteCommandParams(extractInterface.get().getCommand().getCommand(), extractInterface.get().getCommand().getArguments())).get();
        int cnt = 0;
        while(edit[0] == null && cnt++ < 10) {
            Thread.sleep(1000);
        }
        List<Either<TextDocumentEdit, ResourceOperation>> documentChanges = edit[0].getDocumentChanges();
        assertEquals(3, documentChanges.size());
        Either<TextDocumentEdit, ResourceOperation> change = documentChanges.get(0);
        assertTrue(change.isRight());
        ResourceOperation ro = change.getRight();
        assertEquals(ResourceOperationKind.Create, ro.getKind());
        assertTrue(((CreateFile) ro).getUri().endsWith("a/NewInterface.java"));
        for (int i = 1; i <= 2; i++) {
            change = documentChanges.get(i);
            assertTrue(change.isLeft());
            TextDocumentEdit tde = change.getLeft();
            if (tde.getTextDocument().getUri().endsWith("a/Test.java")) {
                List<TextEdit> fileChanges = tde.getEdits();
                assertNotNull(fileChanges);
                assertEquals(3, fileChanges.size());
                assertEquals(new Range(new Position(2, 18),
                                       new Position(3, 10)),
                             fileChanges.get(0).getRange());
                assertEquals("implements", fileChanges.get(0).getNewText());
                assertEquals(new Range(new Position(3, 11),
                                       new Position(3, 17)),
                             fileChanges.get(1).getRange());
                assertEquals("NewInterface", fileChanges.get(1).getNewText());
                assertEquals(new Range(new Position(3, 18),
                                       new Position(3, 37)),
                             fileChanges.get(2).getRange());
                assertEquals("{\n    @Override", fileChanges.get(2).getNewText());
            } else if (tde.getTextDocument().getUri().endsWith("a/NewInterface.java")) {
                List<TextEdit> fileChanges = tde.getEdits();
                assertNotNull(fileChanges);
                assertEquals(1, fileChanges.size());
                assertEquals(new Range(new Position(0, 0),
                                       new Position(0, 0)),
                             fileChanges.get(0).getRange());
                assertTrue(fileChanges.get(0).getNewText().endsWith(
                        "public interface NewInterface {\n" +
                        "\n" +
                        "    int CNT = 10;\n" +
                        "\n" +
                        "    void m(Test t);\n" +
                        "\n" +
                        "}\n"));
            } else {
                fail("Unknown file modified");
            }
        }
    }

    public void testExtractSuperclass() throws Exception {
        File src = new File(getWorkDir(), "a/Test.java");
        src.getParentFile().mkdirs();
        try (Writer w = new FileWriter(new File(src.getParentFile().getParentFile(), ".test-project"))) {}
        String code = "package a;\n" +
                      "\n" +
                      "public class Test {\n" +
                      "    public int CNT = 10;\n" +
                      "    public void m(Test t) {}\n" +
                      "}\n";
        try (Writer w = new FileWriter(src)) {
            w.write(code);
        }
        List<Diagnostic>[] diags = new List[1];
        CountDownLatch indexingComplete = new CountDownLatch(1);
        WorkspaceEdit[] edit = new WorkspaceEdit[1];
<<<<<<< HEAD
        Launcher<LanguageServer> serverLauncher = LSPLauncher.createClientLauncher(new TestCodeLanguageClient() {
            @Override
            public void telemetryEvent(Object arg0) {
                throw new UnsupportedOperationException("Not supported yet.");
            }

=======
        Launcher<LanguageServer> serverLauncher = LSPLauncher.createClientLauncher(new NbCodeLanguageClientStub() {
>>>>>>> 3ded4d19
            @Override
            public void publishDiagnostics(PublishDiagnosticsParams params) {
                synchronized (diags) {
                    diags[0] = params.getDiagnostics();
                    diags.notifyAll();
                }
            }

            @Override
            public void showMessage(MessageParams params) {
                if (Server.INDEXING_COMPLETED.equals(params.getMessage())) {
                    indexingComplete.countDown();
                } else {
                    throw new UnsupportedOperationException("Unexpected message.");
                }
            }

            @Override
            public CompletableFuture<ApplyWorkspaceEditResponse> applyEdit(ApplyWorkspaceEditParams params) {
                edit[0] = params.getEdit();
                return CompletableFuture.completedFuture(new ApplyWorkspaceEditResponse(false));
            }

            @Override
            public CompletableFuture<String> showInputBox(ShowInputBoxParams params) {
                return CompletableFuture.completedFuture(params.getValue());
            }

            @Override
            public CompletableFuture<List<QuickPickItem>> showQuickPick(ShowQuickPickParams params) {
                List<QuickPickItem> items = params.getItems();
                return CompletableFuture.completedFuture(items);
            }
        }, client.getInputStream(), client.getOutputStream());
        serverLauncher.startListening();
        LanguageServer server = serverLauncher.getRemoteProxy();
        InitializeParams initParams = new InitializeParams();
        initParams.setRootUri(getWorkDir().toURI().toString());
        InitializeResult result = server.initialize(initParams).get();
        indexingComplete.await();
        server.getTextDocumentService().didOpen(new DidOpenTextDocumentParams(new TextDocumentItem(toURI(src), "java", 0, code)));
        VersionedTextDocumentIdentifier id = new VersionedTextDocumentIdentifier(src.toURI().toString(), 1);
        List<Either<Command, CodeAction>> codeActions = server.getTextDocumentService().codeAction(new CodeActionParams(id, new Range(new Position(3, 10), new Position(3, 10)), new CodeActionContext(Arrays.asList(), Arrays.asList(CodeActionKind.Refactor)))).get();
        Optional<CodeAction> extractSuperclass =
                codeActions.stream()
                           .filter(Either::isRight)
                           .map(Either::getRight)
                           .filter(a -> "Extract Superclass...".equals(a.getTitle()))
                           .findAny();
        assertTrue(extractSuperclass.isPresent());
        server.getWorkspaceService().executeCommand(new ExecuteCommandParams(extractSuperclass.get().getCommand().getCommand(), extractSuperclass.get().getCommand().getArguments())).get();
        int cnt = 0;
        while(edit[0] == null && cnt++ < 10) {
            Thread.sleep(1000);
        }
        List<Either<TextDocumentEdit, ResourceOperation>> documentChanges = edit[0].getDocumentChanges();
        assertEquals(3, documentChanges.size());
        Either<TextDocumentEdit, ResourceOperation> change = documentChanges.get(0);
        assertTrue(change.isRight());
        ResourceOperation ro = change.getRight();
        assertEquals(ResourceOperationKind.Create, ro.getKind());
        assertTrue(((CreateFile) ro).getUri().endsWith("a/NewClass.java"));
        for (int i = 1; i <= 2; i++) {
            change = documentChanges.get(i);
            assertTrue(change.isLeft());
            TextDocumentEdit tde = change.getLeft();
            if (tde.getTextDocument().getUri().endsWith("a/Test.java")) {
                List<TextEdit> fileChanges = tde.getEdits();
                assertNotNull(fileChanges);
                assertEquals(4, fileChanges.size());
                assertEquals(new Range(new Position(2, 18),
                                       new Position(3, 10)),
                             fileChanges.get(0).getRange());
                assertEquals("extends", fileChanges.get(0).getNewText());
                assertEquals(new Range(new Position(3, 11),
                                       new Position(3, 14)),
                             fileChanges.get(1).getRange());
                assertEquals("NewClass", fileChanges.get(1).getNewText());
                assertEquals(new Range(new Position(3, 15),
                                       new Position(4, 26)),
                             fileChanges.get(2).getRange());
                assertEquals("", fileChanges.get(2).getNewText());
                assertEquals(new Range(new Position(4, 27),
                                       new Position(4, 28)),
                             fileChanges.get(3).getRange());
                assertEquals("", fileChanges.get(3).getNewText());
            } else if (tde.getTextDocument().getUri().endsWith("a/NewClass.java")) {
                List<TextEdit> fileChanges = tde.getEdits();
                assertNotNull(fileChanges);
                assertEquals(1, fileChanges.size());
                assertEquals(new Range(new Position(0, 0),
                                       new Position(0, 0)),
                             fileChanges.get(0).getRange());
                assertTrue(fileChanges.get(0).getNewText().endsWith(
                        "public class NewClass {\n" +
                        "\n" +
                        "    public int CNT = 10;\n" +
                        "\n" +
                        "    public void m(Test t) {\n" +
                        "    }\n" +
                        "\n" +
                        "}\n"));
            } else {
                fail("Unknown file modified");
            }
        }
    }

    public void testPullUp() throws Exception {
        File src = new File(getWorkDir(), "a/Test.java");
        src.getParentFile().mkdirs();
        try (Writer w = new FileWriter(new File(src.getParentFile().getParentFile(), ".test-project"))) {}
        String code = "package a;\n" +
                      "\n" +
                      "import b.Iface;\n" +
                      "\n" +
                      "public class Test implements Iface {\n" +
                      "    public int CNT = 10;\n" +
                      "    public void foo() {}\n" +
                      "    public void bar(int i) {}\n" +
                      "}\n";
        try (Writer w = new FileWriter(src)) {
            w.write(code);
        }
        File src2 = new File(getWorkDir(), "b/Iface.java");
        src2.getParentFile().mkdirs();
        try (Writer w = new FileWriter(src2)) {
            w.write("package b;\n" +
                    "\n" +
                    "public interface Iface {\n" +
                    "    void foo();\n" +
                    "}\n");
        }
        List<Diagnostic>[] diags = new List[1];
        CountDownLatch indexingComplete = new CountDownLatch(1);
        WorkspaceEdit[] edit = new WorkspaceEdit[1];
<<<<<<< HEAD
        Launcher<LanguageServer> serverLauncher = LSPLauncher.createClientLauncher(new TestCodeLanguageClient() {
            @Override
            public void telemetryEvent(Object arg0) {
                throw new UnsupportedOperationException("Not supported yet.");
            }

=======
        Launcher<LanguageServer> serverLauncher = LSPLauncher.createClientLauncher(new NbCodeLanguageClientStub() {
>>>>>>> 3ded4d19
            @Override
            public void publishDiagnostics(PublishDiagnosticsParams params) {
                synchronized (diags) {
                    diags[0] = params.getDiagnostics();
                    diags.notifyAll();
                }
            }

            @Override
            public void showMessage(MessageParams params) {
                if (Server.INDEXING_COMPLETED.equals(params.getMessage())) {
                    indexingComplete.countDown();
                } else {
                    throw new UnsupportedOperationException("Unexpected message.");
                }
            }

            @Override
            public CompletableFuture<ApplyWorkspaceEditResponse> applyEdit(ApplyWorkspaceEditParams params) {
                edit[0] = params.getEdit();
                return CompletableFuture.completedFuture(new ApplyWorkspaceEditResponse(false));
            }

            @Override
            public CompletableFuture<String> showInputBox(ShowInputBoxParams params) {
                return CompletableFuture.completedFuture(params.getValue());
            }

            @Override
            public CompletableFuture<List<QuickPickItem>> showQuickPick(ShowQuickPickParams params) {
                List<QuickPickItem> items = params.getItems();
                return CompletableFuture.completedFuture(items.size() > 1 ? items.subList(1, 2) : items);
            }
<<<<<<< HEAD

            @Override
            public void showStatusBarMessage(ShowStatusMessageParams params) {
                throw new UnsupportedOperationException();
            }
=======
>>>>>>> 3ded4d19
        }, client.getInputStream(), client.getOutputStream());
        serverLauncher.startListening();
        LanguageServer server = serverLauncher.getRemoteProxy();
        InitializeParams initParams = new InitializeParams();
        initParams.setRootUri(getWorkDir().toURI().toString());
        InitializeResult result = server.initialize(initParams).get();
        indexingComplete.await();
        server.getTextDocumentService().didOpen(new DidOpenTextDocumentParams(new TextDocumentItem(toURI(src), "java", 0, code)));
        VersionedTextDocumentIdentifier id = new VersionedTextDocumentIdentifier(src.toURI().toString(), 1);
        List<Either<Command, CodeAction>> codeActions = server.getTextDocumentService().codeAction(new CodeActionParams(id, new Range(new Position(5, 10), new Position(5, 10)), new CodeActionContext(Arrays.asList(), Arrays.asList(CodeActionKind.Refactor)))).get();
        Optional<CodeAction> pullUp =
                codeActions.stream()
                           .filter(Either::isRight)
                           .map(Either::getRight)
                           .filter(a -> "Pull Up...".equals(a.getTitle()))
                           .findAny();
        assertTrue(pullUp.isPresent());
        server.getWorkspaceService().executeCommand(new ExecuteCommandParams(pullUp.get().getCommand().getCommand(), pullUp.get().getCommand().getArguments())).get();
        int cnt = 0;
        while(edit[0] == null && cnt++ < 10) {
            Thread.sleep(1000);
        }
        List<Either<TextDocumentEdit, ResourceOperation>> documentChanges = edit[0].getDocumentChanges();
        assertEquals(1, documentChanges.size());
        Either<TextDocumentEdit, ResourceOperation> change = documentChanges.get(0);
        assertTrue(change.isLeft());
        TextDocumentEdit tde = change.getLeft();
        assertTrue(tde.getTextDocument().getUri().endsWith("b/Iface.java"));
        List<TextEdit> fileChanges = tde.getEdits();
        assertNotNull(fileChanges);
        assertEquals(1, fileChanges.size());
        assertEquals(new Range(new Position(4, 0),
                               new Position(4, 0)),
                     fileChanges.get(0).getRange());
        assertEquals("\n    void bar(int i);\n", fileChanges.get(0).getNewText());
    }

    public void testPushDown() throws Exception {
        File src = new File(getWorkDir(), "b/Base.java");
        src.getParentFile().mkdirs();
        try (Writer w = new FileWriter(new File(src.getParentFile().getParentFile(), ".test-project"))) {}
        String code = "package b;\n" +
                      "\n" +
                      "public class Base {\n" +
                      "    public void foo() {}\n" +
                      "}\n";
        try (Writer w = new FileWriter(src)) {
            w.write(code);
        }
        File src2 = new File(getWorkDir(), "a/Test.java");
        src2.getParentFile().mkdirs();
        try (Writer w = new FileWriter(src2)) {
            w.write("package a;\n" +
                    "\n" +
                    "import b.Base;\n" +
                    "\n" +
                    "public class Test extends Base {\n" +
                    "    public int CNT = 10;\n" +
                    "    public void bar(int i) {}\n" +
                    "}\n");
        }
        List<Diagnostic>[] diags = new List[1];
        CountDownLatch indexingComplete = new CountDownLatch(1);
        WorkspaceEdit[] edit = new WorkspaceEdit[1];
<<<<<<< HEAD
        Launcher<LanguageServer> serverLauncher = LSPLauncher.createClientLauncher(new TestCodeLanguageClient() {
            @Override
            public void telemetryEvent(Object arg0) {
                throw new UnsupportedOperationException("Not supported yet.");
            }

=======
        Launcher<LanguageServer> serverLauncher = LSPLauncher.createClientLauncher(new NbCodeLanguageClientStub() {
>>>>>>> 3ded4d19
            @Override
            public void publishDiagnostics(PublishDiagnosticsParams params) {
                synchronized (diags) {
                    diags[0] = params.getDiagnostics();
                    diags.notifyAll();
                }
            }

            @Override
            public void showMessage(MessageParams params) {
                if (Server.INDEXING_COMPLETED.equals(params.getMessage())) {
                    indexingComplete.countDown();
                } else {
                    throw new UnsupportedOperationException("Unexpected message.");
                }
            }

            @Override
            public CompletableFuture<ApplyWorkspaceEditResponse> applyEdit(ApplyWorkspaceEditParams params) {
                edit[0] = params.getEdit();
                return CompletableFuture.completedFuture(new ApplyWorkspaceEditResponse(false));
            }

            @Override
            public CompletableFuture<String> showInputBox(ShowInputBoxParams params) {
                return CompletableFuture.completedFuture(params.getValue());
            }

            @Override
            public CompletableFuture<List<QuickPickItem>> showQuickPick(ShowQuickPickParams params) {
                List<QuickPickItem> items = params.getItems();
                return CompletableFuture.completedFuture(items.size() > 1 ? items.subList(1, 2) : items);
            }
<<<<<<< HEAD

            @Override
            public void showStatusBarMessage(ShowStatusMessageParams params) {
                throw new UnsupportedOperationException();
            }
=======
>>>>>>> 3ded4d19
        }, client.getInputStream(), client.getOutputStream());
        serverLauncher.startListening();
        LanguageServer server = serverLauncher.getRemoteProxy();
        InitializeParams initParams = new InitializeParams();
        initParams.setRootUri(getWorkDir().toURI().toString());
        InitializeResult result = server.initialize(initParams).get();
        indexingComplete.await();
        server.getTextDocumentService().didOpen(new DidOpenTextDocumentParams(new TextDocumentItem(toURI(src), "java", 0, code)));
        VersionedTextDocumentIdentifier id = new VersionedTextDocumentIdentifier(src.toURI().toString(), 1);
        List<Either<Command, CodeAction>> codeActions = server.getTextDocumentService().codeAction(new CodeActionParams(id, new Range(new Position(3, 10), new Position(3, 10)), new CodeActionContext(Arrays.asList(), Arrays.asList(CodeActionKind.Refactor)))).get();
        Optional<CodeAction> pushDown =
                codeActions.stream()
                           .filter(Either::isRight)
                           .map(Either::getRight)
                           .filter(a -> "Push Down...".equals(a.getTitle()))
                           .findAny();
        assertTrue(pushDown.isPresent());
        server.getWorkspaceService().executeCommand(new ExecuteCommandParams(pushDown.get().getCommand().getCommand(), pushDown.get().getCommand().getArguments())).get();
        int cnt = 0;
        while(edit[0] == null && cnt++ < 10) {
            Thread.sleep(1000);
        }
        List<Either<TextDocumentEdit, ResourceOperation>> documentChanges = edit[0].getDocumentChanges();
        assertEquals(2, documentChanges.size());
        for (int i = 0; i <= 1; i++) {
            Either<TextDocumentEdit, ResourceOperation> change = documentChanges.get(i);
            assertTrue(change.isLeft());
            TextDocumentEdit tde = change.getLeft();
            if (tde.getTextDocument().getUri().endsWith("a/Test.java")) {
                List<TextEdit> fileChanges = tde.getEdits();
                assertNotNull(fileChanges);
                assertEquals(1, fileChanges.size());
                assertEquals(new Range(new Position(7, 0),
                                       new Position(7, 0)),
                             fileChanges.get(0).getRange());
                assertEquals("\n    public void foo() {\n    }\n", fileChanges.get(0).getNewText());
            } else if (tde.getTextDocument().getUri().endsWith("b/Base.java")) {
                List<TextEdit> fileChanges = tde.getEdits();
                assertNotNull(fileChanges);
                assertEquals(1, fileChanges.size());
                assertEquals(new Range(new Position(3, 0),
                                       new Position(4, 0)),
                             fileChanges.get(0).getRange());
                assertEquals("", fileChanges.get(0).getNewText());
            } else {
                fail("Unknown file modified");
            }
        }
    }

    public void testChangeMethodParameters() throws Exception {
        File src = new File(getWorkDir(), "a/Foo.java");
        src.getParentFile().mkdirs();
        try (Writer w = new FileWriter(new File(src.getParentFile().getParentFile(), ".test-project"))) {}
        String code = "package a;\n" +
                      "\n" +
                      "public class Foo {\n" +
                      "    public String bar(String s, boolean b) {\n" +
                      "        return b ? s.toUpperCase() : s.toLowerCase();\n" +
                      "    }\n" +
                      "}\n";
        try (Writer w = new FileWriter(src)) {
            w.write(code);
        }
        File src2 = new File(getWorkDir(), "a/Test.java");
        String code2 = "package a;\n" +
                       "\n" +
                       "public class Test {\n" +
                       "    public void test(Foo f) {\n" +
                       "        String s = f.bar(\"Test\", false);\n" +
                       "    }\n" +
                       "}\n";
        try (Writer w = new FileWriter(src2)) {
            w.write(code2);
        }
        List<Diagnostic>[] diags = new List[1];
        CountDownLatch indexingComplete = new CountDownLatch(1);
        WorkspaceEdit[] edit = new WorkspaceEdit[1];
        Launcher<LanguageServer> serverLauncher = LSPLauncher.createClientLauncher(new NbCodeLanguageClientStub() {
            @Override
            public void publishDiagnostics(PublishDiagnosticsParams params) {
                synchronized (diags) {
                    diags[0] = params.getDiagnostics();
                    diags.notifyAll();
                }
            }

            @Override
            public void showMessage(MessageParams params) {
                if (Server.INDEXING_COMPLETED.equals(params.getMessage())) {
                    indexingComplete.countDown();
                } else {
                    throw new UnsupportedOperationException("Unexpected message.");
                }
            }

            @Override
            public CompletableFuture<ApplyWorkspaceEditResponse> applyEdit(ApplyWorkspaceEditParams params) {
                edit[0] = params.getEdit();
                return CompletableFuture.completedFuture(new ApplyWorkspaceEditResponse(false));
            }

            @Override
            public CompletableFuture<String> showInputBox(ShowInputBoxParams params) {
                return CompletableFuture.completedFuture("(java.lang.String s, int cnt, boolean b):java.lang.String");
            }
<<<<<<< HEAD

            @Override
            public CompletableFuture<List<QuickPickItem>> showQuickPick(ShowQuickPickParams params) {
                throw new UnsupportedOperationException("Not supported yet.");
            }

            @Override
            public void showStatusBarMessage(ShowStatusMessageParams params) {
                throw new UnsupportedOperationException("Not supported yet.");
            }

            @Override
            public CompletableFuture<String> showHtmlPage(HtmlPageParams params) {
                ChangeMethodParameterUI ui = MockHtmlViewer.assertDialogShown(params.getUri(), ChangeMethodParameterUI.class);
                ui.doRefactoring();
                return CompletableFuture.completedFuture(null);
            }
=======
>>>>>>> 3ded4d19
        }, client.getInputStream(), client.getOutputStream());
        serverLauncher.startListening();
        LanguageServer server = serverLauncher.getRemoteProxy();
        InitializeParams initParams = new InitializeParams();
        initParams.setRootUri(getWorkDir().toURI().toString());
        InitializeResult result = server.initialize(initParams).get();
        indexingComplete.await();
        server.getTextDocumentService().didOpen(new DidOpenTextDocumentParams(new TextDocumentItem(toURI(src2), "java", 0, code2)));
        VersionedTextDocumentIdentifier id = new VersionedTextDocumentIdentifier(src2.toURI().toString(), 1);
        List<Either<Command, CodeAction>> codeActions = server.getTextDocumentService().codeAction(new CodeActionParams(id, new Range(new Position(4, 22), new Position(5, 22)), new CodeActionContext(Arrays.asList(), Arrays.asList(CodeActionKind.Refactor)))).get();
        Optional<CodeAction> changeMethodParams =
                codeActions.stream()
                           .filter(Either::isRight)
                           .map(Either::getRight)
                           .filter(a -> "Change Method Parameters...".equals(a.getTitle()))
                           .findAny();
        assertTrue(changeMethodParams.isPresent());
        server.getWorkspaceService().executeCommand(new ExecuteCommandParams(changeMethodParams.get().getCommand().getCommand(), changeMethodParams.get().getCommand().getArguments())).get();
        int cnt = 0;
        while(edit[0] == null && cnt++ < 10) {
            Thread.sleep(1000);
        }
        List<Either<TextDocumentEdit, ResourceOperation>> documentChanges = edit[0].getDocumentChanges();
        assertEquals(2, documentChanges.size());
        for (int i = 0; i <= 1; i++) {
            Either<TextDocumentEdit, ResourceOperation> change = documentChanges.get(i);
            assertTrue(change.isLeft());
            TextDocumentEdit tde = change.getLeft();
            if (tde.getTextDocument().getUri().endsWith("a/Test.java")) {
                List<TextEdit> fileChanges = tde.getEdits();
                assertNotNull(fileChanges);
                assertEquals(1, fileChanges.size());
                assertEquals(new Range(new Position(4, 33),
                                       new Position(4, 33)),
                             fileChanges.get(0).getRange());
                assertEquals("0, ", fileChanges.get(0).getNewText());
            } else if (tde.getTextDocument().getUri().endsWith("a/Foo.java")) {
                List<TextEdit> fileChanges = tde.getEdits();
                assertNotNull(fileChanges);
                assertEquals(2, fileChanges.size());
                assertEquals(new Range(new Position(3, 22),
                                       new Position(3, 22)),
                             fileChanges.get(0).getRange());
                assertEquals("java.lang.", fileChanges.get(0).getNewText());
                assertEquals(new Range(new Position(3, 30),
                                       new Position(3, 30)),
                             fileChanges.get(1).getRange());
                assertEquals(", int cnt", fileChanges.get(1).getNewText());
            } else {
                fail("Unknown file modified");
            }
        }
    }

    public void testSurroundWith() throws Exception {
        File src = new File(getWorkDir(), "Test.java");
        src.getParentFile().mkdirs();
        String code = "public class Test {\n" +
                      "    public static void main(String[] args) {\n" +
                      "        System.out.println(\"Hello World\");\n" +
                      "    }\n" +
                      "}\n";
        try (Writer w = new FileWriter(src)) {
            w.write(code);
        }

        List<Diagnostic>[] diags = new List[1];
        Launcher<LanguageServer> serverLauncher = LSPLauncher.createClientLauncher(new LspClient() {
            @Override
            public void telemetryEvent(Object arg0) {
                throw new UnsupportedOperationException("Not supported yet.");
            }

            @Override
            public void publishDiagnostics(PublishDiagnosticsParams params) {
                synchronized (diags) {
                    diags[0] = params.getDiagnostics();
                    diags.notifyAll();
                }
            }

            @Override
            public void showMessage(MessageParams arg0) {
            }

            @Override
            public CompletableFuture<MessageActionItem> showMessageRequest(ShowMessageRequestParams arg0) {
                throw new UnsupportedOperationException("Not supported yet.");
            }

            @Override
            public void logMessage(MessageParams arg0) {
                throw new UnsupportedOperationException("Not supported yet.");
            }

            @Override
            public CompletableFuture<ApplyWorkspaceEditResponse> applyEdit(ApplyWorkspaceEditParams params) {
                throw new UnsupportedOperationException("Not supported yet.");
            }

        }, client.getInputStream(), client.getOutputStream());
        serverLauncher.startListening();
        LanguageServer server = serverLauncher.getRemoteProxy();
        server.initialize(new InitializeParams()).get();
        String uri = src.toURI().toString();
        server.getTextDocumentService().didOpen(new DidOpenTextDocumentParams(new TextDocumentItem(uri, "java", 0, code)));
        synchronized (diags) {
            while (diags[0] == null) {
                try {
                    diags.wait();
                } catch (InterruptedException ex) {
                }
            }
        }
        VersionedTextDocumentIdentifier id = new VersionedTextDocumentIdentifier(src.toURI().toString(), 1);
        List<Either<Command, CodeAction>> codeActions = server.getTextDocumentService().codeAction(new CodeActionParams(id, new Range(new Position(2, 8), new Position(2, 42)), new CodeActionContext(diags[0]))).get();
        Optional<CodeAction> surroundWith =
                codeActions.stream()
                           .filter(Either::isRight)
                           .map(Either::getRight)
                           .filter(a -> a.getTitle().startsWith(Bundle.DN_SurroundWith("do")))
                           .findAny();
        assertTrue(surroundWith.isPresent());
        Command command = surroundWith.get().getCommand();
        assertEquals("editor.action.insertSnippet", command.getCommand());
        assertEquals(1, command.getArguments().size());
        JsonObject obj = (JsonObject) command.getArguments().get(0);
        assertEquals("do { \n" +
                     "    ${0:$TM_SELECTED_TEXT}\n" +
                     "} while (${1:true});", obj.getAsJsonPrimitive("snippet").getAsString());
    }

    public void testNoErrorAndHintsFor() throws Exception {
        File src = new File(getWorkDir(), "Test.java");
        src.getParentFile().mkdirs();
        String code = "public class Test {\n" +
                      "    private String field;\n" +
                      "}\n";
        try (Writer w = new FileWriter(src)) {
            w.write(code);
        }
        File otherSrc = new File(getWorkDir(), "Other.java");
        try (Writer w = new FileWriter(otherSrc)) {
            w.write("/**Some source*/\n" +
                    "public class Other {\n" +
                    "    public void test() { }\n" +
                    "}");
        }
        Map<String, List<Integer>> publishedDiagnostics = new HashMap<>();
        FileUtil.refreshFor(getWorkDir());
        Launcher<LanguageServer> serverLauncher = LSPLauncher.createClientLauncher(new LanguageClient() {
            @Override
            public void telemetryEvent(Object arg0) {
                throw new UnsupportedOperationException("Not supported yet.");
            }

            @Override
            public void publishDiagnostics(PublishDiagnosticsParams params) {
                synchronized (publishedDiagnostics) {
                    publishedDiagnostics.computeIfAbsent(params.getUri(), uri -> new ArrayList<>())
                                        .add(params.getDiagnostics().size());
                    publishedDiagnostics.notifyAll();
                }
            }

            @Override
            public void showMessage(MessageParams arg0) {
            }

            @Override
            public CompletableFuture<MessageActionItem> showMessageRequest(ShowMessageRequestParams arg0) {
                throw new UnsupportedOperationException("Not supported yet.");
            }

            @Override
            public void logMessage(MessageParams arg0) {
                throw new UnsupportedOperationException("Not supported yet.");
            }
        }, client.getInputStream(), client.getOutputStream());
        serverLauncher.startListening();
        LanguageServer server = serverLauncher.getRemoteProxy();
        InitializeResult result = server.initialize(new InitializeParams()).get();
        server.getTextDocumentService().didOpen(new DidOpenTextDocumentParams(new TextDocumentItem(toURI(src), "java", 0, code)));
        Position pos = new Position(1, 14);
        List<? extends Location> definition = server.getTextDocumentService().definition(new DefinitionParams(new TextDocumentIdentifier(toURI(src)), pos)).get().getLeft();
        assertEquals(1, definition.size());
        String jlStringURI = definition.get(0).getUri();
        server.getTextDocumentService().didOpen(new DidOpenTextDocumentParams(new TextDocumentItem(jlStringURI, "java", 0, URLMapper.findFileObject(new URL(jlStringURI)).asText())));
        String otherSrcURI = toURI(otherSrc);
        server.getTextDocumentService().didOpen(new DidOpenTextDocumentParams(new TextDocumentItem(otherSrcURI, "java", 0, FileUtil.toFileObject(otherSrc).asText())));
        synchronized (publishedDiagnostics) {
            while (publishedDiagnostics.get(otherSrcURI) == null || publishedDiagnostics.get(otherSrcURI).size() != 2) {
                publishedDiagnostics.wait();
            }
        }
        assertEquals(Arrays.asList(0, 0), publishedDiagnostics.get(jlStringURI));
    }

    public void testCodeFolding() throws Exception {
        File src = new File(getWorkDir(), "Test.java");
        src.getParentFile().mkdirs();
        String code = "/*\n" +
                      " * comment\n" +
                      " */\n" +
                      "import java.util.List;\n" +
                      "import java.util.Set;\n" +
                      "public class Test {\n" +
                      "    /**\n" +
                      "     * javadoc\n" +
                      "     */\n" +
                      "    public void test() {\n" +
                      "        return s.toString();\n" +
                      "    }\n" +
                      "    public static class Test {\n" +
                      "    }\n" +
                      "}\n";
        try (Writer w = new FileWriter(src)) {
            w.write(code);
        }
        Launcher<LanguageServer> serverLauncher = LSPLauncher.createClientLauncher(new LanguageClient() {
            @Override
            public void telemetryEvent(Object arg0) {
                throw new UnsupportedOperationException("Not supported yet.");
            }

            @Override
            public void publishDiagnostics(PublishDiagnosticsParams params) {
            }

            @Override
            public void showMessage(MessageParams arg0) {
            }

            @Override
            public CompletableFuture<MessageActionItem> showMessageRequest(ShowMessageRequestParams arg0) {
                throw new UnsupportedOperationException("Not supported yet.");
            }

            @Override
            public void logMessage(MessageParams arg0) {
                throw new UnsupportedOperationException("Not supported yet.");
            }
        }, client.getInputStream(), client.getOutputStream());
        serverLauncher.startListening();
        LanguageServer server = serverLauncher.getRemoteProxy();
        InitializeResult result = server.initialize(new InitializeParams()).get();
        assertNotNull(result.getCapabilities().getFoldingRangeProvider());
        assertTrue(result.getCapabilities().getFoldingRangeProvider().isRight());
        server.getTextDocumentService().didOpen(new DidOpenTextDocumentParams(new TextDocumentItem(toURI(src), "java", 0, code)));
        List<FoldingRange> folds = server.getTextDocumentService().foldingRange(new FoldingRangeRequestParams(new TextDocumentIdentifier(toURI(src)))).get();

        assertEquals(5, folds.size());

        assertEquals(0, folds.get(0).getStartLine());
        assertEquals(0, (int) folds.get(0).getStartCharacter());
        assertEquals(2, folds.get(0).getEndLine());
        assertEquals(3, (int) folds.get(0).getEndCharacter());
        assertEquals("comment", folds.get(0).getKind());

        assertEquals(3, folds.get(1).getStartLine());
        assertEquals(7, (int) folds.get(1).getStartCharacter());
        assertEquals(4, folds.get(1).getEndLine());
        assertEquals(21, (int) folds.get(1).getEndCharacter());
        assertEquals("imports", folds.get(1).getKind());

        assertEquals(9, folds.get(2).getStartLine());
        assertEquals(23, (int) folds.get(2).getStartCharacter());
        assertEquals(11, folds.get(2).getEndLine());
        assertEquals(5, (int) folds.get(2).getEndCharacter());
        assertEquals("region", folds.get(2).getKind());

        assertEquals(6, folds.get(3).getStartLine());
        assertEquals(4, (int) folds.get(3).getStartCharacter());
        assertEquals(8, folds.get(3).getEndLine());
        assertEquals(7, (int) folds.get(3).getEndCharacter());
        assertEquals("comment", folds.get(3).getKind());

        assertEquals(12, folds.get(4).getStartLine());
        assertEquals(29, (int) folds.get(4).getStartCharacter());
        assertEquals(13, folds.get(4).getEndLine());
        assertEquals(5, (int) folds.get(4).getEndCharacter());
        assertEquals("region", folds.get(4).getKind());
    }

    public void testAnnotationCompletion() throws Exception {
        File src = new File(getWorkDir(), "Test.java");
        src.getParentFile().mkdirs();
        String code = "@java.lang.Supp public class Test { }";
        try (Writer w = new FileWriter(src)) {
            w.write(code);
        }
        Launcher<LanguageServer> serverLauncher = LSPLauncher.createClientLauncher(new LspClient(), client.getInputStream(), client.getOutputStream());
        serverLauncher.startListening();
        LanguageServer server = serverLauncher.getRemoteProxy();
        InitializeResult result = server.initialize(new InitializeParams()).get();
        server.getTextDocumentService().didOpen(new DidOpenTextDocumentParams(new TextDocumentItem(toURI(src), "java", 0, code)));
        Either<List<CompletionItem>, CompletionList> completion = server.getTextDocumentService().completion(new CompletionParams(new TextDocumentIdentifier(toURI(src)), new Position(0, 15))).get();
        assertTrue(completion.isRight());
        List<String> actualItems = completion.getRight().getItems().stream().map(ci -> ci.getKind() + ":" + ci.getLabel()).collect(Collectors.toList());
        assertEquals(Arrays.asList("Interface:SuppressWarnings (java.lang)"), actualItems);
        VersionedTextDocumentIdentifier id = new VersionedTextDocumentIdentifier(1);
        id.setUri(toURI(src));
        server.getTextDocumentService().didChange(new DidChangeTextDocumentParams(id, Arrays.asList(new TextDocumentContentChangeEvent(new Range(new Position(0, 1), new Position(0, 15)), 14, "SuppressWarnings(v"))));
        completion = server.getTextDocumentService().completion(new CompletionParams(new TextDocumentIdentifier(toURI(src)), new Position(0, 19))).get();
        actualItems = completion.getRight().getItems().stream().map(ci -> ci.getKind() + ":" + ci.getLabel()).collect(Collectors.toList());
        assertTrue(actualItems.contains("Property:value"));
        server.getTextDocumentService().didChange(new DidChangeTextDocumentParams(id, Arrays.asList(new TextDocumentContentChangeEvent(new Range(new Position(0, 19), new Position(0, 19)), 0, "alue=\"\""))));
        completion = server.getTextDocumentService().completion(new CompletionParams(new TextDocumentIdentifier(toURI(src)), new Position(0, 25))).get();
        actualItems = completion.getRight().getItems().stream().map(ci -> ci.getKind() + ":" + ci.getLabel()).collect(Collectors.toList());
        assertTrue(actualItems.contains("Text:\"empty-statement\""));
    }

    interface Validator<T> {
        public void validate(T t) throws Exception;
    }

    private String toString(Either<TextDocumentEdit, ResourceOperation> e) {
        if (e.isLeft()) {
            TextDocumentEdit ted = e.getLeft();
            VersionedTextDocumentIdentifier td = ted.getTextDocument();

            return toString(td) + ":" + ted.getEdits().stream().map(this::toString).collect(Collectors.joining(", ", "[", "]"));
        } else {
            switch (e.getRight().getKind()) {
                case "rename":
                    RenameFile rf = (RenameFile) e.getRight();
                    return uriToString(rf.getOldUri()) + "=>" + uriToString(rf.getNewUri());
                default:
                    throw new IllegalStateException(e.getRight().getKind());
            }
        }
    }

    private String toString(VersionedTextDocumentIdentifier td) {
        return uriToString(td.getUri())/* + "(" + td.getVersion() + ")"*/;
    }

    private String toString(TextEdit edit) {
        return toString(edit.getRange()) + "=>" + edit.getNewText();
    }

    private String toString(Location location) {
        String path = location.getUri();
        String simpleName = path.substring(path.lastIndexOf('/') + 1);
        return simpleName + ":" + toString(location.getRange());
    }

    private String uriToString(String uri) {
        return uri.substring(uri.lastIndexOf('/') + 1);
    }

    private String toString(Range range) {
        return       range.getStart().getLine() + ":" + range.getStart().getCharacter() +
               "-" + range.getEnd().getLine() + ":" + range.getEnd().getCharacter();
    }

    private void assertHighlights(List<? extends DocumentHighlight> highlights, String... expected) {
        Set<String> stringHighlights = new HashSet<>();
        for (DocumentHighlight h : highlights) {
            DocumentHighlightKind kind = h.getKind();
            stringHighlights.add((kind != null ? kind.name() : "<none>") + ":" +
                                 h.getRange().getStart().getLine() + ":" + h.getRange().getStart().getCharacter() + "-" +
                                 h.getRange().getEnd().getLine() + ":" + h.getRange().getEnd().getCharacter());
        }
        assertEquals(new HashSet<>(Arrays.asList(expected)),
                     stringHighlights);
    }

    private String toURI(File f) {
        return Utilities.toURI(f).toString();
    }

    private static boolean jdk9Plus() {
        String version = System.getProperty("java.version");
        if (version == null || version.startsWith("1.")) {
            return false;
        }
        return true;
    }

    //make sure files can access other files in the same directory:
    @ServiceProvider(service=ClassPathProvider.class, position=100)
    public static final class ClassPathProviderImpl implements ClassPathProvider {

        @Override
        public ClassPath findClassPath(FileObject file, String type) {
            if (ClassPath.SOURCE.equals(type) && file.isData()) {
                Project p = FileOwnerQuery.getOwner(file);
                if (p != null) {
                    for (SourceGroup sg : ProjectUtils.getSources(p).getSourceGroups(JavaProjectConstants.SOURCES_TYPE_JAVA)) {
                        return ClassPathSupport.createClassPath(sg.getRootFolder());
                    }
                }
                return ClassPathSupport.createClassPath(file.getParent());
            }
            if (ClassPath.BOOT.equals(type)) {
                return BootClassPathUtil.getBootClassPath();
            }
            return null;
        }

    }

    @ServiceProvider(service=AnnotationProcessingQueryImplementation.class, position=100)
    public static final class AnnotationProcessingQueryImpl implements AnnotationProcessingQueryImplementation {

        private final Result result = new Result() {
            @Override
            public Set<? extends Trigger> annotationProcessingEnabled() {
                return EnumSet.allOf(Trigger.class);
            }

            @Override
            public Iterable<? extends String> annotationProcessorsToRun() {
                return Collections.emptyList();
            }
            @Override
            public URL sourceOutputDirectory() {
                return null;
            }
            @Override
            public Map<? extends String, ? extends String> processorOptions() {
                return Collections.emptyMap();
            }
            @Override
            public void addChangeListener(ChangeListener l) {
            }
            @Override
            public void removeChangeListener(ChangeListener l) {
            }
        };

        @Override
        public Result getAnnotationProcessingOptions(FileObject file) {
            return result;
        }

    }

    //tests may run as a project, so that indexing works properly:
    @ServiceProvider(service=ProjectFactory.class)
    public static class TestProjectFactory implements ProjectFactory {

        @Override
        public boolean isProject(FileObject projectDirectory) {
            return projectDirectory.getFileObject(".test-project") != null;
        }

        @Override
        public Project loadProject(FileObject projectDirectory, ProjectState state) throws IOException {
            if (isProject(projectDirectory)) {
                ClassPath source = ClassPathSupport.createClassPath(projectDirectory);
                Lookup lookup = Lookups.fixed(new ProjectOpenedHook() {
                        @Override
                        protected void projectOpened() {
                            GlobalPathRegistry.getDefault().register(ClassPath.SOURCE, new ClassPath[] {source});
                        }

                        @Override
                        protected void projectClosed() {
                            GlobalPathRegistry.getDefault().unregister(ClassPath.SOURCE, new ClassPath[] {source});
                        }
                    }, new ClassPathProvider() {
                        @Override
                        public ClassPath findClassPath(FileObject file, String type) {
                            switch (type) {
                                case ClassPath.SOURCE: return source;
                                case ClassPath.BOOT: return BootClassPathUtil.getBootClassPath();
                            }
                            return null;
                        }
                    }, new Sources() {
                        @Override
                        public SourceGroup[] getSourceGroups(String type) {
                            if (JavaProjectConstants.SOURCES_TYPE_JAVA.equals(type)) {
                                return new SourceGroup[] {
                                    new SourceGroup() {
                                        private final String name = "testSource";
                                        public FileObject getRootFolder() {
                                            return projectDirectory;
                                        }

                                        public String getName() {
                                            return name;
                                        }

                                        public String getDisplayName() {
                                            return name;
                                        }

                                        public Icon getIcon(boolean opened) {
                                            return null;
                                        }

                                        @Override public boolean contains(FileObject file) {
                                            return FileUtil.isParentOf(projectDirectory, file);
                                        }

                                        public void addPropertyChangeListener(PropertyChangeListener listener) {
                                        }

                                        public void removePropertyChangeListener(PropertyChangeListener listener) {
                                        }

                                        public @Override String toString() {
                                            return name;
                                        }
                                    }
                                };
                            }
                            return new SourceGroup[0];
                        }

                        @Override
                        public void addChangeListener(ChangeListener listener) {
                        }

                        @Override
                        public void removeChangeListener(ChangeListener listener) {
                        }
                    }
                );
                return new Project() {
                    @Override
                    public FileObject getProjectDirectory() {
                        return projectDirectory;
                    }

                    @Override
                    public Lookup getLookup() {
                        return lookup;
                    }
                };
            }
            return null;
        }

        @Override
        public void saveProject(Project project) throws IOException, ClassCastException {
        }
    }
    
    public void testCancelProgressHandle() throws Exception {
        
        class LC extends LspClient {
            CountDownLatch progressStart = new CountDownLatch(1);
            CountDownLatch progressEnd = new CountDownLatch(1);
            
            volatile String token;
            volatile int perCent;
            
            @Override
            public void notifyProgress(ProgressParams params) {
                assertEquals(token, params.getToken().getLeft());
                assertTrue(params.getValue().isLeft());
                if (params.getValue().getLeft() instanceof WorkDoneProgressReport) {
                    WorkDoneProgressReport rep = (WorkDoneProgressReport)params.getValue().getLeft();
                    perCent = Math.max(perCent, rep.getPercentage());
                }
                if (params.getValue().getLeft().getKind() == WorkDoneProgressKind.end) {
                    progressEnd.countDown();
                }
            }

            @Override
            public CompletableFuture<Void> createProgress(WorkDoneProgressCreateParams params) {
                assertNull(params.getToken().getRight());
                assertNotNull(params.getToken().getLeft());
                token = params.getToken().getLeft();
                progressStart.countDown();
                return CompletableFuture.completedFuture(null);
            }
            
            @Override
            public void publishDiagnostics(PublishDiagnosticsParams params) {
            }

            @Override
            public void showMessage(MessageParams params) {
                if (!Server.INDEXING_COMPLETED.equals(params.getMessage())) {
                    throw new UnsupportedOperationException("Unexpected message.");
                }
            }
        };
        LC lc = new LC();
        File wdBase = getWorkDir();
        Path srcDir = Files.createDirectories(wdBase.toPath().resolve(Paths.get("src", "main", "java")));
        Files.write(srcDir.resolve("Test.java"), Arrays.asList(
                "public class Test { }"
        ));
        
        Path pomFile = wdBase.toPath().resolve("pom.xml");
        Files.write(pomFile, Arrays.asList(
            "<project xmlns='http://maven.apache.org/POM/4.0.0'>",
            "   <modelVersion>4.0.0</modelVersion>",
            "   <artifactId>m</artifactId>" +
            "   <groupId>g</groupId>" +
            "   <version>1.0-SNAPSHOT</version>" +
            "</project>"
        ));
        // force initialization, so that System.err / out are captured in their original state.
        
        IOProvider prov = IOProvider.getDefault();
        Launcher<LanguageServer> serverLauncher = LSPLauncher.createClientLauncher(lc, client.getInputStream(), client.getOutputStream());
        serverLauncher.startListening();
        LanguageServer server = serverLauncher.getRemoteProxy();
        InitializeParams initP = new InitializeParams();
        WorkspaceFolder wf = new WorkspaceFolder(wdBase.toURI().toString());
        initP.setWorkspaceFolders(Collections.singletonList(wf));
        InitializeResult result = server.initialize(initP).get();
        
        // now invoke the build
        ExecuteCommandParams ecp = new ExecuteCommandParams();
        ecp.setCommand("java.build.workspace");
        CompletableFuture<Object> buildF = server.getWorkspaceService().executeCommand(ecp);
        lc.progressStart.await();
        // let's cancel in the middle
        assertNotNull(lc.token);
        server.cancelProgress(new WorkDoneProgressCancelParams(Either.forLeft(lc.token)));
        lc.progressEnd.await();
        
        // and finally check that the build interrupted before reaching 100%
        assertTrue(lc.perCent < 100);
    }

    public void testFileModificationDiags() throws Exception {
        File src = new File(getWorkDir(), "Test.java");
        src.getParentFile().mkdirs();
        String code = "public class Test {\n" +
                      "    public void run(String str) {\n" +
                      "        System.err.println(1);\n" +
                      "        String s = str.substring(0);\n" +
                      "    }\n" +
                      "}\n";
        try (Writer w = new FileWriter(src)) {
            w.write(code);
        }
        Launcher<LanguageServer> serverLauncher = LSPLauncher.createClientLauncher(new LspClient(), client.getInputStream(), client.getOutputStream());
        serverLauncher.startListening();
        LanguageServer server = serverLauncher.getRemoteProxy();
        InitializeResult result = server.initialize(new InitializeParams()).get();
        server.getTextDocumentService().didOpen(new DidOpenTextDocumentParams(new TextDocumentItem(toURI(src), "java", 0, code)));
        assertDiags(diags);//errors
        assertDiags(diags, "Warning:3:15-3:16");//hints
        VersionedTextDocumentIdentifier id = new VersionedTextDocumentIdentifier(toURI(src), 0);
        CountDownLatch waitForErrorLatch = new CountDownLatch(1);
        JavaErrorProvider.computeDiagsCallback = key -> {
            if (ErrorProvider.Kind.ERRORS == key) {
                waitForErrorLatch.countDown();
                server.getTextDocumentService().didChange(new DidChangeTextDocumentParams(id, Arrays.asList(new TextDocumentContentChangeEvent(new Range(new Position(2, 27), new Position(2, 28)), 1, "1"))));
                JavaErrorProvider.computeDiagsCallback = null;
            }
        };
        server.getTextDocumentService().didChange(new DidChangeTextDocumentParams(id, Arrays.asList(new TextDocumentContentChangeEvent(new Range(new Position(2, 27), new Position(2, 27)), 0, "d"))));
        assertDiags(diags, "Warning:3:15-3:16");//errors
        assertDiags(diags, "Warning:3:15-3:16");//hints
        //verify no more diags coming:
        synchronized (diags) {
            long timeout = 1000;
            long start = System.currentTimeMillis();
            while (diags[0] == null && (System.currentTimeMillis() - start) < timeout) {
                try {
                    diags.wait(timeout / 10);
                } catch (InterruptedException ex) {
                    //ignore
                }
            }
            assertNull(diags[0]);
        }
        server.getTextDocumentService().didChange(new DidChangeTextDocumentParams(id, Arrays.asList(new TextDocumentContentChangeEvent(new Range(new Position(2, 1), new Position(2, 1)), 0, "    \n    "))));
        assertDiags(diags, "Warning:4:15-4:16");//errors
        assertDiags(diags, "Warning:4:15-4:16");//hints
        server.getTextDocumentService().didChange(new DidChangeTextDocumentParams(id, Arrays.asList(new TextDocumentContentChangeEvent(new Range(new Position(4, 1), new Position(4, 1)), 0, " "))));
        assertDiags(diags, "Warning:4:16-4:17");//errors
        assertDiags(diags, "Warning:4:16-4:17");//hints
    }

    public void testDeclarativeHints() throws Exception {
        File src = new File(getWorkDir(), "test.hint");
        src.getParentFile().mkdirs();
        String code = "$1.length();;";
        try (Writer w = new FileWriter(src)) {
            w.write(code);
        }
        Launcher<LanguageServer> serverLauncher = LSPLauncher.createClientLauncher(new LspClient(), client.getInputStream(), client.getOutputStream());
        serverLauncher.startListening();
        LanguageServer server = serverLauncher.getRemoteProxy();
        InitializeResult result = server.initialize(new InitializeParams()).get();
        server.getTextDocumentService().didOpen(new DidOpenTextDocumentParams(new TextDocumentItem(toURI(src), "jackpot-hint", 0, code)));
        assertDiags(diags, "Error:0:0-0:2");//errors
        assertDiags(diags, "Error:0:0-0:2");//hints
        VersionedTextDocumentIdentifier id = new VersionedTextDocumentIdentifier(1);
        id.setUri(toURI(src));
        server.getTextDocumentService().didChange(new DidChangeTextDocumentParams(id, Arrays.asList(new TextDocumentContentChangeEvent(new Range(new Position(0, 11), new Position(0, 11)), 0, " :: $1 instanceof java.lang.String"))));
        Either<List<CompletionItem>, CompletionList> completion = server.getTextDocumentService().completion(new CompletionParams(new TextDocumentIdentifier(toURI(src)), new Position(0, 5))).get();
        assertTrue(completion.isRight());
        List<String> actualItems = completion.getRight().getItems().stream().map(ci -> ci.getKind() + ":" + ci.getLabel()).collect(Collectors.toList());
        assertEquals(Arrays.asList("Method:length() : int"), actualItems);
    }

    static {
        System.setProperty("SourcePath.no.source.filter", "true");
    }
}<|MERGE_RESOLUTION|>--- conflicted
+++ resolved
@@ -18,11 +18,6 @@
  */
 package org.netbeans.modules.java.lsp.server.protocol;
 
-<<<<<<< HEAD
-import org.netbeans.modules.java.lsp.server.TestCodeLanguageClient;
-=======
-import org.netbeans.modules.java.lsp.server.explorer.api.NodeChangedParams;
->>>>>>> 3ded4d19
 import com.google.gson.Gson;
 import com.google.gson.JsonObject;
 import com.google.gson.JsonParser;
@@ -151,6 +146,7 @@
 import org.netbeans.api.sendopts.CommandLine;
 import org.netbeans.junit.NbTestCase;
 import org.netbeans.modules.java.hints.infrastructure.JavaErrorProvider;
+import org.netbeans.modules.java.lsp.server.TestCodeLanguageClient;
 import org.netbeans.modules.java.lsp.server.refactoring.ChangeMethodParameterUI;
 import org.netbeans.modules.java.lsp.server.ui.MockHtmlViewer;
 import org.netbeans.modules.java.source.BootClassPathUtil;
@@ -1543,20 +1539,7 @@
         }
         List<Diagnostic>[] diags = new List[1];
         CountDownLatch indexingComplete = new CountDownLatch(1);
-<<<<<<< HEAD
         Launcher<LanguageServer> serverLauncher = LSPLauncher.createClientLauncher(new TestCodeLanguageClient() {
-            @Override
-            public void notifyProgress(ProgressParams params) {
-            }
-
-            @Override
-            public CompletableFuture<Void> createProgress(WorkDoneProgressCreateParams params) {
-                return CompletableFuture.completedFuture(null);
-            }
-
-=======
-        Launcher<LanguageServer> serverLauncher = LSPLauncher.createClientLauncher(new NbCodeLanguageClientStub() {
->>>>>>> 3ded4d19
             @Override
             public void showStatusBarMessage(ShowStatusMessageParams params) {
                 if (Server.INDEXING_COMPLETED.equals(params.getMessage())) {
@@ -1608,7 +1591,7 @@
                     "}\n");
         }
         CountDownLatch indexingComplete = new CountDownLatch(1);
-        Launcher<LanguageServer> serverLauncher = LSPLauncher.createClientLauncher(new NbCodeLanguageClientStub() {
+        Launcher<LanguageServer> serverLauncher = LSPLauncher.createClientLauncher(new TestCodeLanguageClient() {
             @Override
             public void telemetryEvent(Object arg0) {
                 throw new UnsupportedOperationException("Not supported yet.");
@@ -2837,104 +2820,6 @@
                      fileChanges.get(0).getNewText());
     }
     
-    class NbCodeLanguageClientStub implements NbCodeLanguageClient {
-        @Override
-        public CompletableFuture<Void> createProgress(WorkDoneProgressCreateParams params) {
-            return CompletableFuture.completedFuture(null);
-        }
-
-        @Override
-        public void notifyProgress(ProgressParams params) {
-        }
-        
-        @Override
-        public void telemetryEvent(Object arg0) {
-            throw new UnsupportedOperationException("Not supported yet.");
-        }
-<<<<<<< HEAD
-        WorkspaceEdit[] edit = new WorkspaceEdit[1];
-        Launcher<LanguageServer> serverLauncher = LSPLauncher.createClientLauncher(new TestCodeLanguageClient() {
-            @Override
-            public void telemetryEvent(Object arg0) {
-                throw new UnsupportedOperationException("Not supported yet.");
-            }
-=======
->>>>>>> 3ded4d19
-
-        @Override
-        public void publishDiagnostics(PublishDiagnosticsParams params) {
-        }
-
-        @Override
-        public void showMessage(MessageParams arg0) {
-        }
-
-        @Override
-        public CompletableFuture<MessageActionItem> showMessageRequest(ShowMessageRequestParams arg0) {
-            throw new UnsupportedOperationException("Not supported yet.");
-        }
-
-        @Override
-        public void logMessage(MessageParams arg0) {
-            throw new UnsupportedOperationException("Not supported yet.");
-        }
-
-        @Override
-        public CompletableFuture<ApplyWorkspaceEditResponse> applyEdit(ApplyWorkspaceEditParams params) {
-            throw new UnsupportedOperationException("Not supported yet.");
-        }
-
-        @Override
-        public void showStatusBarMessage(ShowStatusMessageParams params) {
-            throw new UnsupportedOperationException("Not supported yet.");
-        }
-
-        @Override
-        public CompletableFuture<List<QuickPickItem>> showQuickPick(ShowQuickPickParams params) {
-            return CompletableFuture.completedFuture(params.getItems().stream().filter(item -> item.isPicked()).collect(Collectors.toList()));
-        }
-
-        @Override
-        public CompletableFuture<String> showInputBox(ShowInputBoxParams params) {
-            throw new UnsupportedOperationException("Not supported yet.");
-        }
-
-        @Override
-        public void notifyTestProgress(TestProgressParams params) {
-            throw new UnsupportedOperationException("Not supported yet.");
-        }
-
-        @Override
-        public NbCodeClientCapabilities getNbCodeCapabilities() {
-            throw new UnsupportedOperationException("Not supported yet.");
-        }
-
-        @Override
-        public CompletableFuture<String> createTextEditorDecoration(DecorationRenderOptions params) {
-            throw new UnsupportedOperationException("Not supported yet.");
-        }
-
-        @Override
-        public void setTextEditorDecoration(SetTextEditorDecorationParams params) {
-            throw new UnsupportedOperationException("Not supported yet.");
-        }
-
-        @Override
-        public void disposeTextEditorDecoration(String params) {
-            throw new UnsupportedOperationException("Not supported yet.");
-        }
-
-        @Override
-        public void notifyNodeChange(NodeChangedParams params) {
-            throw new UnsupportedOperationException("Not supported yet.");
-        }
-
-        @Override
-	public CompletableFuture<List<Object>> configuration(ConfigurationParams configurationParams) {
-            return CompletableFuture.completedFuture(Collections.emptyList());
-	}
-    }
-
     public void testCodeActionGenerateConstructor() throws Exception {
         File src = new File(getWorkDir(), "Test.java");
         src.getParentFile().mkdirs();
@@ -2945,7 +2830,7 @@
         try (Writer w = new FileWriter(src)) {
             w.write(code);
         }
-        Launcher<LanguageServer> serverLauncher = LSPLauncher.createClientLauncher(new NbCodeLanguageClientStub() {
+        Launcher<LanguageServer> serverLauncher = LSPLauncher.createClientLauncher(new TestCodeLanguageClient() {
             @Override
             public CompletableFuture<ApplyWorkspaceEditResponse> applyEdit(ApplyWorkspaceEditParams params) {
                 throw new UnsupportedOperationException("Not supported yet.");
@@ -3101,35 +2986,7 @@
         try (Writer w = new FileWriter(src)) {
             w.write(code);
         }
-<<<<<<< HEAD
-        WorkspaceEdit[] edit = new WorkspaceEdit[1];
         Launcher<LanguageServer> serverLauncher = LSPLauncher.createClientLauncher(new TestCodeLanguageClient() {
-            @Override
-            public void telemetryEvent(Object arg0) {
-                throw new UnsupportedOperationException("Not supported yet.");
-            }
-
-            @Override
-            public void publishDiagnostics(PublishDiagnosticsParams params) {
-            }
-
-            @Override
-            public void showMessage(MessageParams arg0) {
-            }
-
-            @Override
-            public CompletableFuture<MessageActionItem> showMessageRequest(ShowMessageRequestParams arg0) {
-                throw new UnsupportedOperationException("Not supported yet.");
-            }
-
-            @Override
-            public void logMessage(MessageParams arg0) {
-                throw new UnsupportedOperationException("Not supported yet.");
-            }
-
-=======
-        Launcher<LanguageServer> serverLauncher = LSPLauncher.createClientLauncher(new NbCodeLanguageClientStub() {
->>>>>>> 3ded4d19
             @Override
             public CompletableFuture<ApplyWorkspaceEditResponse> applyEdit(ApplyWorkspaceEditParams params) {
                 throw new UnsupportedOperationException("Not supported yet.");
@@ -3199,46 +3056,7 @@
         try (Writer w = new FileWriter(src)) {
             w.write(code);
         }
-<<<<<<< HEAD
-        WorkspaceEdit[] edit = new WorkspaceEdit[1];
         Launcher<LanguageServer> serverLauncher = LSPLauncher.createClientLauncher(new TestCodeLanguageClient() {
-            @Override
-            public void telemetryEvent(Object arg0) {
-                throw new UnsupportedOperationException("Not supported yet.");
-            }
-
-            @Override
-            public void publishDiagnostics(PublishDiagnosticsParams params) {
-            }
-
-            @Override
-            public void showMessage(MessageParams arg0) {
-            }
-
-            @Override
-            public CompletableFuture<MessageActionItem> showMessageRequest(ShowMessageRequestParams arg0) {
-                throw new UnsupportedOperationException("Not supported yet.");
-            }
-
-            @Override
-            public void logMessage(MessageParams arg0) {
-                throw new UnsupportedOperationException("Not supported yet.");
-            }
-
-            @Override
-            public CompletableFuture<ApplyWorkspaceEditResponse> applyEdit(ApplyWorkspaceEditParams params) {
-                edit[0] = params.getEdit();
-                return CompletableFuture.completedFuture(new ApplyWorkspaceEditResponse(false));
-            }
-
-            @Override
-            public void showStatusBarMessage(ShowStatusMessageParams params) {
-                throw new UnsupportedOperationException("Not supported yet."); //To change body of generated methods, choose Tools | Templates.
-            }
-
-=======
-        Launcher<LanguageServer> serverLauncher = LSPLauncher.createClientLauncher(new NbCodeLanguageClientStub() {
->>>>>>> 3ded4d19
             @Override
             public CompletableFuture<List<QuickPickItem>> showQuickPick(ShowQuickPickParams params) {
                 return CompletableFuture.completedFuture(params.getItems().size() > 2 ? params.getItems().subList(0, 2) : params.getItems());
@@ -3301,35 +3119,7 @@
         try (Writer w = new FileWriter(src)) {
             w.write(code);
         }
-<<<<<<< HEAD
-        WorkspaceEdit[] edit = new WorkspaceEdit[1];
         Launcher<LanguageServer> serverLauncher = LSPLauncher.createClientLauncher(new TestCodeLanguageClient() {
-            @Override
-            public void telemetryEvent(Object arg0) {
-                throw new UnsupportedOperationException("Not supported yet.");
-            }
-
-            @Override
-            public void publishDiagnostics(PublishDiagnosticsParams params) {
-            }
-
-            @Override
-            public void showMessage(MessageParams arg0) {
-            }
-
-            @Override
-            public CompletableFuture<MessageActionItem> showMessageRequest(ShowMessageRequestParams arg0) {
-                throw new UnsupportedOperationException("Not supported yet.");
-            }
-
-            @Override
-            public void logMessage(MessageParams arg0) {
-                throw new UnsupportedOperationException("Not supported yet.");
-            }
-
-=======
-        Launcher<LanguageServer> serverLauncher = LSPLauncher.createClientLauncher(new NbCodeLanguageClientStub() {
->>>>>>> 3ded4d19
             @Override
             public CompletableFuture<ApplyWorkspaceEditResponse> applyEdit(ApplyWorkspaceEditParams params) {
                 throw new UnsupportedOperationException("Not supported yet.");
@@ -3388,35 +3178,7 @@
         try (Writer w = new FileWriter(src)) {
             w.write(code);
         }
-<<<<<<< HEAD
-        WorkspaceEdit[] edit = new WorkspaceEdit[1];
         Launcher<LanguageServer> serverLauncher = LSPLauncher.createClientLauncher(new TestCodeLanguageClient() {
-            @Override
-            public void telemetryEvent(Object arg0) {
-                throw new UnsupportedOperationException("Not supported yet.");
-            }
-
-            @Override
-            public void publishDiagnostics(PublishDiagnosticsParams params) {
-            }
-
-            @Override
-            public void showMessage(MessageParams arg0) {
-            }
-
-            @Override
-            public CompletableFuture<MessageActionItem> showMessageRequest(ShowMessageRequestParams arg0) {
-                throw new UnsupportedOperationException("Not supported yet.");
-            }
-
-            @Override
-            public void logMessage(MessageParams arg0) {
-                throw new UnsupportedOperationException("Not supported yet.");
-            }
-
-=======
-        Launcher<LanguageServer> serverLauncher = LSPLauncher.createClientLauncher(new NbCodeLanguageClientStub() {
->>>>>>> 3ded4d19
             @Override
             public CompletableFuture<ApplyWorkspaceEditResponse> applyEdit(ApplyWorkspaceEditParams params) {
                 throw new UnsupportedOperationException("Not supported yet.");
@@ -3479,35 +3241,7 @@
         try (Writer w = new FileWriter(src)) {
             w.write(code);
         }
-<<<<<<< HEAD
-        WorkspaceEdit[] edit = new WorkspaceEdit[1];
         Launcher<LanguageServer> serverLauncher = LSPLauncher.createClientLauncher(new TestCodeLanguageClient() {
-            @Override
-            public void telemetryEvent(Object arg0) {
-                throw new UnsupportedOperationException("Not supported yet.");
-            }
-
-            @Override
-            public void publishDiagnostics(PublishDiagnosticsParams params) {
-            }
-
-            @Override
-            public void showMessage(MessageParams arg0) {
-            }
-
-            @Override
-            public CompletableFuture<MessageActionItem> showMessageRequest(ShowMessageRequestParams arg0) {
-                throw new UnsupportedOperationException("Not supported yet.");
-            }
-
-            @Override
-            public void logMessage(MessageParams arg0) {
-                throw new UnsupportedOperationException("Not supported yet.");
-            }
-
-=======
-        Launcher<LanguageServer> serverLauncher = LSPLauncher.createClientLauncher(new NbCodeLanguageClientStub() {
->>>>>>> 3ded4d19
             @Override
             public CompletableFuture<ApplyWorkspaceEditResponse> applyEdit(ApplyWorkspaceEditParams params) {
                 throw new UnsupportedOperationException("Not supported yet.");
@@ -3567,35 +3301,7 @@
         try (Writer w = new FileWriter(src)) {
             w.write(code);
         }
-<<<<<<< HEAD
-        WorkspaceEdit[] edit = new WorkspaceEdit[1];
         Launcher<LanguageServer> serverLauncher = LSPLauncher.createClientLauncher(new TestCodeLanguageClient() {
-            @Override
-            public void telemetryEvent(Object arg0) {
-                throw new UnsupportedOperationException("Not supported yet.");
-            }
-
-            @Override
-            public void publishDiagnostics(PublishDiagnosticsParams params) {
-            }
-
-            @Override
-            public void showMessage(MessageParams arg0) {
-            }
-
-            @Override
-            public CompletableFuture<MessageActionItem> showMessageRequest(ShowMessageRequestParams arg0) {
-                throw new UnsupportedOperationException("Not supported yet.");
-            }
-
-            @Override
-            public void logMessage(MessageParams arg0) {
-                throw new UnsupportedOperationException("Not supported yet.");
-            }
-
-=======
-        Launcher<LanguageServer> serverLauncher = LSPLauncher.createClientLauncher(new NbCodeLanguageClientStub() {
->>>>>>> 3ded4d19
             @Override
             public CompletableFuture<ApplyWorkspaceEditResponse> applyEdit(ApplyWorkspaceEditParams params) {
                 throw new UnsupportedOperationException("Not supported yet.");
@@ -3880,16 +3586,7 @@
         List<Diagnostic>[] diags = new List[1];
         CountDownLatch indexingComplete = new CountDownLatch(1);
         WorkspaceEdit[] edit = new WorkspaceEdit[1];
-<<<<<<< HEAD
         Launcher<LanguageServer> serverLauncher = LSPLauncher.createClientLauncher(new TestCodeLanguageClient() {
-            @Override
-            public void telemetryEvent(Object arg0) {
-                throw new UnsupportedOperationException("Not supported yet.");
-            }
-
-=======
-        Launcher<LanguageServer> serverLauncher = LSPLauncher.createClientLauncher(new NbCodeLanguageClientStub() {
->>>>>>> 3ded4d19
             @Override
             public void publishDiagnostics(PublishDiagnosticsParams params) {
                 synchronized (diags) {
@@ -3916,16 +3613,7 @@
             @Override
             public CompletableFuture<List<QuickPickItem>> showQuickPick(ShowQuickPickParams params) {
                 List<QuickPickItem> items = params.getItems();
-<<<<<<< HEAD
                 return CompletableFuture.completedFuture("Select target package".equals(params.getPlaceHolder()) ? items.subList(2, 3) : items.subList(0, 1));
-            }
-
-            @Override
-            public void showStatusBarMessage(ShowStatusMessageParams params) {
-                throw new UnsupportedOperationException("Not supported yet.");
-=======
-                return CompletableFuture.completedFuture(Bundle.DN_SelectTargetPackage().equals(params.getPlaceHolder()) ? items.subList(2, 3) : items.subList(0, 1));
->>>>>>> 3ded4d19
             }
         }, client.getInputStream(), client.getOutputStream());
         serverLauncher.startListening();
@@ -4008,16 +3696,7 @@
         List<Diagnostic>[] diags = new List[1];
         CountDownLatch indexingComplete = new CountDownLatch(1);
         WorkspaceEdit[] edit = new WorkspaceEdit[1];
-<<<<<<< HEAD
         Launcher<LanguageServer> serverLauncher = LSPLauncher.createClientLauncher(new TestCodeLanguageClient() {
-            @Override
-            public void telemetryEvent(Object arg0) {
-                throw new UnsupportedOperationException("Not supported yet.");
-            }
-
-=======
-        Launcher<LanguageServer> serverLauncher = LSPLauncher.createClientLauncher(new NbCodeLanguageClientStub() {
->>>>>>> 3ded4d19
             @Override
             public void publishDiagnostics(PublishDiagnosticsParams params) {
                 synchronized (diags) {
@@ -4116,16 +3795,7 @@
         List<Diagnostic>[] diags = new List[1];
         CountDownLatch indexingComplete = new CountDownLatch(1);
         WorkspaceEdit[] edit = new WorkspaceEdit[1];
-<<<<<<< HEAD
         Launcher<LanguageServer> serverLauncher = LSPLauncher.createClientLauncher(new TestCodeLanguageClient() {
-            @Override
-            public void telemetryEvent(Object arg0) {
-                throw new UnsupportedOperationException("Not supported yet.");
-            }
-
-=======
-        Launcher<LanguageServer> serverLauncher = LSPLauncher.createClientLauncher(new NbCodeLanguageClientStub() {
->>>>>>> 3ded4d19
             @Override
             public void publishDiagnostics(PublishDiagnosticsParams params) {
                 synchronized (diags) {
@@ -4246,16 +3916,7 @@
         List<Diagnostic>[] diags = new List[1];
         CountDownLatch indexingComplete = new CountDownLatch(1);
         WorkspaceEdit[] edit = new WorkspaceEdit[1];
-<<<<<<< HEAD
         Launcher<LanguageServer> serverLauncher = LSPLauncher.createClientLauncher(new TestCodeLanguageClient() {
-            @Override
-            public void telemetryEvent(Object arg0) {
-                throw new UnsupportedOperationException("Not supported yet.");
-            }
-
-=======
-        Launcher<LanguageServer> serverLauncher = LSPLauncher.createClientLauncher(new NbCodeLanguageClientStub() {
->>>>>>> 3ded4d19
             @Override
             public void publishDiagnostics(PublishDiagnosticsParams params) {
                 synchronized (diags) {
@@ -4392,16 +4053,7 @@
         List<Diagnostic>[] diags = new List[1];
         CountDownLatch indexingComplete = new CountDownLatch(1);
         WorkspaceEdit[] edit = new WorkspaceEdit[1];
-<<<<<<< HEAD
         Launcher<LanguageServer> serverLauncher = LSPLauncher.createClientLauncher(new TestCodeLanguageClient() {
-            @Override
-            public void telemetryEvent(Object arg0) {
-                throw new UnsupportedOperationException("Not supported yet.");
-            }
-
-=======
-        Launcher<LanguageServer> serverLauncher = LSPLauncher.createClientLauncher(new NbCodeLanguageClientStub() {
->>>>>>> 3ded4d19
             @Override
             public void publishDiagnostics(PublishDiagnosticsParams params) {
                 synchronized (diags) {
@@ -4435,14 +4087,6 @@
                 List<QuickPickItem> items = params.getItems();
                 return CompletableFuture.completedFuture(items.size() > 1 ? items.subList(1, 2) : items);
             }
-<<<<<<< HEAD
-
-            @Override
-            public void showStatusBarMessage(ShowStatusMessageParams params) {
-                throw new UnsupportedOperationException();
-            }
-=======
->>>>>>> 3ded4d19
         }, client.getInputStream(), client.getOutputStream());
         serverLauncher.startListening();
         LanguageServer server = serverLauncher.getRemoteProxy();
@@ -4507,16 +4151,7 @@
         List<Diagnostic>[] diags = new List[1];
         CountDownLatch indexingComplete = new CountDownLatch(1);
         WorkspaceEdit[] edit = new WorkspaceEdit[1];
-<<<<<<< HEAD
         Launcher<LanguageServer> serverLauncher = LSPLauncher.createClientLauncher(new TestCodeLanguageClient() {
-            @Override
-            public void telemetryEvent(Object arg0) {
-                throw new UnsupportedOperationException("Not supported yet.");
-            }
-
-=======
-        Launcher<LanguageServer> serverLauncher = LSPLauncher.createClientLauncher(new NbCodeLanguageClientStub() {
->>>>>>> 3ded4d19
             @Override
             public void publishDiagnostics(PublishDiagnosticsParams params) {
                 synchronized (diags) {
@@ -4550,14 +4185,6 @@
                 List<QuickPickItem> items = params.getItems();
                 return CompletableFuture.completedFuture(items.size() > 1 ? items.subList(1, 2) : items);
             }
-<<<<<<< HEAD
-
-            @Override
-            public void showStatusBarMessage(ShowStatusMessageParams params) {
-                throw new UnsupportedOperationException();
-            }
-=======
->>>>>>> 3ded4d19
         }, client.getInputStream(), client.getOutputStream());
         serverLauncher.startListening();
         LanguageServer server = serverLauncher.getRemoteProxy();
@@ -4636,7 +4263,7 @@
         List<Diagnostic>[] diags = new List[1];
         CountDownLatch indexingComplete = new CountDownLatch(1);
         WorkspaceEdit[] edit = new WorkspaceEdit[1];
-        Launcher<LanguageServer> serverLauncher = LSPLauncher.createClientLauncher(new NbCodeLanguageClientStub() {
+        Launcher<LanguageServer> serverLauncher = LSPLauncher.createClientLauncher(new TestCodeLanguageClient() {
             @Override
             public void publishDiagnostics(PublishDiagnosticsParams params) {
                 synchronized (diags) {
@@ -4664,17 +4291,6 @@
             public CompletableFuture<String> showInputBox(ShowInputBoxParams params) {
                 return CompletableFuture.completedFuture("(java.lang.String s, int cnt, boolean b):java.lang.String");
             }
-<<<<<<< HEAD
-
-            @Override
-            public CompletableFuture<List<QuickPickItem>> showQuickPick(ShowQuickPickParams params) {
-                throw new UnsupportedOperationException("Not supported yet.");
-            }
-
-            @Override
-            public void showStatusBarMessage(ShowStatusMessageParams params) {
-                throw new UnsupportedOperationException("Not supported yet.");
-            }
 
             @Override
             public CompletableFuture<String> showHtmlPage(HtmlPageParams params) {
@@ -4682,8 +4298,6 @@
                 ui.doRefactoring();
                 return CompletableFuture.completedFuture(null);
             }
-=======
->>>>>>> 3ded4d19
         }, client.getInputStream(), client.getOutputStream());
         serverLauncher.startListening();
         LanguageServer server = serverLauncher.getRemoteProxy();
