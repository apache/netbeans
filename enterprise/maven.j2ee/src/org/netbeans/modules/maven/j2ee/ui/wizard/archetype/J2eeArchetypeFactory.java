--- conflicted
+++ resolved
@@ -90,11 +90,7 @@
     private static class AppClientArchetypes extends BaseJ2eeArchetypeProvider {
         @Override
         protected void setUpProjectArchetypes() {
-<<<<<<< HEAD
-            addJavaEE8Archetype(Profile.JAVA_EE_8_FULL,"io.github.juneau001", "1.2", "webapp-javaee8"); //NOI18N
-=======
             addJavaEE8Archetype(Profile.JAVA_EE_8_FULL,"io.github.juneau001", "1.3", "webapp-javaee8"); //NOI18N
->>>>>>> 654b5f0e
             addMojoArchetype(Profile.JAVA_EE_7_FULL, "1.1", "appclient-javaee7"); //NOI18N
             addMojoArchetype(Profile.JAVA_EE_6_FULL, "1.0", "appclient-javaee6"); //NOI18N
         //    addMojoArchetype(Profile.JAVA_EE_5, "1.0", "appclient-jee5"); //NOI18N
@@ -105,11 +101,7 @@
     private static class EaArchetypes extends BaseJ2eeArchetypeProvider {
         @Override
         protected void setUpProjectArchetypes() {
-<<<<<<< HEAD
-            addJavaEE8Archetype(Profile.JAVA_EE_8_FULL,"io.github.juneau001", "1.2", "webapp-javaee8"); //NOI18N
-=======
             addJavaEE8Archetype(Profile.JAVA_EE_8_FULL,"io.github.juneau001", "1.3", "webapp-javaee8"); //NOI18N
->>>>>>> 654b5f0e
             addMojoArchetype(Profile.JAVA_EE_7_FULL, "1.1", "pom-root"); //NOI18N
             addMojoArchetype(Profile.JAVA_EE_6_FULL, "1.1", "pom-root"); //NOI18N
         }
@@ -118,11 +110,7 @@
     private static class EarArchetypes extends BaseJ2eeArchetypeProvider {
         @Override
         protected void setUpProjectArchetypes() {
-<<<<<<< HEAD
-            addJavaEE8Archetype(Profile.JAVA_EE_8_FULL,"io.github.juneau001", "1.2", "webapp-javaee8"); //NOI18N
-=======
             addJavaEE8Archetype(Profile.JAVA_EE_8_FULL,"io.github.juneau001", "1.3", "webapp-javaee8"); //NOI18N
->>>>>>> 654b5f0e
             addMojoArchetype(Profile.JAVA_EE_7_FULL, "1.0", "ear-javaee7"); //NOI18N
             addMojoArchetype(Profile.JAVA_EE_6_FULL, "1.5", "ear-javaee6"); //NOI18N
             addMojoArchetype(Profile.JAVA_EE_5, "1.4", "ear-jee5"); //NOI18N
@@ -133,11 +121,7 @@
     private static class EjbArchetypes extends BaseJ2eeArchetypeProvider {
         @Override
         protected void setUpProjectArchetypes() {
-<<<<<<< HEAD
-            addJavaEE8Archetype(Profile.JAVA_EE_8_FULL,"io.github.juneau001", "1.2", "webapp-javaee8"); //NOI18N
-=======
             addJavaEE8Archetype(Profile.JAVA_EE_8_FULL,"io.github.juneau001", "1.3", "webapp-javaee8"); //NOI18N
->>>>>>> 654b5f0e
             addMojoArchetype(Profile.JAVA_EE_7_FULL, "1.1", "ejb-javaee7"); //NOI18N
             addMojoArchetype(Profile.JAVA_EE_6_FULL, "1.5", "ejb-javaee6"); //NOI18N
             addMojoArchetype(Profile.JAVA_EE_5, "1.3", "ejb-jee5"); //NOI18N
@@ -148,11 +132,7 @@
     private static class WebArchetypes extends BaseJ2eeArchetypeProvider {
         @Override
         protected void setUpProjectArchetypes() {
-<<<<<<< HEAD
-            addJavaEE8Archetype(Profile.JAVA_EE_8_WEB,"io.github.juneau001", "1.2", "webapp-javaee8"); //NOI18N
-=======
             addJavaEE8Archetype(Profile.JAVA_EE_8_WEB,"io.github.juneau001", "1.3", "webapp-javaee8"); //NOI18N
->>>>>>> 654b5f0e
             addMojoArchetype(Profile.JAVA_EE_7_WEB, "1.1", "webapp-javaee7"); //NOI18N
             addMojoArchetype(Profile.JAVA_EE_6_WEB, "1.5", "webapp-javaee6"); //NOI18N
           //  addMojoArchetype(Profile.JAVA_EE_5, "1.3", "webapp-jee5"); //NOI18N
@@ -162,11 +142,7 @@
             // using Java EE 6 Full profile, then the same profile applies to Ejb, Web and Parent project creation - In that case
             // application is looking for Java EE 6 Full archetype to create the Web project with it, so we need to have it here
             // or otherwise Java EE project would not be created properly
-<<<<<<< HEAD
-            addJavaEE8Archetype(Profile.JAVA_EE_8_FULL,"io.github.juneau001", "1.2", "webapp-javaee8"); //NOI18N
-=======
             addJavaEE8Archetype(Profile.JAVA_EE_8_FULL,"io.github.juneau001", "1.3", "webapp-javaee8"); //NOI18N
->>>>>>> 654b5f0e
             addMojoArchetype(Profile.JAVA_EE_7_FULL, "1.1", "webapp-javaee7"); //NOI18N
             addMojoArchetype(Profile.JAVA_EE_6_FULL, "1.5", "webapp-javaee6"); //NOI18N
         }
