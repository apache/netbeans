--- conflicted
+++ resolved
@@ -87,7 +87,6 @@
     </target>
 
     <target name="-init-compile-bootclasspath-nb-vanilla" depends="basic-init,jdk-8-check,set-buildnumber,-define-custom-javac-task">
-<<<<<<< HEAD
         <pathconvert property="bootclasspath.prepend.nb">
             <path>
                 <fileset dir="${nb_all}/java/libs.javacapi/external/" erroronmissingdir="false">
@@ -98,9 +97,6 @@
                 </fileset>
             </path>
         </pathconvert>
-=======
-        <property name="bootclasspath.prepend.nb" value="${nb_all}/java/libs.javacapi/external/nb-javac-16.0.0.0-api.jar${path.separator}${nb_all}/java/libs.javacimpl/external/nb-javac-16.0.0.0.jar" />
->>>>>>> 6cd2d1c9
         <property name="bootclasspath.prepend.vanilla" value="${nb_all}/nbbuild/external/vanilla-javac-api.jar${path.separator}${nb_all}/nbbuild/external/vanilla-javac-impl.jar" />
     </target>
     <target name="-init-bootclasspath-prepend-compile" depends="-init-compile-bootclasspath-nb-vanilla">
