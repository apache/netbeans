--- conflicted
+++ resolved
@@ -323,11 +323,7 @@
             case ENUM_CONSTANT:
                 return true;
             default:
-<<<<<<< HEAD
-                return (el.getKind().name().equals("RECORD"));
-=======
                 return (el.getKind().name().equals(TreeShims.RECORD));
->>>>>>> 6e0baa67
         }
     }
 
