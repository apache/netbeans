/*
 * Licensed to the Apache Software Foundation (ASF) under one
 * or more contributor license agreements.  See the NOTICE file
 * distributed with this work for additional information
 * regarding copyright ownership.  The ASF licenses this file
 * to you under the Apache License, Version 2.0 (the
 * "License"); you may not use this file except in compliance
 * with the License.  You may obtain a copy of the License at
 *
 *   http://www.apache.org/licenses/LICENSE-2.0
 *
 * Unless required by applicable law or agreed to in writing,
 * software distributed under the License is distributed on an
 * "AS IS" BASIS, WITHOUT WARRANTIES OR CONDITIONS OF ANY
 * KIND, either express or implied.  See the License for the
 * specific language governing permissions and limitations
 * under the License.
 */
package org.netbeans.modules.java.source;

import com.sun.source.tree.BreakTree;
import com.sun.source.tree.CaseTree;
import com.sun.source.tree.ExpressionTree;
import com.sun.source.tree.StatementTree;
import com.sun.source.tree.SwitchTree;
import com.sun.source.tree.Tree;
import com.sun.tools.javac.tree.JCTree;
<<<<<<< HEAD
import com.sun.tools.javac.tree.TreeMaker;
import com.sun.tools.javac.util.ListBuffer;
=======
>>>>>>> 5f7d8481
import java.lang.reflect.InvocationTargetException;
import java.lang.reflect.Method;
import java.util.ArrayList;
import java.util.Collections;
import java.util.List;

public class TreeShims {

    public static List<? extends ExpressionTree> getExpressions(CaseTree node) {
        try {
            Method getExpressions = CaseTree.class.getDeclaredMethod("getExpressions");
            return (List<? extends ExpressionTree>) getExpressions.invoke(node);
        } catch (NoSuchMethodException ex) {
            return Collections.singletonList(node.getExpression());
        } catch (IllegalAccessException | IllegalArgumentException | InvocationTargetException ex) {
            throw TreeShims.<RuntimeException>throwAny(ex);
        }
    }

    public static Tree getBody(CaseTree node) {
        try {
            Method getBody = CaseTree.class.getDeclaredMethod("getBody");
            return (Tree) getBody.invoke(node);
        } catch (NoSuchMethodException ex) {
            return null;
        } catch (IllegalAccessException | IllegalArgumentException | InvocationTargetException ex) {
            throw TreeShims.<RuntimeException>throwAny(ex);
        }
    }

    public static List<? extends ExpressionTree> getExpressions(Tree node) {
        List<? extends ExpressionTree> exprTrees = new ArrayList<>();

        switch (node.getKind().toString()) {
            case "CASE":
                exprTrees = getExpressions((CaseTree) node);
                break;
            case "SWITCH_EXPRESSION": {
                try {
                    Class swExprTreeClass = Class.forName("com.sun.source.tree.SwitchExpressionTree");
                    Method getExpressions = swExprTreeClass.getDeclaredMethod("getExpression");
                    exprTrees = Collections.singletonList((ExpressionTree) getExpressions.invoke(node));
                } catch (ClassNotFoundException | NoSuchMethodException | SecurityException | IllegalAccessException | IllegalArgumentException | InvocationTargetException ex) {
                    throw TreeShims.<RuntimeException>throwAny(ex);
                }
                break;
            }
            case "SWITCH":
                exprTrees = Collections.singletonList(((SwitchTree) node).getExpression());
                break;
            default:
                break;
        }
        return exprTrees;
    }

    public static List<? extends CaseTree> getCases(Tree node) {
        List<? extends CaseTree> caseTrees = new ArrayList<>();

        switch (node.getKind().toString()) {
            case "SWITCH":
                caseTrees = ((SwitchTree) node).getCases();
                break;
            case "SWITCH_EXPRESSION": {
                try {
                    Class swExprTreeClass = Class.forName("com.sun.source.tree.SwitchExpressionTree");
                    Method getCases = swExprTreeClass.getDeclaredMethod("getCases");
                    caseTrees = (List<? extends CaseTree>) getCases.invoke(node);
                } catch (ClassNotFoundException | NoSuchMethodException | SecurityException | IllegalAccessException | IllegalArgumentException | InvocationTargetException ex) {
                    throw TreeShims.<RuntimeException>throwAny(ex);
                }
            }
        }
        return caseTrees;
    }

    public static ExpressionTree getValue(BreakTree node) {
        try {
            Method getExpression = BreakTree.class.getDeclaredMethod("getValue");
            return (ExpressionTree) getExpression.invoke(node);
        } catch (NoSuchMethodException ex) {
            return null;
        } catch (IllegalAccessException | IllegalArgumentException | InvocationTargetException ex) {
            throw TreeShims.<RuntimeException>throwAny(ex);
        }
    }

<<<<<<< HEAD
    public static Tree SwitchExpression(TreeMaker make, ExpressionTree selector, List<? extends CaseTree> caseList) throws SecurityException {
        ListBuffer<JCTree.JCCase> cases = new ListBuffer<JCTree.JCCase>();
        for (CaseTree t : caseList) {
            cases.append((JCTree.JCCase) t);
        }
        try {
            Method getMethod = TreeMaker.class.getDeclaredMethod("SwitchExpression", JCTree.JCExpression.class, com.sun.tools.javac.util.List.class);
            return (Tree) getMethod.invoke(make, (JCTree.JCExpression) selector, cases.toList());
        } catch (NoSuchMethodException | IllegalAccessException | IllegalArgumentException | InvocationTargetException ex) {
            throw TreeShims.<RuntimeException>throwAny(ex);
        }
    }

=======
>>>>>>> 5f7d8481
    @SuppressWarnings("unchecked")
    private static <T extends Throwable> RuntimeException throwAny(Throwable t) throws T {
        throw (T) t;
    }
}<|MERGE_RESOLUTION|>--- conflicted
+++ resolved
@@ -25,11 +25,8 @@
 import com.sun.source.tree.SwitchTree;
 import com.sun.source.tree.Tree;
 import com.sun.tools.javac.tree.JCTree;
-<<<<<<< HEAD
 import com.sun.tools.javac.tree.TreeMaker;
 import com.sun.tools.javac.util.ListBuffer;
-=======
->>>>>>> 5f7d8481
 import java.lang.reflect.InvocationTargetException;
 import java.lang.reflect.Method;
 import java.util.ArrayList;
@@ -117,7 +114,6 @@
         }
     }
 
-<<<<<<< HEAD
     public static Tree SwitchExpression(TreeMaker make, ExpressionTree selector, List<? extends CaseTree> caseList) throws SecurityException {
         ListBuffer<JCTree.JCCase> cases = new ListBuffer<JCTree.JCCase>();
         for (CaseTree t : caseList) {
@@ -130,9 +126,7 @@
             throw TreeShims.<RuntimeException>throwAny(ex);
         }
     }
-
-=======
->>>>>>> 5f7d8481
+  
     @SuppressWarnings("unchecked")
     private static <T extends Throwable> RuntimeException throwAny(Throwable t) throws T {
         throw (T) t;
