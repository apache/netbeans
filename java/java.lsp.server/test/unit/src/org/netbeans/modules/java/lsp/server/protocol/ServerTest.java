/*
 * Licensed to the Apache Software Foundation (ASF) under one
 * or more contributor license agreements.  See the NOTICE file
 * distributed with this work for additional information
 * regarding copyright ownership.  The ASF licenses this file
 * to you under the Apache License, Version 2.0 (the
 * "License"); you may not use this file except in compliance
 * with the License.  You may obtain a copy of the License at
 *
 *   http://www.apache.org/licenses/LICENSE-2.0
 *
 * Unless required by applicable law or agreed to in writing,
 * software distributed under the License is distributed on an
 * "AS IS" BASIS, WITHOUT WARRANTIES OR CONDITIONS OF ANY
 * KIND, either express or implied.  See the License for the
 * specific language governing permissions and limitations
 * under the License.
 */
package org.netbeans.modules.java.lsp.server.protocol;

import com.google.gson.JsonObject;
import com.google.gson.JsonParser;
import com.sun.xml.internal.ws.util.CompletedFuture;
import java.io.File;
import java.io.FileWriter;
import java.io.IOException;
import java.io.OutputStreamWriter;
import java.io.Writer;
import java.lang.ref.Reference;
import java.lang.ref.WeakReference;
import java.net.InetAddress;
import java.net.ServerSocket;
import java.net.Socket;
import java.nio.charset.StandardCharsets;
import java.nio.file.Files;
import java.nio.file.Path;
import java.util.ArrayList;
import java.util.Arrays;
import java.util.EnumSet;
import java.util.HashSet;
import java.util.List;
import java.util.Optional;
import java.util.Set;
import java.util.concurrent.CompletableFuture;
import java.util.concurrent.CountDownLatch;
import java.util.concurrent.Semaphore;
import java.util.concurrent.TimeUnit;
import java.util.stream.Collectors;
<<<<<<< HEAD
import java.util.stream.Stream;
=======
import javax.swing.text.Document;
>>>>>>> a2763330
import javax.swing.text.StyledDocument;
import org.eclipse.lsp4j.ApplyWorkspaceEditParams;
import org.eclipse.lsp4j.ApplyWorkspaceEditResponse;
import org.eclipse.lsp4j.CodeAction;
import org.eclipse.lsp4j.CodeActionContext;
import org.eclipse.lsp4j.CodeActionParams;
import org.eclipse.lsp4j.Command;
import org.eclipse.lsp4j.CompletionItem;
import org.eclipse.lsp4j.CompletionItemKind;
import org.eclipse.lsp4j.CompletionList;
import org.eclipse.lsp4j.CompletionParams;
import org.eclipse.lsp4j.DefinitionParams;
import org.eclipse.lsp4j.Diagnostic;
import org.eclipse.lsp4j.DidChangeTextDocumentParams;
import org.eclipse.lsp4j.DidCloseTextDocumentParams;
import org.eclipse.lsp4j.DidOpenTextDocumentParams;
import org.eclipse.lsp4j.DocumentHighlight;
import org.eclipse.lsp4j.DocumentHighlightKind;
import org.eclipse.lsp4j.DocumentHighlightParams;
import org.eclipse.lsp4j.DocumentSymbol;
import org.eclipse.lsp4j.DocumentSymbolParams;
import org.eclipse.lsp4j.ExecuteCommandParams;
import org.eclipse.lsp4j.InitializeParams;
import org.eclipse.lsp4j.InitializeResult;
import org.eclipse.lsp4j.InsertTextFormat;
import org.eclipse.lsp4j.Location;
import org.eclipse.lsp4j.MessageActionItem;
import org.eclipse.lsp4j.MessageParams;
import org.eclipse.lsp4j.Position;
import org.eclipse.lsp4j.PublishDiagnosticsParams;
import org.eclipse.lsp4j.Range;
import org.eclipse.lsp4j.ReferenceContext;
import org.eclipse.lsp4j.ReferenceParams;
import org.eclipse.lsp4j.ShowMessageRequestParams;
import org.eclipse.lsp4j.SymbolInformation;
import org.eclipse.lsp4j.TextDocumentContentChangeEvent;
import org.eclipse.lsp4j.TextDocumentIdentifier;
import org.eclipse.lsp4j.TextDocumentItem;
import org.eclipse.lsp4j.TextEdit;
import org.eclipse.lsp4j.VersionedTextDocumentIdentifier;
import org.eclipse.lsp4j.WorkspaceEdit;
import org.eclipse.lsp4j.WorkspaceFolder;
import org.eclipse.lsp4j.WorkspaceSymbolParams;
import org.eclipse.lsp4j.jsonrpc.Launcher;
import org.eclipse.lsp4j.jsonrpc.messages.Either;
import org.eclipse.lsp4j.launch.LSPLauncher;
import org.eclipse.lsp4j.services.LanguageClient;
import org.eclipse.lsp4j.services.LanguageServer;
import org.netbeans.api.java.classpath.ClassPath;
import org.netbeans.api.java.classpath.GlobalPathRegistry;
import org.netbeans.api.java.source.JavaSource;
import org.netbeans.api.project.Project;
import org.netbeans.api.project.ui.OpenProjects;
import org.netbeans.api.sendopts.CommandLine;
import org.netbeans.junit.NbTestCase;
import org.netbeans.modules.java.source.BootClassPathUtil;
import org.netbeans.modules.parsing.impl.indexing.implspi.CacheFolderProvider;
import org.netbeans.spi.java.classpath.ClassPathProvider;
import org.netbeans.spi.java.classpath.support.ClassPathSupport;
import org.netbeans.spi.project.ProjectFactory;
import org.netbeans.spi.project.ProjectState;
import org.netbeans.spi.project.ui.ProjectOpenedHook;
import org.openide.cookies.EditorCookie;
import org.openide.cookies.LineCookie;
import org.openide.filesystems.FileObject;
import org.openide.filesystems.FileUtil;
import org.openide.modules.ModuleInfo;
import org.openide.modules.Places;
import org.openide.text.Line;
import org.openide.text.NbDocument;
import org.openide.util.Lookup;
import org.openide.util.Utilities;
import org.openide.util.lookup.Lookups;
import org.openide.util.lookup.ServiceProvider;

/**
 *
 * @author lahvac
 */
public class ServerTest extends NbTestCase {

    private Socket client;
    private Thread serverThread;

    public ServerTest(String name) {
        super(name);
    }

    @Override
    protected void setUp() throws Exception {
        super.setUp();
        clearWorkDir();
        ServerSocket srv = new ServerSocket(0, 1, InetAddress.getLoopbackAddress());
        serverThread = new Thread(() -> {
            try {
                Socket server = srv.accept();

                Path tempDir = Files.createTempDirectory("lsp-server");
                File userdir = tempDir.resolve("scratch-user").toFile();
                File cachedir = tempDir.resolve("scratch-cache").toFile();
                System.setProperty("netbeans.user", userdir.getAbsolutePath());
                File varLog = new File(new File(userdir, "var"), "log");
                varLog.mkdirs();
                System.setProperty("jdk.home", System.getProperty("java.home")); //for j2seplatform
                Class<?> main = Class.forName("org.netbeans.core.startup.Main");
                main.getDeclaredMethod("initializeURLFactory").invoke(null);
                new File(cachedir, "index").mkdirs();
                Class jsClass = JavaSource.class;
                File javaCluster = Utilities.toFile(jsClass.getProtectionDomain().getCodeSource().getLocation().toURI()).getParentFile().getParentFile();
                System.setProperty("netbeans.dirs", javaCluster.getAbsolutePath());
                CacheFolderProvider.getCacheFolderForRoot(Utilities.toURI(Places.getUserDirectory()).toURL(), EnumSet.noneOf(CacheFolderProvider.Kind.class), CacheFolderProvider.Mode.EXISTENT);

                Lookup.getDefault().lookup(ModuleInfo.class); //start the module system

                CommandLine.getDefault().process(new String[] {"--start-java-language-server"}, server.getInputStream(), server.getOutputStream(), System.err, getWorkDir());
            } catch (Exception ex) {
                throw new IllegalStateException(ex);
            }
        });
        serverThread.start();
        client = new Socket(srv.getInetAddress(), srv.getLocalPort());
    }

    @Override
    protected void tearDown() throws Exception {
        super.tearDown();
        TextDocumentServiceImpl.HOOK_NOTIFICATION = null;
        serverThread.stop();
        OpenProjects.getDefault().close(OpenProjects.getDefault().getOpenProjects());
    }
    
    List<Diagnostic>[] diags = new List[1];
    
    class LspClient implements LanguageClient {
        List<MessageParams> loggedMessages = new ArrayList<>();
        
        @Override
        public void telemetryEvent(Object arg0) {
            throw new UnsupportedOperationException("Not supported yet.");
        }

        @Override
        public void publishDiagnostics(PublishDiagnosticsParams params) {
            synchronized (diags) {
                diags[0] = params.getDiagnostics();
                diags.notifyAll();
            }
        }

        @Override
        public void showMessage(MessageParams arg0) {
        }

        @Override
        public CompletableFuture<MessageActionItem> showMessageRequest(ShowMessageRequestParams arg0) {
            throw new UnsupportedOperationException("Not supported yet.");
        }

        @Override
        public void logMessage(MessageParams arg0) {
            loggedMessages.add(arg0);
        }
    }

    public void testMain() throws Exception {
        File src = new File(getWorkDir(), "Test.java");
        src.getParentFile().mkdirs();
        String code = "public class Test { int i = \"\".hashCode(); public void run() { this.test(); } /**Test.*/public void test() {} }";
        try (Writer w = new FileWriter(src)) {
            w.write(code);
        }
        Launcher<LanguageServer> serverLauncher = LSPLauncher.createClientLauncher(new LspClient(), client.getInputStream(), client.getOutputStream());
        serverLauncher.startListening();
        LanguageServer server = serverLauncher.getRemoteProxy();
        InitializeResult result = server.initialize(new InitializeParams()).get();
        server.getTextDocumentService().didOpen(new DidOpenTextDocumentParams(new TextDocumentItem(toURI(src), "java", 0, code)));
        assertDiags(diags);//errors
        assertDiags(diags);//hints
        int hashCodeStart = code.indexOf("hashCode");
        Either<List<CompletionItem>, CompletionList> completion = server.getTextDocumentService().completion(new CompletionParams(new TextDocumentIdentifier(toURI(src)), new Position(0, hashCodeStart + 2))).get();
        assertTrue(completion.isRight());
        List<String> actualItems = completion.getRight().getItems().stream().map(ci -> ci.getKind() + ":" + ci.getLabel()).collect(Collectors.toList());
        assertEquals(Arrays.asList("Method:hashCode() : int"), actualItems);
        VersionedTextDocumentIdentifier id = new VersionedTextDocumentIdentifier(1);
        id.setUri(toURI(src));
        server.getTextDocumentService().didChange(new DidChangeTextDocumentParams(id, Arrays.asList(new TextDocumentContentChangeEvent(new Range(new Position(0, hashCodeStart), new Position(0, hashCodeStart + "hashCode".length())), "hashCode".length(), "equ"))));
        assertDiags(diags, "Error:0:31-0:34");//errors
        assertDiags(diags, "Error:0:31-0:34");//hints
        completion = server.getTextDocumentService().completion(new CompletionParams(new TextDocumentIdentifier(toURI(src)), new Position(0, hashCodeStart + 2))).get();
        actualItems = completion.getRight().getItems().stream().map(ci -> ci.getKind() + ":" + ci.getLabel()).collect(Collectors.toList());
        if (jdk9Plus()) {
            assertEquals(Arrays.asList("Method:equals(Object anObject) : boolean", "Method:equalsIgnoreCase(String anotherString) : boolean"), actualItems);
        }
        int testStart = code.indexOf("test") + "equ".length() - "hashCode".length();
        completion = server.getTextDocumentService().completion(new CompletionParams(new TextDocumentIdentifier(toURI(src)), new Position(0, testStart + 3))).get();
        List<CompletionItem> actualCompletionItem = completion.getRight().getItems();
        actualItems = actualCompletionItem.stream().map(ci -> ci.getKind() + ":" + ci.getLabel()).collect(Collectors.toList());
        assertEquals(Arrays.asList("Method:test() : void"), actualItems);
        assertEquals(null, actualCompletionItem.get(0).getDocumentation());
        CompletionItem resolvedItem = server.getTextDocumentService().resolveCompletionItem(actualCompletionItem.get(0)).get();
        assertEquals("**[Test](*0)**\n" +
                     "\n" +
                     "```\n" +
                     "public void test()\n" +
                     "```\n" +
                     "\n" +
                     "Test.\n" +
                     "\n",
                     resolvedItem.getDocumentation().getRight().getValue());
        completion = server.getTextDocumentService().completion(new CompletionParams(new TextDocumentIdentifier(toURI(src)), new Position(0, 0))).get();
        actualItems = completion.getRight().getItems().stream().map(ci -> ci.getKind() + ":" + ci.getLabel()).collect(Collectors.toList());
        assertTrue(actualItems.contains("Keyword:interface"));
        server.getTextDocumentService().didChange(new DidChangeTextDocumentParams(id, Arrays.asList(new TextDocumentContentChangeEvent(new Range(new Position(0, hashCodeStart), new Position(0, hashCodeStart + "equ".length())), "equ".length(), "hashCode"))));
        int closingBrace = code.lastIndexOf("}");
        server.getTextDocumentService().didChange(new DidChangeTextDocumentParams(id, Arrays.asList(new TextDocumentContentChangeEvent(new Range(new Position(0, closingBrace), new Position(0, closingBrace)), 0, "public String c(Object o) {\nreturn o;\n}"))));
        List<Diagnostic> diagnostics = assertDiags(diags, "Error:1:0-1:9"); //errors
        assertDiags(diags, "Error:1:0-1:9");//hints
        List<Either<Command, CodeAction>> codeActions = server.getTextDocumentService().codeAction(new CodeActionParams(id, new Range(new Position(1, 0), new Position(1, 9)), new CodeActionContext(Arrays.asList(diagnostics.get(0))))).get();
        String log = codeActions.toString();
        assertEquals(log, 2, codeActions.size());
        assertTrue(log, codeActions.get(0).isRight());
        CodeAction action = codeActions.get(0).getRight();
        assertEquals("Cast ...o to String", action.getTitle());
        assertEquals(1, action.getEdit().getDocumentChanges().size());
        assertEquals(1, action.getEdit().getDocumentChanges().get(0).getLeft().getEdits().size());
        TextEdit edit = action.getEdit().getDocumentChanges().get(0).getLeft().getEdits().get(0);
        assertEquals(1, edit.getRange().getStart().getLine());
        assertEquals(7, edit.getRange().getStart().getCharacter());
        assertEquals(1, edit.getRange().getEnd().getLine());
        assertEquals(7, edit.getRange().getEnd().getCharacter());
        assertEquals("(String) ", edit.getNewText());
        server.getTextDocumentService().didChange(new DidChangeTextDocumentParams(id, Arrays.asList(new TextDocumentContentChangeEvent(new Range(new Position(0, closingBrace), new Position(0, closingBrace)), 0, "public  void assignToSelf(Object o) { o = o; }"))));
        assertDiags(diags, "Error:1:0-1:9");//errors
        assertDiags(diags, "Error:1:0-1:9", "Warning:0:148-0:153", "Warning:0:152-0:153");//hints
    }
    
    private class OpenCloseHook {
        private Semaphore didOpenCompleted = new Semaphore(0);
        private Semaphore didCloseCompleted = new Semaphore(0);
        private Semaphore didChangeCompleted = new Semaphore(0);
        
        public void accept(String n, Object params){
            switch (n) {
                case "didOpen":
                    didOpenCompleted.release();
                    break;
                case "didClose":
                    didCloseCompleted.release();
                    break;
                case "didChange":
                    didChangeCompleted.release();
                    break;
            }
        }
    }
    
    private static final String SAMPLE_CODE = 
                "public class Test \n"
                + "{ \n"
                + "  int i = \"\".hashCode();\n"
                + "  public void run() {\n"
                + "    this.test(); \n"
                + "  }\n\n"
                + "  /**Test.*/public void test() {\n"
                + "  }\n"
                + "}";
    
    /**
     * Checks that opening the document preserves lines. This is necessary for breakpoints
     * or computed markers. The test will:
     * <ul>
     * <li>Open a document, create a Line object (which uses PositionRefs). Close the doucment. Load with didOpen(). This is the initial scenario.
     * <li>Leave line's document opened; load with didOpen(). Simulates the case that the backend has been working with the text.
     * <li>Initially opens a document with didOpen(). Then simulate close with didClose() with a recorded position; open again with didOpen().
     * </ul>
     * 
     * @throws Exception 
     */
    public void testDidOpenPreservesLines() throws Exception {
        File src = new File(getWorkDir(), "Test.java");
        File src2 = new File(getWorkDir(), "Test2.java");
        File src3 = new File(getWorkDir(), "Test3.java");
        src.getParentFile().mkdirs();
        String code = SAMPLE_CODE;
        String code2 = code.replace("Test", "Test2");
        String code3 = code.replace("Test", "Test3");
        try (Writer w = new FileWriter(src)) {
            w.write(code);
        }
        try (Writer w = new FileWriter(src2)) {
            w.write(code2);
        }
        try (Writer w = new FileWriter(src3)) {
            w.write(code3);
        }
        
        FileObject f1 = FileUtil.toFileObject(src);
        EditorCookie cake = f1.getLookup().lookup(EditorCookie.class);
        LineCookie lines = f1.getLookup().lookup(LineCookie.class);
        
        StyledDocument d = cake.openDocument();
        javax.swing.text.Position p = NbDocument.createPosition(d, 23, javax.swing.text.Position.Bias.Forward);
        int offset1 = p.getOffset();
        int line1 = NbDocument.findLineNumber(d, p.getOffset());
        Line lineObject1 = lines.getLineSet().getCurrent(line1);
        cake.close();
        
        
        FileObject f2 = FileUtil.toFileObject(src2);
        cake = f2.getLookup().lookup(EditorCookie.class);
        StyledDocument d2 = cake.openDocument();
        javax.swing.text.Position p2 = NbDocument.createPosition(d2, 40, javax.swing.text.Position.Bias.Forward);
        int offset2 = p2.getOffset();
        int line2 = NbDocument.findLineNumber(d2, offset2);
        
        LineCookie lines2 = f2.getLookup().lookup(LineCookie.class);
        Line lineObject2 = lines2.getLineSet().getCurrent(line2);
        
        OpenCloseHook hook = new OpenCloseHook();
        TextDocumentServiceImpl.HOOK_NOTIFICATION = hook::accept;

        Launcher<LanguageServer> serverLauncher = LSPLauncher.createClientLauncher(new LspClient(), client.getInputStream(), client.getOutputStream());
        serverLauncher.startListening();
        LanguageServer server = serverLauncher.getRemoteProxy();
        InitializeResult result = server.initialize(new InitializeParams()).get();


        server.getTextDocumentService().didOpen(new DidOpenTextDocumentParams(new TextDocumentItem(src2.toURI().toString(), "java", 0, code2)));
        assertTrue(hook.didOpenCompleted.tryAcquire(400, TimeUnit.MILLISECONDS));
        int nl2 = NbDocument.findLineNumber(d2, p2.getOffset());
        assertEquals(line2, lineObject2.getLineNumber());
        assertEquals(line2, nl2);
        
        server.getTextDocumentService().didOpen(new DidOpenTextDocumentParams(new TextDocumentItem(src.toURI().toString(), "java", 0, code)));
        assertTrue(hook.didOpenCompleted.tryAcquire(400, TimeUnit.MILLISECONDS));
        d = cake.openDocument();
        int nl1 = NbDocument.findLineNumber(d, p.getOffset());
        assertEquals(line1, lineObject1.getLineNumber());
        assertEquals(line1, nl1);

        FileObject f3 = FileUtil.toFileObject(src3);
        TextDocumentItem tdi = new TextDocumentItem(src3.toURI().toString(), "java", 0, code3);
        server.getTextDocumentService().didOpen(new DidOpenTextDocumentParams(tdi));
        assertTrue(hook.didOpenCompleted.tryAcquire(400, TimeUnit.MILLISECONDS));

        cake = f3.getLookup().lookup(EditorCookie.class);
        StyledDocument d3 = cake.openDocument();
        javax.swing.text.Position p3 = NbDocument.createPosition(d3, 40, javax.swing.text.Position.Bias.Forward);
        int offset3 = p3.getOffset();
        int line3 = NbDocument.findLineNumber(d3, offset3);
        LineCookie lines3 = f3.getLookup().lookup(LineCookie.class);
        Line lineObject3 = lines3.getLineSet().getCurrent(line3);

        server.getTextDocumentService().didClose(new DidCloseTextDocumentParams(new TextDocumentIdentifier(src3.toURI().toString())));
        assertTrue(hook.didCloseCompleted.tryAcquire(400, TimeUnit.MILLISECONDS));
        // open again
        server.getTextDocumentService().didOpen(new DidOpenTextDocumentParams(tdi));
        assertTrue(hook.didOpenCompleted.tryAcquire(400, TimeUnit.MILLISECONDS));
        int nl3 = NbDocument.findLineNumber(d, p3.getOffset());
        assertEquals(line3, lineObject3.getLineNumber());
        assertEquals(line3, nl3);

        // close and release the document, too
        server.getTextDocumentService().didClose(new DidCloseTextDocumentParams(new TextDocumentIdentifier(src3.toURI().toString())));
        assertTrue(hook.didCloseCompleted.tryAcquire(400, TimeUnit.MILLISECONDS));
        Reference<StyledDocument> refDoc = new WeakReference<>(d3);
        d3 = null;
        assertGC("Document should be collected", refDoc);
        assertNull(cake.getDocument());

        // open again
        server.getTextDocumentService().didOpen(new DidOpenTextDocumentParams(tdi));
        assertTrue(hook.didOpenCompleted.tryAcquire(400, TimeUnit.MILLISECONDS));
        nl3 = NbDocument.findLineNumber(d, p3.getOffset());
        assertEquals(line3, lineObject3.getLineNumber());
        assertEquals(line3, nl3);
    }
    
    /**
     * Simulates Ctrl-N ve VScode plus paste of initial content, then save. According to the
     * report, DidOpen will come with an empty forced initial content. The DidChange comes that will
     * inject the pasted content. 
     * @throws Exception 
     */
    public void testSimulateNewUnnamedFile() throws Exception {
        File src = new File(getWorkDir(), "Test.java");
        
        String code = SAMPLE_CODE;
        // write in an initial code on the disk
        try (Writer w = new FileWriter(src)) {
            w.write(code);
        }
        
        FileObject f1 = FileUtil.toFileObject(src);
        OpenCloseHook hook = new OpenCloseHook();
        TextDocumentServiceImpl.HOOK_NOTIFICATION = hook::accept;

        Launcher<LanguageServer> serverLauncher = LSPLauncher.createClientLauncher(new LspClient(), client.getInputStream(), client.getOutputStream());
        serverLauncher.startListening();
        LanguageServer server = serverLauncher.getRemoteProxy();
        InitializeResult result = server.initialize(new InitializeParams()).get();
        
        // open with empty initial content.
        String uriString = src.toURI().toString();
        server.getTextDocumentService().didOpen(
                new DidOpenTextDocumentParams(new TextDocumentItem(uriString, "java", 0, ""))
        );
        
        EditorCookie cake = f1.getLookup().lookup(EditorCookie.class);
        assertTrue(hook.didOpenCompleted.tryAcquire(400, TimeUnit.MILLISECONDS));
        
        VersionedTextDocumentIdentifier id = new VersionedTextDocumentIdentifier(uriString, 1);
        server.getTextDocumentService().didChange(new DidChangeTextDocumentParams(
                id, Arrays.asList(
                    new TextDocumentContentChangeEvent(new Range(new Position(0, 0), new Position(0, 0)), 0, code)
                )
        ));
        
        assertTrue(hook.didChangeCompleted.tryAcquire(400, TimeUnit.MILLISECONDS));
        
        Document doc = cake.openDocument();
        assertEquals(code, doc.getText(0, doc.getLength()));
        
    }
    
    public void testCodeActionWithRemoval() throws Exception {
        File src = new File(getWorkDir(), "Test.java");
        src.getParentFile().mkdirs();
        String code = "public class Test { public String c(String s) {\nreturn s.toString();\n} }";
        try (Writer w = new FileWriter(src)) {
            w.write(code);
        }
        List<Diagnostic>[] diags = new List[1];
        Launcher<LanguageServer> serverLauncher = LSPLauncher.createClientLauncher(new LanguageClient() {
            @Override
            public void telemetryEvent(Object arg0) {
                throw new UnsupportedOperationException("Not supported yet.");
            }

            @Override
            public void publishDiagnostics(PublishDiagnosticsParams params) {
                synchronized (diags) {
                    diags[0] = params.getDiagnostics();
                    diags.notifyAll();
                }
            }

            @Override
            public void showMessage(MessageParams arg0) {
            }

            @Override
            public CompletableFuture<MessageActionItem> showMessageRequest(ShowMessageRequestParams arg0) {
                throw new UnsupportedOperationException("Not supported yet.");
            }

            @Override
            public void logMessage(MessageParams arg0) {
                throw new UnsupportedOperationException("Not supported yet.");
            }
        }, client.getInputStream(), client.getOutputStream());
        serverLauncher.startListening();
        LanguageServer server = serverLauncher.getRemoteProxy();
        InitializeResult result = server.initialize(new InitializeParams()).get();
        server.getTextDocumentService().didOpen(new DidOpenTextDocumentParams(new TextDocumentItem(toURI(src), "java", 0, code)));
        assertDiags(diags); //errors
        List<Diagnostic> diagnostics = assertDiags(diags, "Warning:1:7-1:19");//hints
        VersionedTextDocumentIdentifier id = new VersionedTextDocumentIdentifier(1);
        id.setUri(toURI(src));
        List<Either<Command, CodeAction>> codeActions = server.getTextDocumentService().codeAction(new CodeActionParams(id, new Range(new Position(1, 7), new Position(1, 19)), new CodeActionContext(Arrays.asList(diagnostics.get(0))))).get();
        String log = codeActions.toString();
        assertEquals(log, 1, codeActions.size());
        assertTrue(log, codeActions.get(0).isRight());
        CodeAction action = codeActions.get(0).getRight();
        assertEquals("Remove .toString()", action.getTitle());
        assertEquals(1, action.getEdit().getDocumentChanges().size());
        assertEquals(1, action.getEdit().getDocumentChanges().get(0).getLeft().getEdits().size());
        TextEdit edit = action.getEdit().getDocumentChanges().get(0).getLeft().getEdits().get(0);
        assertEquals(1, edit.getRange().getStart().getLine());
        assertEquals(8, edit.getRange().getStart().getCharacter());
        assertEquals(1, edit.getRange().getEnd().getLine());
        assertEquals(19, edit.getRange().getEnd().getCharacter());
        assertEquals("", edit.getNewText());
    }

    private List<Diagnostic> assertDiags(List<Diagnostic>[] diags, String... expected) {
        synchronized (diags) {
            while (diags[0] == null) {
                try {
                    diags.wait();
                } catch (InterruptedException ex) {
                    //ignore
                }
            }
            Set<String> actualDiags = diags[0].stream()
                                               .map(d -> d.getSeverity() + ":" +
                                                         d.getRange().getStart().getLine() + ":" + d.getRange().getStart().getCharacter() + "-" +
                                                         d.getRange().getEnd().getLine() + ":" + d.getRange().getEnd().getCharacter())
                                               .collect(Collectors.toSet());
            String diagsMessage = diags[0].stream()
                                          .map(d -> d.getSeverity() + ":" +
                                                    d.getRange().getStart().getLine() + ":" + d.getRange().getStart().getCharacter() + "-" +
                                                    d.getRange().getEnd().getLine() + ":" + d.getRange().getEnd().getCharacter() + ": " +
                                                    d.getMessage())
                                               .collect(Collectors.joining("\n"));
            assertEquals(diagsMessage, new HashSet<>(Arrays.asList(expected)), actualDiags);

            List<Diagnostic> result = diags[0];

            diags[0] = null;

            return result;
        }
    }

    public void testNavigator() throws Exception {
        File src = new File(getWorkDir(), "Test.java");
        src.getParentFile().mkdirs();
        String code = "public class Test {\n" +
                      "    private int field;\n" +
                      "    public void method() {\n" +
                      "    }\n" +
                      "    class Inner {\n" +
                      "        public void innerMethod() {\n" +
                      "        }\n" +
                      "    }\n" +
                      "}\n";
        try (Writer w = new FileWriter(src)) {
            w.write(code);
        }
        FileUtil.refreshFor(getWorkDir());
        Launcher<LanguageServer> serverLauncher = LSPLauncher.createClientLauncher(new LanguageClient() {
            @Override
            public void telemetryEvent(Object arg0) {
                throw new UnsupportedOperationException("Not supported yet.");
            }

            @Override
            public void publishDiagnostics(PublishDiagnosticsParams params) {
            }

            @Override
            public void showMessage(MessageParams arg0) {
            }

            @Override
            public CompletableFuture<MessageActionItem> showMessageRequest(ShowMessageRequestParams arg0) {
                throw new UnsupportedOperationException("Not supported yet.");
            }

            @Override
            public void logMessage(MessageParams arg0) {
                throw new UnsupportedOperationException("Not supported yet.");
            }
        }, client.getInputStream(), client.getOutputStream());
        serverLauncher.startListening();
        LanguageServer server = serverLauncher.getRemoteProxy();
        InitializeResult result = server.initialize(new InitializeParams()).get();
        server.getTextDocumentService().didOpen(new DidOpenTextDocumentParams(new TextDocumentItem(toURI(src), "java", 0, code)));
        List<Either<SymbolInformation, DocumentSymbol>> symbols = server.getTextDocumentService().documentSymbol(new DocumentSymbolParams(new TextDocumentIdentifier(toURI(src)))).get();
        String textualSymbols = "";
        String sep = "";
        for (Either<SymbolInformation, DocumentSymbol> sym : symbols) {
            assertTrue(sym.isRight());
            textualSymbols += sep;
            textualSymbols += toString(sym.getRight());
            sep = ", ";
        }
        String expected = "Class:Test:Range [\n" +
                          "  start = Position [\n" +
                          "    line = 0\n" +
                          "    character = 0\n" +
                          "  ]\n" +
                          "  end = Position [\n" +
                          "    line = 8\n" +
                          "    character = 1\n" +
                          "  ]\n" +
                          "]:(Class:Inner:Range [\n" +
                          "  start = Position [\n" +
                          "    line = 4\n" +
                          "    character = 4\n" +
                          "  ]\n" +
                          "  end = Position [\n" +
                          "    line = 7\n" +
                          "    character = 5\n" +
                          "  ]\n" +
                          "]:(Constructor:Inner:Range [\n" +
                          "  start = Position [\n" +
                          "    line = 4\n" +
                          "    character = 4\n" +
                          "  ]\n" +
                          "  end = Position [\n" +
                          "    line = 4\n" +
                          "    character = 4\n" +
                          "  ]\n" +
                          "]:(), Method:innerMethod:Range [\n" +
                          "  start = Position [\n" +
                          "    line = 5\n" +
                          "    character = 8\n" +
                          "  ]\n" +
                          "  end = Position [\n" +
                          "    line = 6\n" +
                          "    character = 9\n" +
                          "  ]\n" +
                          "]:()), Constructor:Test:Range [\n" +
                          "  start = Position [\n" +
                          "    line = 0\n" +
                          "    character = 7\n" +
                          "  ]\n" +
                          "  end = Position [\n" +
                          "    line = 0\n" +
                          "    character = 7\n" +
                          "  ]\n" +
                          "]:(), Field:field:Range [\n" +
                          "  start = Position [\n" +
                          "    line = 1\n" +
                          "    character = 4\n" +
                          "  ]\n" +
                          "  end = Position [\n" +
                          "    line = 1\n" +
                          "    character = 22\n" +
                          "  ]\n" +
                          "]:(), Method:method:Range [\n" +
                          "  start = Position [\n" +
                          "    line = 2\n" +
                          "    character = 4\n" +
                          "  ]\n" +
                          "  end = Position [\n" +
                          "    line = 3\n" +
                          "    character = 5\n" +
                          "  ]\n" +
                          "]:())";
        assertEquals(expected, textualSymbols);
    }

    private String toString(DocumentSymbol sym) {
        return sym.getKind().toString() + ":" +
               sym.getName() + ":" +
               sym.getRange() + ":" +
               sym.getChildren()
                  .stream()
                  .map(this::toString)
                  .collect(Collectors.joining(", ", "(", ")"));
    }

    public void testGoToDefinition() throws Exception {
        File src = new File(getWorkDir(), "Test.java");
        src.getParentFile().mkdirs();
        String code = "public class Test {\n" +
                      "    private int field;\n" +
                      "    public void method(int ppp) {\n" +
                      "        System.err.println(field);\n" +
                      "        System.err.println(ppp);\n" +
                      "        new Other().test();\n" +
                      "    }\n" +
                      "}\n";
        try (Writer w = new FileWriter(src)) {
            w.write(code);
        }
        File otherSrc = new File(getWorkDir(), "Other.java");
        try (Writer w = new FileWriter(otherSrc)) {
            w.write("/**Some source*/\n" +
                    "public class Other {\n" +
                    "    public void test() { }\n" +
                    "}");
        }
        FileUtil.refreshFor(getWorkDir());
        Launcher<LanguageServer> serverLauncher = LSPLauncher.createClientLauncher(new LanguageClient() {
            @Override
            public void telemetryEvent(Object arg0) {
                throw new UnsupportedOperationException("Not supported yet.");
            }

            @Override
            public void publishDiagnostics(PublishDiagnosticsParams params) {
            }

            @Override
            public void showMessage(MessageParams arg0) {
            }

            @Override
            public CompletableFuture<MessageActionItem> showMessageRequest(ShowMessageRequestParams arg0) {
                throw new UnsupportedOperationException("Not supported yet.");
            }

            @Override
            public void logMessage(MessageParams arg0) {
                throw new UnsupportedOperationException("Not supported yet.");
            }
        }, client.getInputStream(), client.getOutputStream());
        serverLauncher.startListening();
        LanguageServer server = serverLauncher.getRemoteProxy();
        InitializeResult result = server.initialize(new InitializeParams()).get();
        server.getTextDocumentService().didOpen(new DidOpenTextDocumentParams(new TextDocumentItem(toURI(src), "java", 0, code)));
        Position pos = new Position(3, 30);
        List<? extends Location> definition = server.getTextDocumentService().definition(new DefinitionParams(new TextDocumentIdentifier(toURI(src)), pos)).get().getLeft();
        assertEquals(1, definition.size());
        assertEquals(toURI(src), definition.get(0).getUri());
        assertEquals(1, definition.get(0).getRange().getStart().getLine());
        assertEquals(4, definition.get(0).getRange().getStart().getCharacter());
        assertEquals(1, definition.get(0).getRange().getEnd().getLine());
        assertEquals(22, definition.get(0).getRange().getEnd().getCharacter());
        pos = new Position(4, 30);
        definition = server.getTextDocumentService().definition(new DefinitionParams(new TextDocumentIdentifier(toURI(src)), pos)).get().getLeft();
        assertEquals(1, definition.size());
        assertEquals(toURI(src), definition.get(0).getUri());
        assertEquals(2, definition.get(0).getRange().getStart().getLine());
        assertEquals(23, definition.get(0).getRange().getStart().getCharacter());
        assertEquals(2, definition.get(0).getRange().getEnd().getLine());
        assertEquals(30, definition.get(0).getRange().getEnd().getCharacter());
        pos = new Position(5, 22);
        definition = server.getTextDocumentService().definition(new DefinitionParams(new TextDocumentIdentifier(toURI(src)), pos)).get().getLeft();
        assertEquals(1, definition.size());
        assertEquals(toURI(otherSrc), definition.get(0).getUri());
        assertEquals(2, definition.get(0).getRange().getStart().getLine());
        assertEquals(4, definition.get(0).getRange().getStart().getCharacter());
        assertEquals(2, definition.get(0).getRange().getEnd().getLine());
        assertEquals(26, definition.get(0).getRange().getEnd().getCharacter());
    }

    public void testOpenProjectOpenJDK() throws Exception {
        getWorkDir().mkdirs();

        FileObject root = FileUtil.toFileObject(getWorkDir());
        try (Writer w = new OutputStreamWriter(FileUtil.createData(root, "jdk/src/java.base/share/classes/java/lang/Object.java").getOutputStream(), StandardCharsets.UTF_8)) {
            w.write("package java.lang; public class Object {}");
        }
        FileUtil.createData(root, "jdk/src/java.base/share/classes/impl/Service.java");
        FileObject javaBaseMI = FileUtil.createData(root, "jdk/src/java.base/share/classes/module-info.java");
        try (Writer w = new OutputStreamWriter(javaBaseMI.getOutputStream(), StandardCharsets.UTF_8)) {
            w.write("module java.base { exports java.lang; }");
        }
        try (Writer w = new OutputStreamWriter(FileUtil.createData(root, "jdk/src/java.compiler/share/classes/module-info.java").getOutputStream(), StandardCharsets.UTF_8)) {
            w.write("module java.compiler { }");
        }

        List<Diagnostic>[] diags = new List[1];
        boolean[] indexingComplete = new boolean[1];
        Launcher<LanguageServer> serverLauncher = LSPLauncher.createClientLauncher(new LanguageClient() {
            @Override
            public void telemetryEvent(Object arg0) {
                throw new UnsupportedOperationException("Not supported yet.");
            }

            @Override
            public void publishDiagnostics(PublishDiagnosticsParams params) {
                synchronized (diags) {
                    diags[0] = params.getDiagnostics();
                    diags.notifyAll();
                }
            }

            @Override
            public void showMessage(MessageParams params) {
                if (Server.INDEXING_COMPLETED.equals(params.getMessage())) {
                    synchronized (indexingComplete) {
                        indexingComplete[0] = true;
                        indexingComplete.notifyAll();
                    }
                } else {
                    throw new UnsupportedOperationException("Unexpected message.");
                }
            }

            @Override
            public CompletableFuture<MessageActionItem> showMessageRequest(ShowMessageRequestParams arg0) {
                throw new UnsupportedOperationException("Not supported yet.");
            }

            @Override
            public void logMessage(MessageParams arg0) {
                throw new UnsupportedOperationException("Not supported yet.");
            }
        }, client.getInputStream(), client.getOutputStream());
        serverLauncher.startListening();
        LanguageServer server = serverLauncher.getRemoteProxy();
        InitializeParams initParams = new InitializeParams();
        initParams.setWorkspaceFolders(Arrays.asList(new WorkspaceFolder(root.getFileObject("jdk/src/java.base").toURI().toString())));
        InitializeResult result = server.initialize(initParams).get();
        synchronized (indexingComplete) {
            while (!indexingComplete[0]) {
                try {
                    indexingComplete.wait();
                } catch (InterruptedException ex) {
                    //ignore...
                }
            }
        }
        server.getTextDocumentService().didOpen(new DidOpenTextDocumentParams(new TextDocumentItem(javaBaseMI.toURI().toString(), "java", 0, javaBaseMI.asText("UTF-8"))));
        assertDiags(diags);
    }
    
    public void testMarkOccurrences() throws Exception {
        File src = new File(getWorkDir(), "Test.java");
        src.getParentFile().mkdirs();
        String code = "public class Test {\n" +
                      "    public int method(int ppp) {\n" +
                      "        if (ppp < 0) return -1;\n" +
                      "        else if (ppp > 0) return 1;\n" +
                      "        else return 0;\n" +
                      "    }\n" +
                      "}\n";
        try (Writer w = new FileWriter(src)) {
            w.write(code);
        }
        FileUtil.refreshFor(getWorkDir());
        Launcher<LanguageServer> serverLauncher = LSPLauncher.createClientLauncher(new LanguageClient() {
            @Override
            public void telemetryEvent(Object arg0) {
                throw new UnsupportedOperationException("Not supported yet.");
            }

            @Override
            public void publishDiagnostics(PublishDiagnosticsParams params) {
            }

            @Override
            public void showMessage(MessageParams arg0) {
            }

            @Override
            public CompletableFuture<MessageActionItem> showMessageRequest(ShowMessageRequestParams arg0) {
                throw new UnsupportedOperationException("Not supported yet.");
            }

            @Override
            public void logMessage(MessageParams arg0) {
                throw new UnsupportedOperationException("Not supported yet.");
            }
        }, client.getInputStream(), client.getOutputStream());
        serverLauncher.startListening();
        LanguageServer server = serverLauncher.getRemoteProxy();
        InitializeResult result = server.initialize(new InitializeParams()).get();
        assertTrue(result.getCapabilities().getDocumentHighlightProvider());
        server.getTextDocumentService().didOpen(new DidOpenTextDocumentParams(new TextDocumentItem(toURI(src), "java", 0, code)));
        assertHighlights(server.getTextDocumentService().documentHighlight(new DocumentHighlightParams(new TextDocumentIdentifier(toURI(src)), new Position(1, 13))).get(),
                         "<none>:2:21-2:31", "<none>:3:26-3:35", "<none>:4:13-4:22");
        assertHighlights(server.getTextDocumentService().documentHighlight(new DocumentHighlightParams(new TextDocumentIdentifier(toURI(src)), new Position(1, 27))).get(),
                         "<none>:1:26-1:29", "<none>:2:12-2:15", "<none>:3:17-3:20");
    }

    public void testAdvancedCompletion1() throws Exception {
        File src = new File(getWorkDir(), "Test.java");
        src.getParentFile().mkdirs();
        try (Writer w = new FileWriter(new File(src.getParentFile(), ".test-project"))) {}
        String code = "public class Test {\n" +
                      "    private void t(String s) {\n" +
                      "        \n" +
                      "    }\n" +
                      "}\n";
        try (Writer w = new FileWriter(src)) {
            w.write(code);
        }
        List<Diagnostic>[] diags = new List[1];
        CountDownLatch indexingComplete = new CountDownLatch(1);
        Launcher<LanguageServer> serverLauncher = LSPLauncher.createClientLauncher(new LanguageClient() {
            @Override
            public void telemetryEvent(Object arg0) {
                throw new UnsupportedOperationException("Not supported yet.");
            }

            @Override
            public void publishDiagnostics(PublishDiagnosticsParams params) {
                synchronized (diags) {
                    diags[0] = params.getDiagnostics();
                    diags.notifyAll();
                }
            }

            @Override
            public void showMessage(MessageParams params) {
                if (Server.INDEXING_COMPLETED.equals(params.getMessage())) {
                    indexingComplete.countDown();
                } else {
                    throw new UnsupportedOperationException("Unexpected message.");
                }
            }

            @Override
            public CompletableFuture<MessageActionItem> showMessageRequest(ShowMessageRequestParams arg0) {
                throw new UnsupportedOperationException("Not supported yet.");
            }

            @Override
            public void logMessage(MessageParams arg0) {
                throw new UnsupportedOperationException("Not supported yet.");
            }
        }, client.getInputStream(), client.getOutputStream());
        serverLauncher.startListening();
        LanguageServer server = serverLauncher.getRemoteProxy();
        InitializeParams initParams = new InitializeParams();
        initParams.setRootUri(toURI(getWorkDir()));
        InitializeResult result = server.initialize(initParams).get();
        indexingComplete.await();
        server.getTextDocumentService().didOpen(new DidOpenTextDocumentParams(new TextDocumentItem(toURI(src), "java", 0, code)));

        {
            VersionedTextDocumentIdentifier id1 = new VersionedTextDocumentIdentifier(toURI(src), 1);
            server.getTextDocumentService().didChange(new DidChangeTextDocumentParams(id1, Arrays.asList(new TextDocumentContentChangeEvent(new Range(new Position(2, 8), new Position(2, 8)), 0, "s."))));

            Either<List<CompletionItem>, CompletionList> completion = server.getTextDocumentService().completion(new CompletionParams(new TextDocumentIdentifier(toURI(src)), new Position(2, 8 + "s.".length()))).get();
            assertTrue(completion.isRight());
            Optional<CompletionItem> lengthItem = completion.getRight().getItems().stream().filter(ci -> "length() : int".equals(ci.getLabel())).findAny();
            assertTrue(lengthItem.isPresent());
            assertEquals(InsertTextFormat.PlainText, lengthItem.get().getInsertTextFormat());
            assertEquals("length()", lengthItem.get().getInsertText());
            Optional<CompletionItem> substringItem = completion.getRight().getItems().stream().filter(ci -> ci.getLabel().startsWith("substring(") && ci.getLabel().contains(",")).findAny();
            assertTrue(substringItem.isPresent());
            assertEquals(InsertTextFormat.PlainText, substringItem.get().getInsertTextFormat());
            assertEquals("substring(", substringItem.get().getInsertText());
        }

        {
            VersionedTextDocumentIdentifier id2 = new VersionedTextDocumentIdentifier(toURI(src), 1);
            server.getTextDocumentService().didChange(new DidChangeTextDocumentParams(id2, Arrays.asList(new TextDocumentContentChangeEvent(new Range(new Position(1, 1), new Position(1, 1)), 0, "@java.lang."))));

            Position afterJavaLang = new Position(1, 1 + "@java.lang.".length());

            {
                Either<List<CompletionItem>, CompletionList> completion = server.getTextDocumentService().completion(new CompletionParams(new TextDocumentIdentifier(toURI(src)), afterJavaLang)).get();
                assertTrue(completion.isRight());
                Optional<CompletionItem> annotationItem = completion.getRight().getItems().stream().filter(ci -> "annotation".equals(ci.getLabel())).findAny();
                assertTrue(annotationItem.isPresent());
                assertEquals("annotation", annotationItem.get().getLabel());
                assertEquals(CompletionItemKind.Folder, annotationItem.get().getKind());
            }

            server.getTextDocumentService().didChange(new DidChangeTextDocumentParams(id2, Arrays.asList(new TextDocumentContentChangeEvent(new Range(afterJavaLang, afterJavaLang), 0, "annotation."))));

            Position afterJavaLangAnnotation = new Position(1, afterJavaLang.getCharacter() + "annotation.".length());

            {
                Either<List<CompletionItem>, CompletionList> completion = server.getTextDocumentService().completion(new CompletionParams(new TextDocumentIdentifier(toURI(src)), afterJavaLangAnnotation)).get();
                assertTrue(completion.isRight());
                completion.getRight().getItems().stream().forEach(ci -> System.err.println(ci.getLabel()));
                Optional<CompletionItem> targetItem = completion.getRight().getItems().stream().filter(ci -> "Target".equals(ci.getLabel())).findAny();
                assertTrue(targetItem.isPresent());
                assertEquals("Target", targetItem.get().getLabel()); //TODO: insert text '('!
                assertEquals(CompletionItemKind.Interface, targetItem.get().getKind());
            }

            server.getTextDocumentService().didChange(new DidChangeTextDocumentParams(id2, Arrays.asList(new TextDocumentContentChangeEvent(new Range(afterJavaLangAnnotation, afterJavaLangAnnotation), 0, "Target("))));

            Position afterTarget = new Position(1, afterJavaLangAnnotation.getCharacter() + "Target(".length());

            {
                Either<List<CompletionItem>, CompletionList> completion = server.getTextDocumentService().completion(new CompletionParams(new TextDocumentIdentifier(toURI(src)), afterTarget)).get();
                assertTrue(completion.isRight());
                completion.getRight().getItems().stream().forEach(ci -> System.err.println(ci.getLabel()));
                Optional<CompletionItem> methodItem = completion.getRight().getItems().stream().filter(ci -> "ElementType.METHOD".equals(ci.getLabel())).findAny();
                assertTrue(methodItem.isPresent());
                assertEquals(InsertTextFormat.PlainText, methodItem.get().getInsertTextFormat());
                assertEquals("ElementType.METHOD", methodItem.get().getInsertText());
                assertEquals(1, methodItem.get().getAdditionalTextEdits().size());
                assertEquals(0, methodItem.get().getAdditionalTextEdits().get(0).getRange().getStart().getLine());
                assertEquals(0, methodItem.get().getAdditionalTextEdits().get(0).getRange().getStart().getCharacter());
                assertEquals(0, methodItem.get().getAdditionalTextEdits().get(0).getRange().getEnd().getLine());
                assertEquals(0, methodItem.get().getAdditionalTextEdits().get(0).getRange().getEnd().getCharacter());
                assertEquals("\nimport java.lang.annotation.ElementType;\n\n", methodItem.get().getAdditionalTextEdits().get(0).getNewText());
            }

            server.getTextDocumentService().didChange(new DidChangeTextDocumentParams(id2, Arrays.asList(new TextDocumentContentChangeEvent(new Range(new Position(0, 0), new Position(0, 0)), 0, "import java.lang.annotation.ElementType;"))));

            {
                //import already exists:
                Either<List<CompletionItem>, CompletionList> completion = server.getTextDocumentService().completion(new CompletionParams(new TextDocumentIdentifier(toURI(src)), afterTarget)).get();
                assertTrue(completion.isRight());
                completion.getRight().getItems().stream().forEach(ci -> System.err.println(ci.getLabel()));
                Optional<CompletionItem> methodItem = completion.getRight().getItems().stream().filter(ci -> "ElementType.METHOD".equals(ci.getLabel())).findAny();
                assertTrue(methodItem.isPresent());
                assertEquals(InsertTextFormat.PlainText, methodItem.get().getInsertTextFormat());
                assertEquals("ElementType.METHOD", methodItem.get().getInsertText());
                assertEquals(0, methodItem.get().getAdditionalTextEdits().size());
            }
        }
    }

    public void testFixImports() throws Exception {
        File src = new File(getWorkDir(), "Test.java");
        src.getParentFile().mkdirs();
        try (Writer w = new FileWriter(new File(src.getParentFile(), ".test-project"))) {}
        String code = "public class Test {\n" +
                      "    private void t() {\n" +
                      "        List l;\n" +
                      "    }\n" +
                      "}\n";
        try (Writer w = new FileWriter(src)) {
            w.write(code);
        }
        List<Diagnostic>[] diags = new List[1];
        CountDownLatch indexingComplete = new CountDownLatch(1);
        Launcher<LanguageServer> serverLauncher = LSPLauncher.createClientLauncher(new NbCodeLanguageClient() {
            @Override
            public void showStatusBarMessage(ShowStatusMessageParams params) {
                if (Server.INDEXING_COMPLETED.equals(params.getMessage())) {
                    indexingComplete.countDown();
                }
            }

            @Override
            public NbCodeClientCapabilities getNbCodeCapabilities() {
                throw new UnsupportedOperationException("Not supported yet.");
            }
            
            @Override
            public void telemetryEvent(Object arg0) {
                throw new UnsupportedOperationException("Not supported yet.");
            }

            @Override
            public void publishDiagnostics(PublishDiagnosticsParams params) {
                synchronized (diags) {
                    diags[0] = params.getDiagnostics();
                    diags.notifyAll();
                }
            }

            @Override
            public void showMessage(MessageParams params) {
                throw new UnsupportedOperationException("Unexpected message.");
            }

            @Override
            public CompletableFuture<MessageActionItem> showMessageRequest(ShowMessageRequestParams arg0) {
                throw new UnsupportedOperationException("Not supported yet.");
            }

            @Override
            public void logMessage(MessageParams arg0) {
                throw new UnsupportedOperationException("Not supported yet.");
            }
        }, client.getInputStream(), client.getOutputStream());
        serverLauncher.startListening();
        LanguageServer server = serverLauncher.getRemoteProxy();
        InitializeParams initParams = new InitializeParams();
        initParams.setInitializationOptions(new JsonParser().parse(
                "{ nbcodeCapabilities: { statusBarMessageSupport : true } }").getAsJsonObject());
        initParams.setRootUri(toURI(getWorkDir()));
        InitializeResult result = server.initialize(initParams).get();
        indexingComplete.await();
        server.getTextDocumentService().didOpen(new DidOpenTextDocumentParams(new TextDocumentItem(toURI(src), "java", 0, code)));

        Diagnostic unresolvable = assertDiags(diags, "Error:2:8-2:12").get(0);
        List<Either<Command, CodeAction>> codeActions = server.getTextDocumentService().codeAction(new CodeActionParams(new TextDocumentIdentifier(toURI(src)), unresolvable.getRange(), new CodeActionContext(Arrays.asList(unresolvable)))).get();
        if (jdk9Plus()) {
            assertEquals(2, codeActions.size());
        }
    }

    public void testFindUsages() throws Exception {
        File src = new File(getWorkDir(), "Test.java");
        src.getParentFile().mkdirs();
        try (Writer w = new FileWriter(new File(src.getParentFile(), ".test-project"))) {}
        String code = "public class Test {\n" +
                      "    int val = new Test2().get();\n" +
                      "}\n";
        try (Writer w = new FileWriter(src)) {
            w.write(code);
        }
        File src2 = new File(getWorkDir(), "Test2.java");
        try (Writer w = new FileWriter(src2)) {
            w.write("public class Test2 extends Test {\n" +
                    "    Test t;\n" +
                    "    void m(Test p) {};\n" +
                    "    int get() { return t.val; };\n" +
                    "}\n");
        }
        List<Diagnostic>[] diags = new List[1];
        CountDownLatch indexingComplete = new CountDownLatch(1);
        Launcher<LanguageServer> serverLauncher = LSPLauncher.createClientLauncher(new LanguageClient() {
            @Override
            public void telemetryEvent(Object arg0) {
                throw new UnsupportedOperationException("Not supported yet.");
            }

            @Override
            public void publishDiagnostics(PublishDiagnosticsParams params) {
                synchronized (diags) {
                    diags[0] = params.getDiagnostics();
                    diags.notifyAll();
                }
            }

            @Override
            public void showMessage(MessageParams params) {
                if (Server.INDEXING_COMPLETED.equals(params.getMessage())) {
                    indexingComplete.countDown();
                } else {
                    throw new UnsupportedOperationException("Unexpected message.");
                }
            }

            @Override
            public CompletableFuture<MessageActionItem> showMessageRequest(ShowMessageRequestParams arg0) {
                throw new UnsupportedOperationException("Not supported yet.");
            }

            @Override
            public void logMessage(MessageParams arg0) {
                throw new UnsupportedOperationException("Not supported yet.");
            }
        }, client.getInputStream(), client.getOutputStream());
        serverLauncher.startListening();
        LanguageServer server = serverLauncher.getRemoteProxy();
        InitializeParams initParams = new InitializeParams();
        initParams.setRootUri(getWorkDir().toURI().toString());
        InitializeResult result = server.initialize(initParams).get();
        indexingComplete.await();
        server.getTextDocumentService().didOpen(new DidOpenTextDocumentParams(new TextDocumentItem(toURI(src), "java", 0, code)));

        {
            ReferenceParams params = new ReferenceParams(new TextDocumentIdentifier(toURI(src)),
                                                         new Position(0, 15),
                                                         new ReferenceContext(false));

            Set<? extends String> locations = server.getTextDocumentService().references(params).get().stream().map(this::toString).collect(Collectors.toSet());
            Set<? extends String> expected = new HashSet<>(Arrays.asList("Test2.java:1:4-1:8", "Test2.java:0:27-0:31", "Test2.java:2:11-2:15"));

            assertEquals(expected, locations);
        }

        {
            ReferenceParams params = new ReferenceParams(new TextDocumentIdentifier(toURI(src)),
                                                         new Position(0, 15),
                                                         new ReferenceContext(true));

            Set<? extends String> locations = server.getTextDocumentService().references(params).get().stream().map(this::toString).collect(Collectors.toSet());
            Set<? extends String> expected = new HashSet<>(Arrays.asList("Test2.java:1:4-1:8", "Test2.java:0:27-0:31", "Test2.java:2:11-2:15", "Test.java:0:13-0:17"));

            assertEquals(expected, locations);
        }

        {
            ReferenceParams params = new ReferenceParams(new TextDocumentIdentifier(src2.toURI().toString()),
                                                         new Position(0, 29),
                                                         new ReferenceContext(true));

            Set<? extends String> locations = server.getTextDocumentService().references(params).get().stream().map(this::toString).collect(Collectors.toSet());
            Set<? extends String> expected = new HashSet<>(Arrays.asList("Test2.java:1:4-1:8", "Test2.java:0:27-0:31", "Test2.java:2:11-2:15", "Test.java:0:13-0:17"));

            assertEquals(expected, locations);
        }

        {
            ReferenceParams params = new ReferenceParams(new TextDocumentIdentifier(src2.toURI().toString()),
                                                         new Position(3, 10),
                                                         new ReferenceContext(true));

            Set<? extends String> locations = server.getTextDocumentService().references(params).get().stream().map(this::toString).collect(Collectors.toSet());
            Set<? extends String> expected = new HashSet<>(Arrays.asList("Test.java:1:26-1:29", "Test2.java:3:8-3:11"));

            assertEquals(expected, locations);
        }

        {
            ReferenceParams params = new ReferenceParams(new TextDocumentIdentifier(src2.toURI().toString()),
                                                         new Position(3, 27),
                                                         new ReferenceContext(true));

            Set<? extends String> locations = server.getTextDocumentService().references(params).get().stream().map(this::toString).collect(Collectors.toSet());
            Set<? extends String> expected = new HashSet<>(Arrays.asList("Test.java:1:8-1:11", "Test2.java:3:25-3:28"));

            assertEquals(expected, locations);
        }
    }

<<<<<<< HEAD
    public void testCodeActionGetterSetting() throws Exception {
        File src = new File(getWorkDir(), "Test.java");
        src.getParentFile().mkdirs();
        String code = "public class Test {\n" +
                      "    private final String f1;\n" +
                      "    private String f2;\n" +
                      "    private final String f3;\n" +
                      "    private final String f4;\n" +
                      "    public String getF4() { return f4; }\n" +
=======
    public void testWorkspaceSymbols() throws Exception {
        File src = new File(getWorkDir(), "Test.java");
        src.getParentFile().mkdirs();
        try (Writer w = new FileWriter(new File(src.getParentFile(), ".test-project"))) {}
        String code = "public class Test {\n" +
                      "    public static class TestNested {}\n" +
                      "    public static void testMethod() {}\n" +
>>>>>>> a2763330
                      "}\n";
        try (Writer w = new FileWriter(src)) {
            w.write(code);
        }
<<<<<<< HEAD
        WorkspaceEdit[] edit = new WorkspaceEdit[1];
=======
        CountDownLatch indexingComplete = new CountDownLatch(1);
>>>>>>> a2763330
        Launcher<LanguageServer> serverLauncher = LSPLauncher.createClientLauncher(new LanguageClient() {
            @Override
            public void telemetryEvent(Object arg0) {
                throw new UnsupportedOperationException("Not supported yet.");
            }

            @Override
            public void publishDiagnostics(PublishDiagnosticsParams params) {
<<<<<<< HEAD
            }

            @Override
            public void showMessage(MessageParams arg0) {
=======
                throw new UnsupportedOperationException("Not supported yet.");
            }

            @Override
            public void showMessage(MessageParams params) {
                if (Server.INDEXING_COMPLETED.equals(params.getMessage())) {
                    indexingComplete.countDown();
                } else {
                    throw new UnsupportedOperationException("Unexpected message.");
                }
>>>>>>> a2763330
            }

            @Override
            public CompletableFuture<MessageActionItem> showMessageRequest(ShowMessageRequestParams arg0) {
                throw new UnsupportedOperationException("Not supported yet.");
            }

            @Override
            public void logMessage(MessageParams arg0) {
                throw new UnsupportedOperationException("Not supported yet.");
            }
<<<<<<< HEAD

            @Override
            public CompletableFuture<ApplyWorkspaceEditResponse> applyEdit(ApplyWorkspaceEditParams params) {
                edit[0] = params.getEdit();
                return CompletableFuture.completedFuture(new ApplyWorkspaceEditResponse(false));
            }

        }, client.getInputStream(), client.getOutputStream());
        serverLauncher.startListening();
        LanguageServer server = serverLauncher.getRemoteProxy();
        InitializeResult result = server.initialize(new InitializeParams()).get();
        String uri = src.toURI().toString();
        server.getTextDocumentService().didOpen(new DidOpenTextDocumentParams(new TextDocumentItem(uri, "java", 0, code)));
        VersionedTextDocumentIdentifier id = new VersionedTextDocumentIdentifier(src.toURI().toString(), 1);
        List<Either<Command, CodeAction>> codeActions = server.getTextDocumentService().codeAction(new CodeActionParams(id, new Range(new Position(2, 6), new Position(3, 7)), new CodeActionContext(Arrays.asList()))).get();
        assertEquals(3, codeActions.size());
        Optional<CodeAction> generateGettersSetters =
                codeActions.stream()
                           .filter(Either::isRight)
                           .map(Either::getRight)
                           .filter(a -> Bundle.DN_GenerateGettersSetters().equals(a.getTitle()))
                           .findAny();
        assertTrue(generateGettersSetters.isPresent());
        server.getWorkspaceService().executeCommand(new ExecuteCommandParams(generateGettersSetters.get().getCommand().getCommand(), generateGettersSetters.get().getCommand().getArguments())).get();
        assertEquals(1, edit[0].getChanges().size());
        List<TextEdit> fileChanges = edit[0].getChanges().get(uri);
        assertNotNull(fileChanges);
        assertEquals(1, fileChanges.size());
        assertEquals(new Range(new Position(3, 0),
                               new Position(3, 0)),
                     fileChanges.get(0).getRange());
        assertEquals("\n" +
                     "    public String getF2() {\n" +
                     "        return f2;\n" +
                     "    }\n" +
                     "\n" +
                     "    public void setF2(String f2) {\n" +
                     "        this.f2 = f2;\n" +
                     "    }\n" +
                     "\n" +
                     "    public String getF3() {\n" +
                     "        return f3;\n" +
                     "    }\n" +
                     "\n" +
                     "    public void setF3(String f3) {\n" +
                     "        this.f3 = f3;\n" +
                     "    }\n",
                     fileChanges.get(0).getNewText());
=======
        }, client.getInputStream(), client.getOutputStream());
        serverLauncher.startListening();
        LanguageServer server = serverLauncher.getRemoteProxy();
        InitializeParams initParams = new InitializeParams();
        initParams.setRootUri(toURI(getWorkDir()));
        InitializeResult result = server.initialize(initParams).get();
        indexingComplete.await();
        List<? extends SymbolInformation> symbols = server.getWorkspaceService().symbol(new WorkspaceSymbolParams("Tes")).get();
        List<String> actual = symbols.stream().map(si -> si.getKind() + ":" + si.getName() + ":" + si.getContainerName() + ":" + si.getDeprecated() + ":" + toString(si.getLocation())).collect(Collectors.toList());
        assertEquals(Arrays.asList("Class:Test:Test:false:Test.java:0:0-3:1",
                                   "Constructor:Test():Test:false:Test.java:0:7-0:7",
                                   "Method:testMethod():Test:false:Test.java:2:4-2:38",
                                   "Class:TestNested:Test.TestNested:false:Test.java:1:4-1:37",
                                   "Constructor:TestNested():Test.TestNested:false:Test.java:1:18-1:18"),
                     actual);
>>>>>>> a2763330
    }

    private String toString(Location location) {
        String path = location.getUri();
        String simpleName = path.substring(path.lastIndexOf('/') + 1);
        return simpleName + ":" + location.getRange().getStart().getLine() + ":" + location.getRange().getStart().getCharacter() +
                            "-" + location.getRange().getEnd().getLine() + ":" + location.getRange().getEnd().getCharacter();
    }

    private void assertHighlights(List<? extends DocumentHighlight> highlights, String... expected) {
        Set<String> stringHighlights = new HashSet<>();
        for (DocumentHighlight h : highlights) {
            DocumentHighlightKind kind = h.getKind();
            stringHighlights.add((kind != null ? kind.name() : "<none>") + ":" +
                                 h.getRange().getStart().getLine() + ":" + h.getRange().getStart().getCharacter() + "-" +
                                 h.getRange().getEnd().getLine() + ":" + h.getRange().getEnd().getCharacter());
        }
        assertEquals(new HashSet<>(Arrays.asList(expected)),
                     stringHighlights);
    }

    private String toURI(File f) {
        return Utilities.toURI(f).toString();
    }

    private static boolean jdk9Plus() {
        String version = System.getProperty("java.version");
        if (version == null || version.startsWith("1.")) {
            return false;
        }
        return true;
    }

    //make sure files can access other files in the same directory:
    @ServiceProvider(service=ClassPathProvider.class, position=100)
    public static final class ClassPathProviderImpl implements ClassPathProvider {

        @Override
        public ClassPath findClassPath(FileObject file, String type) {
            if (ClassPath.SOURCE.equals(type) && file.isData()) {
                return ClassPathSupport.createClassPath(file.getParent());
            }
            if (ClassPath.BOOT.equals(type)) {
                return BootClassPathUtil.getBootClassPath();
            }
            return null;
        }

    }

    //tests may run as a project, so that indexing works properly:
    @ServiceProvider(service=ProjectFactory.class)
    public static class TestProjectFactory implements ProjectFactory {

        @Override
        public boolean isProject(FileObject projectDirectory) {
            return projectDirectory.getFileObject(".test-project") != null;
        }

        @Override
        public Project loadProject(FileObject projectDirectory, ProjectState state) throws IOException {
            if (isProject(projectDirectory)) {
                ClassPath source = ClassPathSupport.createClassPath(projectDirectory);
                Lookup lookup = Lookups.fixed(new ProjectOpenedHook() {
                        @Override
                        protected void projectOpened() {
                            GlobalPathRegistry.getDefault().register(ClassPath.SOURCE, new ClassPath[] {source});
                        }

                        @Override
                        protected void projectClosed() {
                            GlobalPathRegistry.getDefault().unregister(ClassPath.SOURCE, new ClassPath[] {source});
                        }
                    }, new ClassPathProvider() {
                        @Override
                        public ClassPath findClassPath(FileObject file, String type) {
                            switch (type) {
                                case ClassPath.SOURCE: return source;
                                case ClassPath.BOOT: return BootClassPathUtil.getBootClassPath();
                            }
                            return null;
                        }
                    }
                );
                return new Project() {
                    @Override
                    public FileObject getProjectDirectory() {
                        return projectDirectory;
                    }

                    @Override
                    public Lookup getLookup() {
                        return lookup;
                    }
                };
            }
            return null;
        }

        @Override
        public void saveProject(Project project) throws IOException, ClassCastException {
        }
    }

    static {
        System.setProperty("SourcePath.no.source.filter", "true");
    }
}<|MERGE_RESOLUTION|>--- conflicted
+++ resolved
@@ -46,11 +46,8 @@
 import java.util.concurrent.Semaphore;
 import java.util.concurrent.TimeUnit;
 import java.util.stream.Collectors;
-<<<<<<< HEAD
 import java.util.stream.Stream;
-=======
 import javax.swing.text.Document;
->>>>>>> a2763330
 import javax.swing.text.StyledDocument;
 import org.eclipse.lsp4j.ApplyWorkspaceEditParams;
 import org.eclipse.lsp4j.ApplyWorkspaceEditResponse;
@@ -1218,7 +1215,64 @@
         }
     }
 
-<<<<<<< HEAD
+    public void testWorkspaceSymbols() throws Exception {
+        File src = new File(getWorkDir(), "Test.java");
+        src.getParentFile().mkdirs();
+        try (Writer w = new FileWriter(new File(src.getParentFile(), ".test-project"))) {}
+        String code = "public class Test {\n" +
+                      "    public static class TestNested {}\n" +
+                      "    public static void testMethod() {}\n" +
+                      "}\n";
+        try (Writer w = new FileWriter(src)) {
+            w.write(code);
+        }
+        CountDownLatch indexingComplete = new CountDownLatch(1);
+        Launcher<LanguageServer> serverLauncher = LSPLauncher.createClientLauncher(new LanguageClient() {
+            @Override
+            public void telemetryEvent(Object arg0) {
+                throw new UnsupportedOperationException("Not supported yet.");
+            }
+
+            @Override
+            public void publishDiagnostics(PublishDiagnosticsParams params) {
+                throw new UnsupportedOperationException("Not supported yet.");
+            }
+
+            @Override
+            public void showMessage(MessageParams params) {
+                if (Server.INDEXING_COMPLETED.equals(params.getMessage())) {
+                    indexingComplete.countDown();
+                } else {
+                    throw new UnsupportedOperationException("Unexpected message.");
+                }
+            }
+
+            @Override
+            public CompletableFuture<MessageActionItem> showMessageRequest(ShowMessageRequestParams arg0) {
+                throw new UnsupportedOperationException("Not supported yet.");
+            }
+
+            @Override
+            public void logMessage(MessageParams arg0) {
+                throw new UnsupportedOperationException("Not supported yet.");
+            }
+        }, client.getInputStream(), client.getOutputStream());
+        serverLauncher.startListening();
+        LanguageServer server = serverLauncher.getRemoteProxy();
+        InitializeParams initParams = new InitializeParams();
+        initParams.setRootUri(toURI(getWorkDir()));
+        InitializeResult result = server.initialize(initParams).get();
+        indexingComplete.await();
+        List<? extends SymbolInformation> symbols = server.getWorkspaceService().symbol(new WorkspaceSymbolParams("Tes")).get();
+        List<String> actual = symbols.stream().map(si -> si.getKind() + ":" + si.getName() + ":" + si.getContainerName() + ":" + si.getDeprecated() + ":" + toString(si.getLocation())).collect(Collectors.toList());
+        assertEquals(Arrays.asList("Class:Test:Test:false:Test.java:0:0-3:1",
+                                   "Constructor:Test():Test:false:Test.java:0:7-0:7",
+                                   "Method:testMethod():Test:false:Test.java:2:4-2:38",
+                                   "Class:TestNested:Test.TestNested:false:Test.java:1:4-1:37",
+                                   "Constructor:TestNested():Test.TestNested:false:Test.java:1:18-1:18"),
+                     actual);
+    }
+
     public void testCodeActionGetterSetting() throws Exception {
         File src = new File(getWorkDir(), "Test.java");
         src.getParentFile().mkdirs();
@@ -1228,24 +1282,11 @@
                       "    private final String f3;\n" +
                       "    private final String f4;\n" +
                       "    public String getF4() { return f4; }\n" +
-=======
-    public void testWorkspaceSymbols() throws Exception {
-        File src = new File(getWorkDir(), "Test.java");
-        src.getParentFile().mkdirs();
-        try (Writer w = new FileWriter(new File(src.getParentFile(), ".test-project"))) {}
-        String code = "public class Test {\n" +
-                      "    public static class TestNested {}\n" +
-                      "    public static void testMethod() {}\n" +
->>>>>>> a2763330
                       "}\n";
         try (Writer w = new FileWriter(src)) {
             w.write(code);
         }
-<<<<<<< HEAD
         WorkspaceEdit[] edit = new WorkspaceEdit[1];
-=======
-        CountDownLatch indexingComplete = new CountDownLatch(1);
->>>>>>> a2763330
         Launcher<LanguageServer> serverLauncher = LSPLauncher.createClientLauncher(new LanguageClient() {
             @Override
             public void telemetryEvent(Object arg0) {
@@ -1254,23 +1295,10 @@
 
             @Override
             public void publishDiagnostics(PublishDiagnosticsParams params) {
-<<<<<<< HEAD
             }
 
             @Override
             public void showMessage(MessageParams arg0) {
-=======
-                throw new UnsupportedOperationException("Not supported yet.");
-            }
-
-            @Override
-            public void showMessage(MessageParams params) {
-                if (Server.INDEXING_COMPLETED.equals(params.getMessage())) {
-                    indexingComplete.countDown();
-                } else {
-                    throw new UnsupportedOperationException("Unexpected message.");
-                }
->>>>>>> a2763330
             }
 
             @Override
@@ -1282,7 +1310,6 @@
             public void logMessage(MessageParams arg0) {
                 throw new UnsupportedOperationException("Not supported yet.");
             }
-<<<<<<< HEAD
 
             @Override
             public CompletableFuture<ApplyWorkspaceEditResponse> applyEdit(ApplyWorkspaceEditParams params) {
@@ -1331,23 +1358,6 @@
                      "        this.f3 = f3;\n" +
                      "    }\n",
                      fileChanges.get(0).getNewText());
-=======
-        }, client.getInputStream(), client.getOutputStream());
-        serverLauncher.startListening();
-        LanguageServer server = serverLauncher.getRemoteProxy();
-        InitializeParams initParams = new InitializeParams();
-        initParams.setRootUri(toURI(getWorkDir()));
-        InitializeResult result = server.initialize(initParams).get();
-        indexingComplete.await();
-        List<? extends SymbolInformation> symbols = server.getWorkspaceService().symbol(new WorkspaceSymbolParams("Tes")).get();
-        List<String> actual = symbols.stream().map(si -> si.getKind() + ":" + si.getName() + ":" + si.getContainerName() + ":" + si.getDeprecated() + ":" + toString(si.getLocation())).collect(Collectors.toList());
-        assertEquals(Arrays.asList("Class:Test:Test:false:Test.java:0:0-3:1",
-                                   "Constructor:Test():Test:false:Test.java:0:7-0:7",
-                                   "Method:testMethod():Test:false:Test.java:2:4-2:38",
-                                   "Class:TestNested:Test.TestNested:false:Test.java:1:4-1:37",
-                                   "Constructor:TestNested():Test.TestNested:false:Test.java:1:18-1:18"),
-                     actual);
->>>>>>> a2763330
     }
 
     private String toString(Location location) {
