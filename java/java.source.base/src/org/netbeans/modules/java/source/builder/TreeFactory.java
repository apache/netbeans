--- conflicted
+++ resolved
@@ -86,7 +86,6 @@
 import javax.lang.model.util.Types;
 import javax.tools.JavaFileObject;
 import org.netbeans.api.annotations.common.NonNull;
-import org.netbeans.modules.java.source.TreeShims;
 import static org.netbeans.modules.java.source.save.PositionEstimator.*;
 
 /**
@@ -923,17 +922,6 @@
         return make.at(NOPOS).BindingPattern((JCVariableDecl) vt);
     }
 
-<<<<<<< HEAD
-    public Tree RecordPattern(ExpressionTree deconstructor, List<PatternTree> nested, VariableTree vt) {
-        return TreeShims.RecordPattern(make.at(NOPOS), deconstructor, nested, vt);
-    }
-
-    /*public GuardedPatternTree GuardedPattern(PatternTree pattern, ExpressionTree guard) {
-        return make.at(NOPOS).GuardPattern((JCPattern) pattern, (JCExpression) guard);
-    }*/
-
-=======
->>>>>>> 51ffae69
     public ParenthesizedPatternTree ParenthesizedPattern(PatternTree pattern) {
         return make.at(NOPOS).ParenthesizedPattern((JCPattern) pattern);
     }
