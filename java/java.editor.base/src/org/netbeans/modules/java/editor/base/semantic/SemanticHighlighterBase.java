--- conflicted
+++ resolved
@@ -166,7 +166,7 @@
         return process(info, doc, Settings.getDefault(), setter);
     }
 
-<<<<<<< HEAD
+    protected boolean process(CompilationInfo info, final Document doc, Settings settings, ErrorDescriptionSetter setter) {
         boolean isTopLevelJava = "text/x-java".equals(FileUtil.getMIMEType(info.getFileObject()));
         if (isTopLevelJava && info.getSnapshot().getMimePath().size() > 1) {
             return false;
@@ -186,8 +186,9 @@
                 completeColorings.putAll(colorings);
             }
         };
-        TokenHierarchy<Document> hierarchy = TokenHierarchy.get(doc);
-        processInternal(info, doc, false, completingSetter);
+
+        processInternal(info, doc, settings, false, completingSetter);
+
         try {
             //XXX: keep record in embedded highlightlayer is needed!
             ParserManager.parse(Collections.singletonList(info.getSnapshot().getSource()), new UserTask() {
@@ -202,7 +203,7 @@
                             ResultIterator it = resultIterator.getResultIterator(embedding);
                             CompilationController info = CompilationController.get(it.getParserResult());
                             info.toPhase(Phase.RESOLVED);
-                            processInternal(info, doc, true, completingSetter);
+                            processInternal(info, doc, settings, true, completingSetter);
                         }
                     }
                 }
@@ -225,12 +226,8 @@
 
     }
 
-    private void processInternal(CompilationInfo info, final Document doc, boolean nested, ErrorDescriptionSetter setter) {
-        DetectorVisitor v = new DetectorVisitor(info, doc, nested, cancel);
-=======
-    protected boolean process(CompilationInfo info, final Document doc, Settings settings, ErrorDescriptionSetter setter) {
-        DetectorVisitor v = new DetectorVisitor(info, doc, settings, cancel);
->>>>>>> 98c78a55
+    protected void processInternal(CompilationInfo info, final Document doc, Settings settings, boolean nested, ErrorDescriptionSetter setter) {
+        DetectorVisitor v = new DetectorVisitor(info, doc, settings, nested, cancel);
         
         Map<Token, Coloring> newColoring = new IdentityHashMap<>();
 
@@ -352,13 +349,9 @@
     
     private static class DetectorVisitor extends CancellableTreePathScanner<Void, Void> {
         
-<<<<<<< HEAD
-        private org.netbeans.api.java.source.CompilationInfo info;
-=======
         private final org.netbeans.api.java.source.CompilationInfo info;
         private final Document doc;
         private final Settings settings;
->>>>>>> 98c78a55
         private Map<Element, List<Use>> type2Uses;        
         private Map<Tree, List<Token>> tree2Tokens;
         private List<Token> contextKeywords;
@@ -369,19 +362,12 @@
         private SourcePositions sourcePositions;
         private ExecutableElement recursionDetector;
         
-<<<<<<< HEAD
-        private DetectorVisitor(org.netbeans.api.java.source.CompilationInfo info, final Document doc, boolean nested, AtomicBoolean cancel) {
-            super(cancel);
-            
-            this.info = info;
-=======
-        private DetectorVisitor(org.netbeans.api.java.source.CompilationInfo info, final Document doc, Settings settings, AtomicBoolean cancel) {
+        private DetectorVisitor(org.netbeans.api.java.source.CompilationInfo info, final Document doc, Settings settings, boolean nested, AtomicBoolean cancel) {
             super(cancel);
             
             this.info = info;
             this.doc  = doc;
             this.settings = settings;
->>>>>>> 98c78a55
             type2Uses = new HashMap<Element, List<Use>>();
             tree2Tokens = new IdentityHashMap<Tree, List<Token>>();
             contextKeywords = new ArrayList<>();
@@ -1015,13 +1001,8 @@
             
             tl.moveNext();
             
-<<<<<<< HEAD
-            if (info.getTreeUtilities().isVarType(getCurrentPath()) && isJavaInlineHintVarType()) {
+            if (info.getTreeUtilities().isVarType(getCurrentPath()) && settings.javaInlineHintVarType) {
                 int afterName = tl.originalOffset();
-=======
-            if (info.getTreeUtilities().isVarType(getCurrentPath()) && settings.javaInlineHintVarType) {
-                int afterName = tl.offset();
->>>>>>> 98c78a55
                 TypeMirror type = info.getTrees().getTypeMirror(new TreePath(getCurrentPath(), tree.getType()));
 
                 this.preText.put(afterName, " : " + info.getTypeUtilities().getTypeName(type));
