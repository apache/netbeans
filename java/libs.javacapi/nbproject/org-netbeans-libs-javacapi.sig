--- conflicted
+++ resolved
@@ -1,9 +1,5 @@
 #Signature file v4.1
-<<<<<<< HEAD
-#Version 8.43.0
-=======
-#Version 8.42.0
->>>>>>> aa6c56b6
+#Version 8.44.0
 
 CLSS public abstract interface com.sun.source.doctree.AttributeTree
 innr public final static !enum ValueKind
