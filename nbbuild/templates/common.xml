<?xml version="1.0" encoding="UTF-8"?>
<!--

    Licensed to the Apache Software Foundation (ASF) under one
    or more contributor license agreements.  See the NOTICE file
    distributed with this work for additional information
    regarding copyright ownership.  The ASF licenses this file
    to you under the Apache License, Version 2.0 (the
    "License"); you may not use this file except in compliance
    with the License.  You may obtain a copy of the License at

      http://www.apache.org/licenses/LICENSE-2.0

    Unless required by applicable law or agreed to in writing,
    software distributed under the License is distributed on an
    "AS IS" BASIS, WITHOUT WARRANTIES OR CONDITIONS OF ANY
    KIND, either express or implied.  See the License for the
    specific language governing permissions and limitations
    under the License.

-->
<project name="projectized-common" basedir=".">

    <!-- XXX supply descriptions for the appropriate targets -->
    <!-- XXX should use namespaces for NB in-VM tasks from ant/browsetask and debuggerjpda/ant and apisupport/ant -->
    <!-- XXX move more things here from projectized.xml when possible and desirable -->

    <condition property="testcoverage.import" value="testcoverage.xml">
        <and>
            <isset property="harness.dir"/>
            <available file="testcoverage.xml" filepath="${harness.dir}"/>
        </and>
    </condition>
    <condition property="testcoverage.import" value="${netbeans.dest.dir}/harness/testcoverage.xml">
        <and>
            <isset property="netbeans.dest.dir"/>
            <available file="testcoverage.xml" filepath="${netbeans.dest.dir}/harness"/>
        </and>
    </condition>
    <property name="testcoverage.import" value="no-testcoverage.xml"/>
    <import file="${testcoverage.import}"/>
    
    <target name="-build-dir-init">
        <property name="build.dir" location="build"/>
    </target>

    <target name="basic-init" depends="common-init,-jdk-init">
        <!-- Synch the following property loads with NbModuleProject.makeEvalDefs: -->
        <property file="nbproject/private/private.properties"/>
        <property file="nbproject/project.properties"/>
        <!-- Do not try to set module.classpath here, in particular: -->
        <!-- during a clean, the ${foo/bar.dir} properties may not be set. -->
        <parseprojectxml project="." 
                         codenamebaseproperty="code.name.base"
                         codenamebasedashesproperty="code.name.base.dashes"
                         codenamebaseslashesproperty="code.name.base.slashes"
        />
        <property name="module.jar.dir" value="modules"/>
        <property name="module.jar.basename" value="${code.name.base.dashes}.jar"/>
        <property name="module.jar" value="${module.jar.dir}/${module.jar.basename}"/>
        <available property="has.javahelp" file="javahelp" type="dir"/>
        <property name="javahelp.jar.dir" value="modules/docs"/>
        <property name="javahelp.jar.basename" value="${code.name.base.dashes}.jar"/>
        <property name="javahelp.jar" value="${javahelp.jar.dir}/${javahelp.jar.basename}"/>
        <condition property="javahelp.class.path.extension" value="docs/${javahelp.jar.basename}">
            <isset property="has.javahelp"/>
        </condition>
        <property name="javac.source" value="1.7"/>
        <property name="javac.default.target" value="${javac.source}"/>
        <property name="javac.target" value="${javac.default.target}"/>
        <property name="javac.compilerargs" value=""/>
        <property name="module.auto.deps.xml" location="module-auto-deps.xml"/>
        <condition property="has.module.auto.deps">
            <available file="${module.auto.deps.xml}"/>
        </condition>
        <property name="jar-excludes" value="**/*.java,**/*.form,**/package.html,**/doc-files/"/>
        <property name="module.jar.verifylinkageignores" value=""/>
        <property name="cp.extra" value=""/>
        <tstamp>
            <format property="module.build.started.time" pattern="yyyy-MM-dd'T'HH:mm:ss.SSSZ"/>
        </tstamp>
        <condition property="asm.jar" value="${nbplatform.active.dir}/platform/core/asm-9.2.jar">
            <available file="${nbplatform.active.dir}/platform/core/asm-9.2.jar"/>
        </condition>
        <property name="asm.jar" location="${platform/libs.asm.dir}/core/asm-9.2.jar"/>
        <property name="tsaurl" value=""/>
        <property name="tsacert" value=""/>
    </target>

    <target name="-release.dir">
        <property name="release.dir" location="release"/>
        <condition property="has.release.dir">
            <available file="${release.dir}"/>
        </condition>
    </target>
    <target name="-release.files" depends="-release.dir" if="has.release.dir">
        <pathconvert pathsep="," property="release.files">
            <path>
                <fileset dir="${release.dir}"/>
            </path>
            <filtermapper>
                <replacestring from="${release.dir}${file.separator}" to=""/>
                <replacestring from=" " to="?"/>
            </filtermapper>
        </pathconvert>
    </target>
    <target name="files-init" depends="basic-init,-release.files">
        <property name="release.files" value=""/>
        <property name="release.files.extra" value=""/>
        <property name="extra.module.files" value=""/>
        <patternset id="module.files" includes="${release.files},${release.files.extra},${extra.module.files}">
            <include name="${module.jar}"/>
            <include name="${javahelp.jar}" if="has.javahelp"/>
            <include name="config/Modules/${code.name.base.dashes}.xml"/>
            <include name="config/ModuleAutoDeps/${code.name.base.dashes}.xml" if="has.module.auto.deps"/>
            <include name="ant/nblib/${code.name.base.dashes}.jar"/>
        </patternset>
    </target>

    <target name="-javac-init-nbjdk" depends="-jdk-preinit" if="nbjdk.valid">
        <macrodef name="custom-javac-presetdef">
            <attribute name="javacval"/>
            <sequential>
               <presetdef name="custom-javac">
                    <custom-javac executable="@{javacval}"/>
                </presetdef>
            </sequential>
        </macrodef>
        <custom-javac-presetdef javacval="${nbjdk.javac}"/>
    </target>

    <target name="-javac-init-bootclasspath-prepend" depends="build-init" if="bootclasspath.prepend">
        <presetdef name="nb-javac">
            <custom-javac>
                <bootclasspath>
                    <path path="${nbjdk.bootclasspath}"/>
                </bootclasspath>
                <compilerarg value="-Xbootclasspath/p:${bootclasspath.prepend}" />
            </custom-javac>
        </presetdef>
    </target>

    <target name="-javac-init-no-bootclasspath-prepend" depends="build-init" unless="bootclasspath.prepend">
        <presetdef name="nb-javac">
            <custom-javac>
                <bootclasspath>
                    <path path="${nbjdk.bootclasspath}"/>
                </bootclasspath>
            </custom-javac>
        </presetdef>
    </target>

    <target name="-javac-init" depends="build-init,-javac-init-nbjdk,-javac-init-bootclasspath-prepend,-javac-init-no-bootclasspath-prepend">
        <path id="cp">
            <pathelement path="${module.classpath}"/>
            <pathelement path="${cp.extra}"/>
        </path>
        <path id="processor.cp">
            <pathelement path="${module.processor.classpath}"/>
            <pathelement path="${cp.extra}"/>
        </path>
        <!-- Unlike ${module.classpath}, this does not use publicPackageJarDir, since processors need not be in public packages. -->
        <!-- Also needs to include transitive dependencies. -->
    </target>

    <target name="up-to-date" depends="init">
        <uptodate targetfile="${cluster}/${module.jar}" property="is.jar.uptodate">
            <srcfiles dir="${src.dir}"/>
            <srcfiles dir="nbproject">
                <include name="project.xml"/>
                <include name="project.properties"/>
            </srcfiles>
            <srcfiles dir=".">
                <include name="manifest.mf"/>
            </srcfiles>
            <srcresources>
                <path refid="cp"/>
            </srcresources>
        </uptodate>
    </target>

    <target name="update" depends="basic-init">
        <fail
            message="Please specify URL of catalog to perform the update from via -Dautoupdate.catalog.url=..."
            unless="autoupdate.catalog.url"
        />
        <autoupdate
            updatecenter="${autoupdate.catalog.url}"
            todir="${cluster}"
        >
            <modules includes="${code.name.base}"/>
        </autoupdate>
    </target>

    <extension-point name="-pre-compile" depends="init,up-to-date"/>
    <extension-point name="-post-compile" depends="-pre-compile,-do-compile"/>
    <target name="compile" depends="-pre-compile,-do-compile,-post-compile"/>
    <target name="-do-compile" depends="init,up-to-date,-pre-compile" unless="is.jar.uptodate">
        <mkdir dir="${build.classes.dir}"/>
        <depend srcdir="${src.dir}" destdir="${build.classes.dir}" cache="${build.dir}/depcache">
            <classpath refid="cp"/>
        </depend>
        <property name="javac.fork" value="false"/>
        <nb-javac srcdir="${src.dir}" destdir="${build.classes.dir}" debug="${build.compiler.debug}" debuglevel="${build.compiler.debuglevel}" encoding="UTF-8"
                  deprecation="${build.compiler.deprecation}" optimize="${build.compiler.optimize}" source="${javac.source}" target="${javac.target}" includeantruntime="false"
                  fork="${javac.fork}"
        >
            <classpath refid="cp"/>
            <compilerarg line="${javac.compilerargs}"/>
            <processorpath refid="processor.cp"/>
        </nb-javac>
        <copy todir="${build.classes.dir}">
            <fileset dir="${src.dir}" excludes="${jar-excludes}"/>
        </copy>
        <processjsannotation classes="${build.classes.dir}" asm="${asm.jar}">
            <classpath refid="cp"/>
        </processjsannotation>
    </target>

    <target name="compile-single" depends="init">
        <fail unless="javac.includes">Must select some files in the IDE or set javac.includes</fail>
        <mkdir dir="${build.classes.dir}"/>
        <pathconvert pathsep="${line.separator}" property="javac.includes.binary">
            <path>
                <filelist dir="${build.classes.dir}" files="${javac.includes}"/>
            </path>
            <globmapper from="*.java" to="*.class"/>
        </pathconvert>
        <tempfile deleteonexit="true" property="javac.includesfile.binary"/>
        <echo file="${javac.includesfile.binary}" message="${javac.includes.binary}"/>
        <delete>
            <files includesfile="${javac.includesfile.binary}"/>
        </delete>
        <delete>
            <fileset file="${javac.includesfile.binary}"/>
        </delete>
        <nb-javac srcdir="${src.dir}" destdir="${build.classes.dir}"
                  debug="${build.compiler.debug}" deprecation="${build.compiler.deprecation}" encoding="UTF-8"
                  source="${javac.source}" target="${javac.target}" includes="${javac.includes}" optimize="${build.compiler.optimize}" includeantruntime="false">
            <classpath refid="cp"/>
            <compilerarg line="${javac.compilerargs}"/>
            <processorpath refid="processor.cp"/>
        </nb-javac>
        <processjsannotation classes="${build.classes.dir}" asm="${asm.jar}">
            <classpath refid="cp"/>
        </processjsannotation>
    </target>

    <target name="jar-prep" depends="init">
        <mkdir dir="${cluster}/${module.jar.dir}"/>
        <tstamp>
            <format property="buildnumber" pattern="yyMMdd" timezone="UTC"/>
        </tstamp>
    </target>

    <extension-point name="-pre-jar" depends="init,compile,jar-prep"/>
    <extension-point name="-post-jar" depends="-pre-jar,-do-jar"/>
    <target name="jar" depends="-pre-jar,-do-jar,-post-jar"/>
    <target name="-do-jar" depends="init,compile,jar-prep,-pre-jar" unless="is.jar.uptodate">
        <!-- This task adds some or all of: -Public-Packages, -Friends, Class-Path, -IDE-Dependencies, -Module-Dependencies, -Specification-Version, -Implementation-Version, -Build-Version, AutoUpdate-Show-In-Client -->
        <jarwithmoduleattributes jarfile="${cluster}/${module.jar}" compress="${build.package.compress}" index="${build.package.index}" manifest="${manifest.mf}" stamp="${cluster}/.lastModified">
            <fileset dir="${build.classes.dir}"/>
        </jarwithmoduleattributes>
    </target>

    <!-- Can insert extra stuff in here: -->
    <target name="netbeans-extra"/>

    <target name="-init-startlevel">
        <property name="module.startlevel" value=""/>
        <property name="check.module.startlevel" value="true"/>
    </target>

    <target name="module-xml-regular" if="is.regular" depends="-init-startlevel">
        <mkdir dir="${cluster}/config/Modules"/>
        <createmodulexml xmldir="${cluster}/config/Modules" startlevel="${module.startlevel}" strictcheck="${check.module.startlevel}">
            <enabled dir="${cluster}">
                <include name="${module.jar}"/>
            </enabled>
        </createmodulexml>
    </target>

    <target name="module-xml-autoload" if="is.autoload" depends="-init-startlevel">
        <mkdir dir="${cluster}/config/Modules"/>
        <createmodulexml xmldir="${cluster}/config/Modules" startlevel="${module.startlevel}" strictcheck="${check.module.startlevel}">
            <autoload dir="${cluster}">
                <include name="${module.jar}"/>
            </autoload>
        </createmodulexml>
    </target>

    <target name="module-xml-eager" if="is.eager" depends="-init-startlevel">
        <mkdir dir="${cluster}/config/Modules"/>
        <createmodulexml xmldir="${cluster}/config/Modules" startlevel="${module.startlevel}" strictcheck="${check.module.startlevel}">
            <eager dir="${cluster}">
                <include name="${module.jar}"/>
            </eager>
        </createmodulexml>
    </target>

    <target name="module-auto-deps" depends="basic-init" if="has.module.auto.deps">
        <mkdir dir="${cluster}/config/ModuleAutoDeps"/>
        <copy file="${module.auto.deps.xml}" tofile="${cluster}/config/ModuleAutoDeps/${code.name.base.dashes}.xml"/>
    </target>

    <extension-point name="-pre-release"/>
    <extension-point name="-post-release" depends="-pre-release,-do-release"/>
    <target name="release" depends="-pre-release,-do-release,-post-release"/>
    <target name="-do-release" depends="files-init,-pre-release" if="has.release.dir">
        <mkdir dir="${cluster}"/>
        <copy todir="${cluster}" overwrite="true">
            <fileset dir="${release.dir}">
                <patternset includes="${release.files}"/>
            </fileset>
        </copy>        
    </target>

    
    <target name="chmod-executables" depends="-init-executables">
        <chmod perm="a+x">
            <fileset refid="module.executable.files"/>
        </chmod>
    </target>

    <target name="verify-class-linkage" depends="jar,release">
<!--        <verifyclasslinkage jar="${cluster}/${module.jar}" failonerror="false" ignores="${module.jar.verifylinkageignores}" maxwarnings="10">
            <classpath refid="cp"/>
            <classpath path="${nbjdk.bootclasspath}"/>
        </verifyclasslinkage>-->
    </target>

    <target name="-verify-apichanges"/><!-- just for overriding -->

    <target name="-validate-layers" depends="init">
        <parsemanifest manifest="${manifest.mf}" attribute="OpenIDE-Module-Layer" property="layer.file"/>
        <!-- DTD from sources -->
        <available file="${nb_all}/platform/openide.filesystems/src/org/openide/filesystems/filesystem.dtd" type="file"
                   property="dtd.cp" value="${nb_all}/platform/openide.filesystems/src"/>
        <!-- DTD from platform -->
        <pathconvert property="dtd.cp">
            <pathfileset>
                <path refid="cluster.path.id"/>
                <filename name="core/org-openide-filesystems.jar"/>
            </pathfileset>
        </pathconvert>

        <xmlvalidate warn="no"> <!--  failonerror="false" -->
            <fileset file="${src.dir}/${layer.file}" erroronmissingdir="false"/>
            <xmlcatalog classpath="${dtd.cp}">
                <dtd publicId="-//NetBeans//DTD Filesystem 1.0//EN"
                     location="org/openide/filesystems/filesystem.dtd"/>
                <dtd publicId="-//NetBeans//DTD Filesystem 1.1//EN"
                     location="org/openide/filesystems/filesystem1_1.dtd"/>
                <dtd publicId="-//NetBeans//DTD Filesystem 1.2//EN"
                     location="org/openide/filesystems/filesystem1_2.dtd"/>
            </xmlcatalog>
        </xmlvalidate>
    </target>

    <target name="-netbeans" depends="init,jar,netbeans-extra,javahelp,module-auto-deps,release,module-xml-regular,
            module-xml-autoload,module-xml-eager,chmod-executables,verify-class-linkage,
            -validate-layers,-verify-apichanges"/> 
    
    <target name="netbeans" depends="-netbeans">
        <property name="module.files.toString" refid="module.files"/>
        <echo level="verbose">Basic matching module files: ${module.files.toString}</echo>
        <genlist outputfiledir="${cluster}" module="${module.jar}">
            <fileset dir="${cluster}">
                <patternset refid="module.files"/>
            </fileset>
        </genlist>
    </target>

    <target name="build" depends="netbeans,test-build"/>

    <target name="-jnlp-init">
        <fail unless="jnlp.dest.dir" >
            You have to provide value to jnlp.dest.dir property!
        </fail>
        <mkdir dir="${jnlp.dest.dir}" />
        <makeurl property="jnlp.codebase" file="${jnlp.dest.dir}"/>
        <property name="jnlp.signjar.alias" value="jnlp" />
        <property name="jnlp.signjar.keystore" location="${jnlp.dest.dir}/default.keystore" />
        <property name="jnlp.signjar.password" value="netbeans" />
        <property name="jnlp.permissions" value="&lt;security&gt;&lt;all-permissions/&gt;&lt;/security&gt;"/>
        <property name="jnlp.verify.excludes" value="" />
        <!-- Oddly, <available> as a task overrides existing properties, which is not what we want here. -->
        <condition property="jnlp.sign.jars" value="true">
            <available file="${jnlp.signjar.keystore}"/>
        </condition>
        <property name="jnlp.sign.jars" value="false"/>
        <property name="jnlp.indirect.jars" value="[NOTHING]"/>
        <property name="jnlp.indirect.files" value="[NOTHING]"/>
        <property name="jnlp.generate.versions" value="false"/>
    </target>

    <target name="jnlp" depends="init,netbeans,jnlp-master,-jnlp-init" description="Builds JNLP descriptor and signs JAR files" >
        <makejnlp
            dir="${jnlp.dest.dir}"
            alias="${jnlp.signjar.alias}"
            storepass="${jnlp.signjar.password}"
            keystore="${jnlp.signjar.keystore}"
            codebase="${jnlp.codebase}"
            verify="true"
            verifyexcludes="${jnlp.verify.excludes}"
            permissions="${jnlp.permissions}"
            signjars="${jnlp.sign.jars}"
            processjarversions="${jnlp.generate.versions}"
        >
            <modules dir="${cluster}" >
                <include name="${module.jar}" />
            </modules>
            <indirectjars dir="${cluster}" includes="${jnlp.indirect.jars}"/>
            <indirectfiles dir="${cluster}" includes="${jnlp.indirect.files}"/>
        </makejnlp>
    </target>

    <target name="jnlp-master" depends="init,netbeans" if="jnlp.master.dir" >
        <property name="jnlp.master.codebase" value="" />
        <makemasterjnlp
            dir="${jnlp.master.dir}"
            codebase="${jnlp.master.codebase}"
        >
            <modules dir="${cluster}" >
                <include name="${module.jar}" />
            </modules>
        </makemasterjnlp>
    </target>


    <target name="-nbm-prompt-for-storepass" if="keystore" unless="storepass">
        <input addproperty="storepass" message="Enter password for ${keystore}:">
            <handler type="secure"/>
        </input>
    </target>

    <target name="-init-executables">
        <property name="nbm.executable.files" value="[NOTHING]"/><!-- fallback -->
        <fileset dir="${cluster}" id="module.executable.files" includes="${nbm.executable.files}"/>
    </target>

    <target name="-init-extra.nbm.files" unless="extra.nbm.files.provided"> <!-- fallback -->
        <zipfileset dir="${cluster}" id="extra.nbm.files" includes="[NOTHING]"/>
    </target>

    <extension-point name="-pre-nbm" depends="init,netbeans,-nbm-prompt-for-storepass,-init-executables,-init-extra.nbm.files"/>
    <extension-point name="-post-nbm" depends="-pre-nbm,-do-nbm"/>
    <target name="nbm" depends="-pre-nbm,-do-nbm,-post-nbm"/>
    <target name="-do-nbm" depends="init,netbeans,-nbm-prompt-for-storepass,-init-executables,-init-extra.nbm.files,-pre-nbm" description="Build NBM archive.">
        <mkdir dir="${build.dir}"/>
        <property name="nbm.target.cluster" value=""/> <!-- fallback -->
        <property name="license.file.override" value="${license.file}"/>
        <property name="use.pack200" value="false"/>
        <property name="pack200.excludes" value=""/>
        <property name="nbm.locales" value="${locales}"/>
        <makenbm file="${build.dir}/${nbm}"
                 productdir="${cluster}"
                 module="${module.jar}"
                 homepage="${nbm.homepage}"
                 distribution="${nbm.distribution}"
                 needsrestart="${nbm.needs.restart}"
                 global="${nbm.is.global}"
                 preferredupdate="${nbm.is.preferredupdate}"
                 usepack200="${use.pack200}"
                 pack200excludes="${pack200.excludes}"
                 alwayscreatenbm="${nbm.always.create}"
                 targetcluster="${nbm.target.cluster}"
                 releasedate="${nbm.release.date}"
                 moduleauthor="${nbm.module.author}"
                 locales="${nbm.locales}"
                 >
            <license file="${license.file.override}"/>
            <signature keystore="${keystore}" storepass="${storepass}" alias="${nbm_alias}" tsaurl="${tsaurl}" tsacert="${tsacert}"/>
            <updaterjar>
                <pathfileset>
                    <path refid="cluster.path.id"/>
                    <filename name="modules/ext/updater.jar"/>
                </pathfileset>
            </updaterjar>
            <executables refid="module.executable.files"/>
            <extranbmfiles refid="extra.nbm.files"/>
        </makenbm>
    </target>

    <target name="nbm-nosignature" depends="init,netbeans,-nbm-prompt-for-storepass,-init-executables" description="Build NBM archive.">
        <mkdir dir="${build.dir}"/>
        <property name="nbm.target.cluster" value=""/> <!-- fallback -->
        <property name="license.file.override" value="${license.file}"/>
        <property name="use.pack200" value="true"/>
        <property name="pack200.excludes" value=""/>
        <property name="nbm.locales" value="${locales}"/>
        <makenbm file="${build.dir}/${nbm}"
                 productdir="${cluster}"
                 module="${module.jar}"
                 homepage="${nbm.homepage}"
                 distribution="${nbm.distribution}"
                 needsrestart="${nbm.needs.restart}"
                 global="${nbm.is.global}"
                 preferredupdate="${nbm.is.preferredupdate}"
                 usepack200="${use.pack200}"
                 pack200excludes="${pack200.excludes}"
                 targetcluster="${nbm.target.cluster}"
                 releasedate="${nbm.release.date}"
                 moduleauthor="${nbm.module.author}"
                 locales="${nbm.locales}"
                 >
            <license file="${license.file.override}"/>
            <updaterjar>
                <pathfileset>
                    <path refid="cluster.path.id"/>
                    <filename name="modules/ext/updater.jar"/>
                </pathfileset>
            </updaterjar>
            <executables refid="module.executable.files"/>
        </makenbm>
    </target>

    <target name="test-preinit" depends="init"/>
    <target name="test-init" depends="init,test-preinit,test-lib-init">
        <property name="test.timeout" value="600000"/> <!-- 10min per test -->
        <property name="test.run.args" value="-ea"/>
        <property name="test.filter.trace" value="true"/>
        <condition property="test.bootclasspath.prepend.args" value="-Xbootclasspath/p:${run.bootclasspath.prepend}">
            <isset property="run.bootclasspath.prepend"/>
        </condition>
        <property name="test.bootclasspath.prepend.args" value="-Dno.netbeans.bootclasspath.prepend.needed=true"/>
        <condition property="test.insane.prepend.args"
                   value="--patch-module=java.base=${netbeans.dest.dir}/${nb.cluster.harness.dir}/modules/ext/org-netbeans-insane-hook.jar --add-exports=java.base/org.netbeans.insane.hook=ALL-UNNAMED"
                   else="-Xbootclasspath/p:${netbeans.dest.dir}/${nb.cluster.harness.dir}/modules/ext/org-netbeans-insane-hook.jar">
            <or>
                <isset property="have-jdk-1.9"/>
                <isset property="test-have-jdk-1.9"/>
            </or>
        </condition>
        <macrodef name="test-init">
            <attribute name="test.type"/>
            <sequential>
                <property name="test.@{test.type}.dir" location="test/@{test.type}"/>
                <property name="test.@{test.type}.src.dir" location="${test.@{test.type}.dir}/src"/>
                <property name="test.@{test.type}.data.dir" location="${test.@{test.type}.dir}/data"/>
                <property name="build.test.@{test.type}.dir" location="${build.dir}/test/@{test.type}"/>
                <property name="build.test.@{test.type}.classes.dir" location="${build.test.@{test.type}.dir}/classes"/>
                <property name="build.test.@{test.type}.results.dir" location="${build.test.@{test.type}.dir}/results"/>
                <property name="build.test.@{test.type}.work.dir" location="${build.test.@{test.type}.dir}/work"/>
                <property name="test-@{test.type}-sys-prop.cluster.path.final" value="${cluster.path.final}${path.separator}${cluster}"/> <!-- #153178, 176019 -->
                <property name="test.@{test.type}.cp.extra" value=""/>
                <path id="test.@{test.type}.cp">
                    <!-- Cannot use <path refid="cp"/> since that uses ${module.classpath} and we want ${module.run.classpath}: -->
                    <pathelement path="${test.@{test.type}.compile.cp}"/>
                    <pathelement path="${cp.extra}"/>
                    <pathelement location="${cluster}/${module.jar}"/>
                    <path refid="test.unit.lib.cp"/>
                    <!-- for compatibility with property based classpath-->
                    <pathelement path="${module.run.classpath}"/>
                    <pathelement path="${test.@{test.type}.cp.extra}"/>
                </path>
                <path id="test.@{test.type}.run.cp">
                    <pathelement path="${build.test.@{test.type}.classes.dir}"/>
                    <!-- Cannot use <path refid="cp"/> since that uses ${module.classpath} and we want ${module.run.classpath}: -->
                    <pathelement path="${test.@{test.type}.runtime.cp}"/>
                    <pathelement path="${cp.extra}"/>
                    <pathelement location="${cluster}/${module.jar}"/>
                    <path refid="test.unit.lib.cp"/>
                    <!-- for compatibility with property based classpath-->
                    <pathelement path="${module.run.classpath}"/>
                    <pathelement path="${test.@{test.type}.run.cp.extra}"/>
                    <pathelement path="${test.@{test.type}.cp.extra}"/>
                    <pathelement path="${test.extra.nb.javac.deps}"/>
                </path>
                <!-- path reference used in both compiler and executor -->
                <propertyset id="test.@{test.type}.properties">
                    <propertyset>
                        <propertyref prefix="test-@{test.type}-sys-prop."/>
                        <mapper type="glob" from="test-@{test.type}-sys-prop.*" to="*"/>
                    </propertyset>
                    <propertyset>
                        <propertyref name="build.test.@{test.type}.work.dir"/>
                        <mapper type="glob" from="build.test.@{test.type}.work.dir" to="nbjunit.workdir"/>
                    </propertyset>
                    <propertyset>
                        <propertyref name="test.timeout"/>
                        <mapper type="glob" from="test.timeout" to="nbjunit.hard.timeout"/>
                    </propertyset>
                    </propertyset>
                    <condition property="exists.test.@{test.type}.src.dir">
                        <and>
                            <available file="${test.@{test.type}.src.dir}" type="dir"/>
                            <not>
                                <istrue value="${disable.@{test.type}.tests}"/>
                            </not>
                        </and>
                    </condition>

            </sequential>
        </macrodef>
        <test-init test.type="unit"/>
        <test-init test.type="qa-functional"/>
    </target>

    <target name="test-build" depends="netbeans,test-dep-build,do-test-build" description="Compile and package all tests."/>

    <macrodef name="test-dep-build">
        <attribute name="test.type"/>
        <sequential>
            <sortsuitemodules unsortedmodules="${test.@{test.type}.testdep}" sortedmodulesproperty="mods.sorted" sorttests="true"/>
            <subant buildpath="${mods.sorted}" target="do-test-build" />
        </sequential>
    </macrodef>
    <target name="test-unit-dep-build" if="test.unit.testdep">
        <test-dep-build test.type="unit"/>
    </target>
    <target name="test-qa-functional-dep-build" if="test.qa-functional.testdep">
        <test-dep-build test.type="qa-functional"/>
    </target>
    <target name="test-dep-build" depends="test-unit-dep-build,test-qa-functional-dep-build"/>

    <macrodef name="do-test-build">
        <attribute name="test.type"/>
        <sequential>
            <fail >
                Missing test dependency
                Runtime classpath: ${test.@{test.type}.runtime.cp}
                Compile classpath: ${test.@{test.type}.compile.cp}
                <condition>
                    <or>
                        <contains string="${test.@{test.type}.runtime.cp}" substring="-missing-Module-Entries-:" />
                        <contains string="${test.@{test.type}.compile.cp}" substring="-missing-Module-Entries-:" />
                    </or>
                </condition>
            </fail>
            <mkdir dir="${build.test.@{test.type}.classes.dir}"/>
            <depend srcdir="${test.@{test.type}.src.dir}" destdir="${build.test.@{test.type}.classes.dir}" cache="${build.test.@{test.type}.dir}/depcache">
                <classpath refid="test.@{test.type}.cp"/>
            </depend>
            <property name="test.javac.excludes" value=""/> <!-- # 113770 -->
            <nb-javac srcdir="${test.@{test.type}.src.dir}" destdir="${build.test.@{test.type}.classes.dir}" excludes="${test.javac.excludes}"
                      debug="true" deprecation="${build.compiler.deprecation}" encoding="UTF-8"
                      source="${javac.source}" target="${javac.target}" optimize="${build.compiler.optimize}" includeantruntime="false">
                <classpath refid="test.@{test.type}.cp"/>
                <compilerarg line="${javac.compilerargs}"/>
                <processorpath refid="test.@{test.type}.cp"/>
            </nb-javac>
            <processjsannotation classes="${build.test.@{test.type}.classes.dir}" asm="${asm.jar}">
                <classpath refid="test.@{test.type}.cp"/>
            </processjsannotation>
            <copy todir="${build.test.@{test.type}.classes.dir}">
                <fileset dir="${test.@{test.type}.src.dir}">
                    <exclude name="**/*.java"/>
                </fileset>
            </copy>
            <delete dir="${build.test.@{test.type}.dir}/data"/>
            <copy todir="${build.test.@{test.type}.dir}">
                <fileset dir="${test.@{test.type}.dir}">
                    <include name="data/**"/>
                </fileset>
            </copy>
        </sequential>
    </macrodef>
    <target name="do-unit-test-build" depends="init,test-init" if="exists.test.unit.src.dir">
        <do-test-build test.type="unit"/>
    </target>
    <target name="do-qa-functional-test-build" depends="init,test-init" if="exists.test.qa-functional.src.dir">
        <do-test-build test.type="qa-functional"/>
    </target>
    <target name="do-test-build" depends="do-unit-test-build,do-qa-functional-test-build"/>

    <target name="compile-test-single" depends="init,test-init,jar">
        <macrodef name="compile-test-single">
            <attribute name="test.type"/>
            <sequential>
                <fail unless="javac.includes">Must select some files in the IDE or set javac.includes</fail>
                <mkdir dir="${build.test.@{test.type}.classes.dir}"/>
                <!-- XXX consider forcing deprecation=true -->
                <!-- XXX consider deleting the .class file first to force a rebuild -->
                <depend srcdir="${test.@{test.type}.src.dir}" destdir="${build.test.@{test.type}.classes.dir}" cache="${build.test.@{test.type}.dir}/depcache">
                    <classpath refid="test.@{test.type}.cp"/>
                </depend>
                <nb-javac srcdir="${test.@{test.type}.src.dir}" destdir="${build.test.@{test.type}.classes.dir}"
                          debug="true" deprecation="${build.compiler.deprecation}" encoding="UTF-8"
                          source="${javac.source}" target="${javac.target}" includeantruntime="false" optimize="${build.compiler.optimize}" includes="${javac.includes}">
                    <classpath refid="test.@{test.type}.cp"/>
                    <compilerarg line="${javac.compilerargs}"/>
                    <processorpath refid="test.@{test.type}.cp"/>
                </nb-javac>
                <processjsannotation classes="${build.test.@{test.type}.classes.dir}" asm="${asm.jar}">
                    <classpath refid="test.@{test.type}.cp"/>
                </processjsannotation>
                <copy todir="${build.test.@{test.type}.classes.dir}">
                    <fileset dir="${test.@{test.type}.src.dir}">
                        <exclude name="**/*.java"/>
                    </fileset>
                </copy>
                <copy todir="${build.test.@{test.type}.dir}">
                    <fileset dir="${test.@{test.type}.dir}">
                        <include name="data/**"/>
                    </fileset>
                </copy>
            </sequential>
        </macrodef>
        <property name="test.type" value="unit"/>
        <compile-test-single test.type="${test.type}"/>
    </target>

    <macrodef name="metaproperty">
        <attribute name="name"/>
        <attribute name="value"/>
        <sequential>
            <property name="@{name}" value="${@{value}}"/>
        </sequential>
    </macrodef>
    <macrodef name="test">
        <attribute name="test.type"/>
        <attribute name="disable.apple.ui" default="false"/>
        <sequential>
            <property name="test.config" value="default"/>
            <property name="test.config.default.includes" value="**/*Test.class"/>
            <property name="test.config.${test.config}.includes" value="NOTHING"/>
            <metaproperty name="test.includes" value="test.config.${test.config}.includes"/>
            <property name="test.config.${test.config}.excludes" value=""/>
            <metaproperty name="test.excludes" value="test.config.${test.config}.excludes"/>
            <mkdir dir="${build.test.@{test.type}.results.dir}"/>
            <condition property="test.runner" value ="testng" else="junit">
                <available classname="org.testng.annotations.Test" classpath="${test.@{test.type}.runtime.cp}"/>
            </condition>
            <antcall target="-do-${test.runner}">
                <param name="run.test.type" value="@{test.type}"/>
                <param name="disable.apple.ui" value="@{disable.apple.ui}"/>
            </antcall>
        </sequential>
    </macrodef>
    <target name="test-unit" depends="init,test-init,test-build" if="exists.test.unit.src.dir">
        <test test.type="unit" disable.apple.ui="true"/>
    </target>
    <target name="test-qa-functional" depends="init,test-init,test-build" if="exists.test.qa-functional.src.dir">
        <test test.type="qa-functional"/>
    </target>

    <target name="-do-junit" depends="test-init">
        <macrodef name="junit-impl">
            <attribute name="test.type"/>
            <attribute name="disable.apple.ui" default="false"/>
            <sequential>
                <junit showoutput="true" fork="true" failureproperty="tests.failed" errorproperty="tests.failed" filtertrace="${test.filter.trace}" tempdir="${build.test.@{test.type}.results.dir}" timeout="${test.timeout}" jvm="${test.nbjdk.java}">
                    <batchtest todir="${build.test.@{test.type}.results.dir}">
                        <fileset dir="${build.test.@{test.type}.classes.dir}" includes="${test.includes}" excludes="${test.excludes}"/>
                    </batchtest>
                    <classpath refid="test.@{test.type}.run.cp"/>
                    <syspropertyset refid="test.@{test.type}.properties"/>
                    <jvmarg value="${test.bootclasspath.prepend.args}"/>
<<<<<<< HEAD
                    <jvmarg line="-javaagent:${o.n.bootstrap.dir}/core/tracking-agent.jar -Xbootclasspath/a:${o.n.bootstrap.dir}/core/tracking-hooks.jar"/>
=======
                    <jvmarg line="${test.insane.prepend.args}"/>
>>>>>>> 5c7b7394
                    <jvmarg line="${test.run.args}"/>
                    <!--needed to have tests NOT to steal focus when running, works in latest apple jdk update only.-->
                    <sysproperty key="apple.awt.UIElement" value="@{disable.apple.ui}"/>
                    <formatter type="brief" usefile="false"/>
                    <formatter type="xml"/>
                </junit>
                <fail if="tests.failed" unless="continue.after.failing.tests">Some tests failed; see details above.</fail>
            </sequential>
        </macrodef>
        <junit-impl test.type="${run.test.type}" disable.apple.ui="${disable.apple.ui}"/>
    </target>

    <target name="-do-testng" depends="test-init">
        <macrodef name="testng-impl">
            <attribute name="test.type"/>
            <attribute name="disable.apple.ui" default="false"/>
            <sequential>
                <taskdef name="testng" classname="org.testng.TestNGAntTask" classpathref="test.@{test.type}.run.cp"/>
                <testng mode="mixed"
                        failureProperty="tests.failed"
                        outputdir="${build.test.@{test.type}.results.dir}"
                        workingDir="${build.test.@{test.type}.results.dir}"
                        suitename="${code.name.base}"
                        listener="org.testng.reporters.VerboseReporter"
                        jvm="${test.nbjdk.java}"
                >
                    <classfileset dir="${build.test.@{test.type}.classes.dir}" excludes="${test.excludes}" includes="${test.includes}"/>
                    <propertyset refid="test.@{test.type}.properties"/>
                    <classpath refid="test.@{test.type}.run.cp"/>
                    <jvmarg value="${test.bootclasspath.prepend.args}"/>
<<<<<<< HEAD
                    <jvmarg line="-javaagent:${o.n.bootstrap.dir}/core/tracking-agent.jar -Xbootclasspath/a:${o.n.bootstrap.dir}/core/tracking-hooks.jar"/>
=======
                    <jvmarg line="${test.insane.prepend.args}"/>
>>>>>>> 5c7b7394
                    <jvmarg line="${test.run.args}"/>
                    <!-- needed to have tests NOT to steal focus when running, works in latest apple jdk update only.-->
                    <sysproperty key="apple.awt.UIElement" value="@{disable.apple.ui}"/>
                </testng>
                <fail if="tests.failed" unless="continue.after.failing.tests">Some tests failed; see details above.</fail>
            </sequential>
        </macrodef>
        <testng-impl test.type="${run.test.type}" disable.apple.ui="${disable.apple.ui}"/>
    </target>

    <target name="test-generate-html" depends="-build-dir-init">
        <subant target="-test-browse-html" genericantfile="${ant.file}" inheritall="true">
            <dirset dir="${build.dir}/test" includes="*/results"/>
        </subant>
    </target>

    <target name="-do-test-generate-html">
        <junitreport todir=".">
            <fileset dir=".">
                <include name="TEST-*.xml"/>
            </fileset>
            <report format="frames" todir="html"/>
        </junitreport>
        <makeurl file="${basedir}/html/index.html" property="test.report.url"/>
        <echo>

            Report URL: ${test.report.url}
        </echo>
    </target>

    <target name="-test-browse-html" if="netbeans.home" depends="-do-test-generate-html">
        <nbbrowse file="html/index.html"/>
    </target>
    <target name="test" depends="test-unit,test-qa-functional"/>

    <target name="test-single" depends="init,test-init,test-build">
        <macrodef name="test-single">
            <attribute name="test.type"/>
            <sequential>
                <fail unless="test.includes">Must set test.includes</fail>
                <property name="run.jvmargs.ide" value=""/> 
                <mkdir dir="${build.test.@{test.type}.results.dir}"/>
                <condition property="test.runner" value ="testng" else="junit">
                    <available classname="org.testng.annotations.Test" classpath="${test.@{test.type}.runtime.cp}"/>
                </condition>
                <condition property="is.test.suite" value ="-suite" else="">
                    <contains string="${test.includes}" substring=".xml"/>
                </condition>
                <antcall target="-do-${test.runner}-single${is.test.suite}">
                    <param name="test.type" value="@{test.type}"/>
                </antcall>
            </sequential>
        </macrodef>
        <property name="test.type" value="unit"/>
        <property name="run.args.ide" value=""/>
        
        <test-single test.type="${test.type}"/>
    </target>

    <target name="-do-junit-single" depends="test-init">
        <macrodef name="junit-impl">
            <attribute name="test.type"/>
            <sequential>
                <junit showoutput="true" fork="true" failureproperty="tests.failed" errorproperty="tests.failed" filtertrace="${test.filter.trace}" tempdir="${build.test.@{test.type}.results.dir}" timeout="${test.timeout}" jvm="${test.nbjdk.java}">
                    <batchtest todir="${build.test.@{test.type}.results.dir}">
                        <fileset dir="${test.@{test.type}.src.dir}" includes="${test.includes}"/>
                    </batchtest>
                    <classpath refid="test.@{test.type}.run.cp"/>
                    <syspropertyset refid="test.@{test.type}.properties"/>
                    <jvmarg line="${test.run.args}"/>
                    <jvmarg value="${test.bootclasspath.prepend.args}"/>
<<<<<<< HEAD
                    <jvmarg line="-javaagent:${o.n.bootstrap.dir}/core/tracking-agent.jar -Xbootclasspath/a:${o.n.bootstrap.dir}/core/tracking-hooks.jar"/>
=======
                    <jvmarg line="${test.insane.prepend.args}"/>
>>>>>>> 5c7b7394
                    <jvmarg line="${run.args.ide}"/>
                    <jvmarg line="${run.jvmargs.ide}"/>
                    <formatter type="brief" usefile="false"/>
                    <formatter type="xml"/>
                </junit>
                <fail if="tests.failed" unless="continue.after.failing.tests">Some tests failed; see details above.</fail>
            </sequential>
        </macrodef>
        <junit-impl test.type="${test.type}" />
    </target>

    <target name="-do-testng-single" depends="test-init">
        <macrodef name="testng-impl">
            <attribute name="test.type"/>
            <sequential>
                <fileset id="testng.test" dir="${test.@{test.type}.src.dir}" includes="${test.includes}"/>
                <taskdef name="testng" classname="org.testng.TestNGAntTask" classpathref="test.@{test.type}.run.cp"/>
                <testng  mode="mixed"
                         classfilesetref="testng.test"
                         failureProperty="tests.failed"
                         outputdir="${build.test.@{test.type}.results.dir}"
                         workingDir="${build.test.@{test.type}.results.dir}"
                         suitename="${code.name.base}"
                         listener="org.testng.reporters.VerboseReporter"
                         jvm="${test.nbjdk.java}"
                >
                    <propertyset refid="test.@{test.type}.properties"/>
                    <classpath refid="test.@{test.type}.run.cp"/>
                    <jvmarg value="${test.bootclasspath.prepend.args}"/>
<<<<<<< HEAD
                    <jvmarg line="-javaagent:${o.n.bootstrap.dir}/core/tracking-agent.jar -Xbootclasspath/a:${o.n.bootstrap.dir}/core/tracking-hooks.jar"/>
=======
                    <jvmarg line="${test.insane.prepend.args}"/>
>>>>>>> 5c7b7394
                    <jvmarg line="${test.run.args}"/>
                    <!-- needed to have tests NOT to steal focus when running, works in latest apple jdk update only.-->
                    <sysproperty key="apple.awt.UIElement" value="@{disable.apple.ui}"/>
                </testng>
                <fail if="tests.failed" unless="continue.after.failing.tests">Some tests failed; see details above.</fail>
            </sequential>
        </macrodef>
        <testng-impl test.type="${test.type}"/>
    </target>

    <target name="-do-testng-single-suite" depends="test-init">
        <macrodef name="testng-impl">
            <attribute name="test.type"/>
            <sequential>
                <fileset id="testng.test" dir="${test.@{test.type}.src.dir}" includes="${test.includes}"/>
                <taskdef name="testng" classname="org.testng.TestNGAntTask" classpathref="test.@{test.type}.run.cp"/>
                <testng  mode="mixed"
                         xmlfilesetref="testng.test"
                         failureProperty="tests.failed"
                         outputdir="${build.test.@{test.type}.results.dir}"
                         workingDir="${build.test.@{test.type}.results.dir}"
                         suitename="${code.name.base}"
                         listener="org.testng.reporters.VerboseReporter"
                         jvm="${test.nbjdk.java}"
                >
                    <propertyset refid="test.@{test.type}.properties"/>
                    <classpath refid="test.@{test.type}.run.cp"/>
                    <jvmarg value="${test.bootclasspath.prepend.args}"/>
<<<<<<< HEAD
                    <jvmarg line="-javaagent:${o.n.bootstrap.dir}/core/tracking-agent.jar -Xbootclasspath/a:${o.n.bootstrap.dir}/core/tracking-hooks.jar"/>
=======
                    <jvmarg line="${test.insane.prepend.args}"/>
>>>>>>> 5c7b7394
                    <jvmarg line="${test.run.args}"/>
                    <!-- needed to have tests NOT to steal focus when running, works in latest apple jdk update only.-->
                    <sysproperty key="apple.awt.UIElement" value="@{disable.apple.ui}"/>
                </testng>
                <fail if="tests.failed" unless="continue.after.failing.tests">Some tests failed; see details above.</fail>
            </sequential>
        </macrodef>
        <testng-impl test.type="${test.type}"/>
    </target>

    <target name="do-debug-test-single" depends="test-init">
        <macrodef name="do-debug-test-single">
            <attribute name="test.type"/>
            <sequential>
                <fail unless="test.class">Must set test.class</fail>
                <mkdir dir="${build.test.@{test.type}.results.dir}"/>
                <condition property="test.runner" value ="testng" else="junit">
                    <available classname="org.testng.annotations.Test" classpath="${test.@{test.type}.runtime.cp}"/>
                </condition>
                <condition property="is.test.suite" value ="-suite" else="">
                    <matches pattern="([a-zA-Z_$][a-zA-Z\d_$]*\.)*xml$" string="${test.class}"/>
                </condition>
                <antcall target="-do-${test.runner}-debug-single${is.test.suite}">
                    <param name="test.type" value="@{test.type}"/>
                </antcall>
            </sequential>
        </macrodef>
        <property name="test.type" value="unit"/>
        <do-debug-test-single test.type="${test.type}"/>
    </target>

    <target name="-do-junit-debug-single" depends="test-init">
        <macrodef name="junit-impl">
            <attribute name="test.type"/>
            <sequential>
                <property name="test.report.file" location="${build.test.@{test.type}.results.dir}/TEST-${test.class}.xml"/>
                <delete file="${test.report.file}"/>
                <touch file="${test.report.file}" verbose="false"/>   <!-- must exist, otherwise the XML formatter would fail -->
                <condition property="test.methods.line" value="methods=${test.methods}" else="">
                    <isset property="test.methods"/>
                </condition>
                <java fork="true" classname="org.apache.tools.ant.taskdefs.optional.junit.JUnitTestRunner" jvm="${test.nbjdk.java}">
                    <jvmarg value="-agentlib:jdwp=transport=dt_socket,address=${jpda.address}"/>
                    <jvmarg line="${test.run.args}"/>
                    <classpath>
                        <path refid="test.@{test.type}.run.cp"/>
                        <fileset dir="${ant.home}" includes="patches/*.jar"/>
                        <pathelement location="${ant.home}/lib/ant.jar"/>
                        <pathelement location="${ant.home}/lib/ant-junit.jar"/>
                        <pathelement location="${ant.home}/lib/ant-junit4.jar"/>
                    </classpath>
                    <jvmarg value="${test.bootclasspath.prepend.args}"/>
<<<<<<< HEAD
                    <jvmarg line="-javaagent:${o.n.bootstrap.dir}/core/tracking-agent.jar -Xbootclasspath/a:${o.n.bootstrap.dir}/core/tracking-hooks.jar"/>
=======
                    <jvmarg line="${test.insane.prepend.args}"/>
>>>>>>> 5c7b7394
                    <syspropertyset refid="test.@{test.type}.properties"/>
                    <arg value="${test.class}"/>
                    <arg value="showoutput=true"/>
                    <arg value="formatter=org.apache.tools.ant.taskdefs.optional.junit.BriefJUnitResultFormatter"/>
                    <arg value="formatter=org.apache.tools.ant.taskdefs.optional.junit.XMLJUnitResultFormatter,${test.report.file}"/>
                    <arg line="${test.methods.line}"/>
                </java>
            </sequential>
        </macrodef>
        <junit-impl test.type="${test.type}" />
    </target>

    <target name="-do-testng-debug-single" depends="test-init">
        <macrodef name="testng-impl">
            <attribute name="test.type"/>
            <sequential>
                <condition property="testng.args.line" value="-methods ${test.class}.${test.methods}" else="-testclass ${test.class}">
                    <isset property="test.methods"/>
                </condition>
                <!-- XXX: Consider debugging using testng task itself      -->
                <!-- TestNG is running in forkMode="once"                  -->
                <!-- therefore results while debugging single class/method -->
                <!-- can be different from running all tests at once       -->
                <java classname="org.testng.TestNG" fork="true" jvm="${test.nbjdk.java}">
                    <jvmarg value="-agentlib:jdwp=transport=dt_socket,address=${jpda.address}"/>
                    <jvmarg line="${test.run.args}"/>
                    <jvmarg value="${test.bootclasspath.prepend.args}"/>
<<<<<<< HEAD
                    <jvmarg line="-javaagent:${o.n.bootstrap.dir}/core/tracking-agent.jar -Xbootclasspath/a:${o.n.bootstrap.dir}/core/tracking-hooks.jar"/>
=======
                    <jvmarg line="${test.insane.prepend.args}"/>
>>>>>>> 5c7b7394
                    <classpath refid="test.@{test.type}.run.cp"/>
                    <syspropertyset refid="test.@{test.type}.properties"/>
                    <jvmarg value="-ea"/>
                    <arg line="-mixed"/>
                    <arg line="-d ${build.test.@{test.type}.results.dir}"/>
                    <arg line="-listener org.testng.reporters.VerboseReporter"/>
                    <arg line="-suitename ${code.name.base}"/>
                    <arg line="-testname ${test.class}"/>
                    <arg line="${testng.args.line}"/>
                </java>
                <!--
                <taskdef name="testng" classname="org.testng.TestNGAntTask" classpathref="test.@{test.type}.run.cp"/>
                <testng mode="mixed" methods="${testng.methods}" failureProperty="tests.failed" outputdir="${build.test.@{test.type}.results.dir}" workingDir="${build.test.@{test.type}.results.dir}">
                    <classfileset dir="${build.test.@{test.type}.classes.dir}" excludes="${test.excludes}" includes="**/*Test.class"/>
                    <propertyset refid="test.@{test.type}.properties"/>
                    <classpath refid="test.@{test.type}.run.cp"/>
                    <jvmarg value="${test.bootclasspath.prepend.args}"/>
                    <jvmarg line="${test.insane.prepend.args}"/>
                    <jvmarg line="${test.run.args}"/>
                    <jvmarg value="-agentlib:jdwp=transport=dt_socket,address=${jpda.address}"/>
                </testng>
                -->
            </sequential>
        </macrodef>
        <testng-impl test.type="${test.type}"/>
    </target>

    <target name="-do-testng-debug-single-suite" depends="test-init">
        <macrodef name="testng-impl">
            <attribute name="test.type"/>
            <sequential>
                <fileset id="testng.test" dir="${test.@{test.type}.src.dir}" includes="${test.class}"/>
                <taskdef name="testng" classname="org.testng.TestNGAntTask" classpathref="test.@{test.type}.run.cp"/>
                <testng  mode="mixed"
                         xmlfilesetref="testng.test"
                         failureProperty="tests.failed"
                         outputdir="${build.test.@{test.type}.results.dir}"
                         workingDir="${build.test.@{test.type}.results.dir}"
                         suitename="${code.name.base}"
                         listener="org.testng.reporters.VerboseReporter"
                         jvm="${test.nbjdk.java}"
                >
                    <propertyset refid="test.@{test.type}.properties"/>
                    <classpath refid="test.@{test.type}.run.cp"/>
                    <jvmarg value="${test.bootclasspath.prepend.args}"/>
<<<<<<< HEAD
                    <jvmarg line="-javaagent:${o.n.bootstrap.dir}/core/tracking-agent.jar -Xbootclasspath/a:${o.n.bootstrap.dir}/core/tracking-hooks.jar"/>
=======
                    <jvmarg line="${test.insane.prepend.args}"/>
>>>>>>> 5c7b7394
                    <jvmarg line="${test.run.args}"/>
                    <jvmarg value="-agentlib:jdwp=transport=dt_socket,address=${jpda.address}"/>
                    <!-- needed to have tests NOT to steal focus when running, works in latest apple jdk update only.-->
                    <sysproperty key="apple.awt.UIElement" value="@{disable.apple.ui}"/>
                </testng>
                <fail if="tests.failed" unless="continue.after.failing.tests">Some tests failed; see details above.</fail>
            </sequential>
        </macrodef>
        <testng-impl test.type="${test.type}"/>
    </target>

    <target name="debug-test-single" depends="init,test-init,test-build,do-debug-test-single"/>

    <target name="debug-test-single-nb" depends="init,test-init,test-build,-jdk-presetdef-nbjpdastart" if="netbeans.home">
        <macrodef name="debug-test-single-nb">
            <attribute name="test.type"/>
            <sequential>
                <fail unless="test.class">Must set test.class</fail>
                <nbjpdastart transport="dt_socket" addressproperty="jpda.address" name="${test.class}">
                    <classpath>
                        <path refid="test.@{test.type}.run.cp"/>
                        <!-- Permit extra sources to be searched even if they are not in the actual CP. -->
                        <!-- Used e.g. from ant/test/unit since some tests use dynamic loading: -->
                        <pathelement path="${test.@{test.type}.debug.cp.extra}"/>
                    </classpath>
                </nbjpdastart>
                <antcall target="do-debug-test-single"/>
            </sequential>
        </macrodef>
        <property name="test.type" value="unit"/>
        <debug-test-single-nb test.type="${test.type}"/>
    </target>
    
    <target name="test-method" depends="init,test-init,test-build">
        <macrodef name="test-method">
            <attribute name="test.type"/>
            <sequential>
                <fail unless="test.class">Must set test.class</fail>
                <fail unless="test.methods">Must set test.methods</fail>
                <property name="run.jvmargs.ide" value=""/>
                <mkdir dir="${build.test.@{test.type}.results.dir}"/>
                <condition property="test.runner" value ="testng" else="junit">
                    <available classname="org.testng.annotations.Test" classpath="${test.@{test.type}.runtime.cp}"/>
                </condition>
                <antcall target="-do-${test.runner}-testmethod">
                    <param name="test.type" value="@{test.type}"/>
                </antcall>
            </sequential>
        </macrodef>
        <property name="test.type" value="unit"/>
        <test-method test.type="${test.type}"/>
    </target>
    
    <target name="-do-junit-testmethod" depends="test-init">
        <macrodef name="junit-impl">
            <attribute name="test.type"/>
            <sequential>
                <junit showoutput="true" fork="true" failureproperty="tests.failed" errorproperty="tests.failed" filtertrace="${test.filter.trace}" tempdir="${build.test.@{test.type}.results.dir}" timeout="${test.timeout}" jvm="${test.nbjdk.java}">
                    <test name="${test.class}" methods="${test.methods}" todir="${build.test.@{test.type}.results.dir}"/>
                    <classpath refid="test.@{test.type}.run.cp"/>
                    <syspropertyset refid="test.@{test.type}.properties"/>
                    <jvmarg line="${test.run.args}"/>
                    <jvmarg value="${test.bootclasspath.prepend.args}"/>
<<<<<<< HEAD
                    <jvmarg line="-javaagent:${o.n.bootstrap.dir}/core/tracking-agent.jar -Xbootclasspath/a:${o.n.bootstrap.dir}/core/tracking-hooks.jar"/>
=======
                    <jvmarg line="${test.insane.prepend.args}"/>
>>>>>>> 5c7b7394
                    <jvmarg line="${run.jvmargs.ide}"/>
                    <formatter type="brief" usefile="false"/>
                    <formatter type="xml"/>
                </junit>
                <fail if="tests.failed" unless="continue.after.failing.tests">Some tests failed; see details above.</fail>
            </sequential>
        </macrodef>
        <junit-impl test.type="${test.type}" />
    </target>

    <target name="-do-testng-testmethod" depends="test-init">
        <macrodef name="testng-impl">
            <attribute name="test.type"/>
            <sequential>
                <taskdef name="testng" classname="org.testng.TestNGAntTask" classpathref="test.@{test.type}.run.cp"/>
                <testng mode="mixed"
                        methods="${test.class}.${test.methods}"
                        failureProperty="tests.failed"
                        outputdir="${build.test.@{test.type}.results.dir}"
                        workingDir="${build.test.@{test.type}.results.dir}"
                        suitename="${code.name.base}"
                        listener="org.testng.reporters.VerboseReporter"
                        jvm="${test.nbjdk.java}"
                >
                    <propertyset refid="test.@{test.type}.properties"/>
                    <classpath refid="test.@{test.type}.run.cp"/>
                    <jvmarg value="${test.bootclasspath.prepend.args}"/>
<<<<<<< HEAD
                    <jvmarg line="-javaagent:${o.n.bootstrap.dir}/core/tracking-agent.jar -Xbootclasspath/a:${o.n.bootstrap.dir}/core/tracking-hooks.jar"/>
=======
                    <jvmarg line="${test.insane.prepend.args}"/>
>>>>>>> 5c7b7394
                    <jvmarg line="${test.run.args}"/>
                    <!-- needed to have tests NOT to steal focus when running, works in latest apple jdk update only.-->
                    <sysproperty key="apple.awt.UIElement" value="@{disable.apple.ui}"/>
                </testng>
                <fail if="tests.failed" unless="continue.after.failing.tests">Some tests failed; see details above.</fail>
            </sequential>
        </macrodef>
        <testng-impl test.type="${test.type}"/>
    </target>

    <target name="run-test-main"  depends="init,test-init,test-build">
        <macrodef name="tjava">
            <attribute name="test.type"/>
            <element name="customize" optional="true"/>
            <sequential>
                <fail unless="main.class">Must set main.class.</fail>
                <property name="run.jvmargs.ide" value=""/>
                <mkdir dir="${build.test.@{test.type}.results.dir}"/>
                <java classname="${main.class}" dir="${build.test.@{test.type}.results.dir}" fork="true">
                    <classpath refid="test.@{test.type}.run.cp"/>
                    <syspropertyset refid="test.@{test.type}.properties"/>
                    <jvmarg line="${test.run.args}"/>
                    <jvmarg line="${run.args.ide}"/>
                    <jvmarg line="${run.jvmargs.ide}"/>
                    <customize/>
                </java>
            </sequential>
        </macrodef>
        <property name="test.type" value="unit"/> <!-- compatibility -->
        <property name="run.args.ide" value=""/> <!-- default -->
        <tjava test.type="${test.type}"/>
    </target>

    <target name="do-debug-test-main" depends="test-init">
        <macrodef name="do-debug-test-main">
            <attribute name="test.type"/>
            <element name="customize" optional="true"/>
            <sequential>
                <fail unless="main.class">Must set main.class.</fail>
                <mkdir dir="${build.test.@{test.type}.results.dir}"/>
                <java fork="true" classname="${main.class}">
                    <jvmarg value="-agentlib:jdwp=transport=dt_socket,address=${jpda.address}"/>
                    <jvmarg line="${test.run.args}"/>
                    <classpath refid="test.@{test.type}.run.cp"/>
                    <syspropertyset refid="test.@{test.type}.properties"/>
                    <customize/>
                </java>
            </sequential>
        </macrodef>
        <property name="test.type" value="unit"/>
        <do-debug-test-main test.type="${test.type}"/>
    </target>

    <target name="debug-test-main-nb" depends="init,test-init,test-build,-jdk-presetdef-nbjpdastart" if="netbeans.home">
        <macrodef name="debug-test-main-nb">
            <attribute name="test.type"/>
            <sequential>
                <fail unless="main.class">Must set main.class</fail>
                <nbjpdastart transport="dt_socket" addressproperty="jpda.address" name="${main.class}">
                    <classpath>
                        <path refid="test.@{test.type}.run.cp"/>
                        <!-- Permit extra sources to be searched even if they are not in the actual CP. -->
                        <!-- Used e.g. from ant/test/unit since some tests use dynamic loading: -->
                        <pathelement path="${test.@{test.type}.debug.cp.extra}"/>
                    </classpath>
                </nbjpdastart>
                <antcall target="do-debug-test-main"/>
            </sequential>
        </macrodef>
        <property name="test.type" value="unit"/>
        <debug-test-main-nb test.type="${test.type}"/>
    </target>
    
    <target name="-pre-debug-fix" depends="init">
        <fail unless="fix.class">Must set fix.class to e.g. org/netbeans/modules/foo/Bar</fail>
        <property name="javac.includes" value="${fix.class}.java"/>
    </target>
    <target name="debug-fix-nb" if="netbeans.home" depends="init,-pre-debug-fix,compile-single">
        <nbjpdareload>
            <fileset includes="${fix.class}*.class" dir="${build.classes.dir}"/>
        </nbjpdareload>
    </target>
    <target name="debug-fix-test-nb" if="netbeans.home" depends="init,-pre-debug-fix,compile-test-single">
        <macrodef name="debug-fix-test-nb">
            <attribute name="test.type"/>
            <sequential>
                <nbjpdareload>
                    <fileset includes="${fix.class}*.class" dir="${build.test.@{test.type}.classes.dir}"/>
                </nbjpdareload>
            </sequential>
        </macrodef>
        <property name="test.type" value="unit"/>
        <debug-fix-test-nb test.type="${test.type}"/>
    </target>

    <target name="-profile-check" if="netbeans.home">
        <condition property="profiler.configured">
            <or>
                <contains string="${run.args.ide}" substring="-agentpath:" casesensitive="true"/>
                <contains string="${run.args.ide}" substring="-javaagent:" casesensitive="true"/>
            </or>
        </condition>
    </target>

    <target name="-profile-test-single-nb-pre72" depends="init,test-init,test-build,-jdk-presetdef-nbprofiledirect" if="profiler.info.jvmargs.agent">
        <macrodef name="profile-test-single-nb">
            <attribute name="test.type"/>
            <sequential>
                <fail unless="profile.class">Must set profile.class</fail>
                <mkdir dir="${build.test.@{test.type}.results.dir}"/>
                <nbprofiledirect
                    jvmargsproperty="profiler.jvmargs"
                >
                    <classpath refid="test.@{test.type}.run.cp"/>
                </nbprofiledirect>
                <junit showoutput="true" fork="true" failureproperty="tests.failed" errorproperty="tests.failed" filtertrace="${test.filter.trace}" tempdir="${build.test.@{test.type}.results.dir}" jvm="${test.nbjdk.java}">
                    <env key="${profiler.info.pathvar}" path="${profiler.info.agentpath}:${profiler.current.path}"/>
                    <jvmarg value="${profiler.info.jvmargs.agent}"/>
                    <jvmarg line="${profiler.info.jvmargs}"/>
                    <test name="${profile.class}" todir="${build.test.@{test.type}.results.dir}"/>
                    <classpath refid="test.@{test.type}.run.cp"/>
                    <jvmarg value="${test.bootclasspath.prepend.args}"/>
<<<<<<< HEAD
                    <jvmarg line="-javaagent:${o.n.bootstrap.dir}/core/tracking-agent.jar -Xbootclasspath/a:${o.n.bootstrap.dir}/core/tracking-hooks.jar"/>
=======
                    <jvmarg line="${test.insane.prepend.args}"/>
>>>>>>> 5c7b7394
                    <syspropertyset refid="test.@{test.type}.properties"/>
                    <jvmarg line="${test.run.args}"/>
                    <formatter type="brief" usefile="false"/>
                    <formatter type="xml"/>
                </junit>
                <fail if="tests.failed">Some tests failed; see details above.</fail>
            </sequential>
        </macrodef>
        <property name="test.type" value="unit"/>
        <profile-test-single-nb test.type="${test.type}"/>
    </target>

    <target name="profile-test-single-nb" depends="-profile-check,init,test-init,test-build,-profile-test-single-nb-pre72" if="profiler.configured" unless="profiler.info.jvmargs.agent">        
        <startprofiler/>
        <antcall target="test-single"/>
    </target>
    
    <target name="profile-test-main-nb" depends="-profile-check,init,test-init,test-build" if="profiler.configured" unless="profiler.info.jvmargs.agent">
        <startprofiler/>
        <antcall target="run-test-main"/>
    </target>

    <target name="-javadoc-init" depends="init">
        <!-- #71884: default Javadoc title and header -->
        <loadproperties srcFile="${manifest.mf}" prefix="mf.">
            <filterchain>
                <replaceregex pattern="[\n\r]+ ([^ ][^\n\r]*)"
                            replace="\1"
                            flags="g"
                            byline="false"/>
            </filterchain>
        </loadproperties>
        <property file="${src.dir}/${mf.OpenIDE-Module-Localizing-Bundle}" prefix="bundle."/>
        <condition property="javadoc.title" value="${bundle.OpenIDE-Module-Name}">
            <isset property="bundle.OpenIDE-Module-Name"/>
        </condition>
        <property name="javadoc.title" value="${code.name.base.dashes}"/> <!-- fallback -->
        <condition property="mf.OpenIDE-Module-Specification-Version" value="${spec.version.base}"> <!-- fallback -->
            <isset property="spec.version.base"/>
        </condition>
        <property name="mf.OpenIDE-Module" value="${code.name.base.dashes}"/> <!-- fallback -->
        <property name="mf.OpenIDE-Module-Implementation-Version" value=""/> <!-- fallback -->
        <property name="javadoc.header" value="${mf.OpenIDE-Module} ${mf.OpenIDE-Module-Specification-Version} ${mf.OpenIDE-Module-Implementation-Version}"/>
    </target>

    <target name="arch" depends="init" description="Process an arch.xml, creating it if it does not yet exist.">
        <fail unless="javadoc.arch">You must define e.g. javadoc.arch=$${basedir}/arch.xml in project.properties</fail>
        <mkdir dir="${build.dir}"/>
        <property name="arch.output.html" location="${build.dir}/arch.html"/>
        <property name="arch.generate" value="true"/>
        <arch answers="${javadoc.arch}" output="${arch.output.html}"
              project="nbproject/project.xml"
        />
    </target>

    <target name="-arch-nb-check"> <!-- #67438: might not yet exist, if arch file newly generated as skeleton -->
        <condition property="-arch-nb-run">
            <and>
                <isset property="netbeans.home"/>
                <available file="${arch.output.html}"/>
            </and>
        </condition>
    </target>
    <target name="arch-nb" depends="init,arch,-arch-nb-check" if="-arch-nb-run" description="Process an arch.xml, creating it if it does not yet exist, and display the result.">
        <nbbrowse file="${arch.output.html}"/>
    </target>

    <target name="-testuserdir-delete-init" depends="files-init">
        <property name="test.user.dir" location="${build.dir}/testuserdir"/>
        <property name="test.user.dir.lock" location="${test.user.dir}/lock"/>
        <condition property="app.running">
            <islocked file="${test.user.dir.lock}"/>
        </condition> 
    </target>
    <target name="-testuserdir-delete-ok" depends="-testuserdir-delete-init" unless="app.running">
        <delete dir="${test.user.dir}"/>
    </target>
    <target name="-testuserdir-delete-fail" depends="-testuserdir-delete-init" if="app.running">
        <!-- #66799: best to warn about this condition... -->
        <fail>Will not delete ${test.user.dir} because ${test.user.dir.lock} still exists; kill any running process and delete lock file if necessary</fail>
    </target>
    <target name="testuserdir-delete" depends="-testuserdir-delete-ok,-testuserdir-delete-fail" description="Delete testing user directory (if the application is not running); clears any saved settings etc."/>

    <target name="clean" depends="files-init,testuserdir-delete">
        <delete failonerror="false" includeemptydirs="true">
            <fileset dir="${build.classes.dir}" />
            <fileset dir="${build.dir}">
                <exclude name="testuserdir/"/>
            </fileset>
        </delete>
        <delete dir="${netbeans.javadoc.dir}/${code.name.base.dashes}"/>
        <delete file="${netbeans.javadoc.dir}/${code.name.base.dashes}.zip"/>
        <delete includeemptydirs="true" failonerror="false"> <!-- #59457: OK if cluster does not exist currently -->
            <fileset dir="${cluster}">
                <patternset refid="module.files"/>
                <exclude name="config/Modules/${code.name.base.dashes}.xml" if="${do.not.clean.module.config.xml}"/>
            </fileset>
        </delete>
        <delete file="${cluster}/update_tracking/${code.name.base.dashes}.xml"/>
        <delete file="${netbeans.dest.dir}/${module.cluster.name}.built" failonerror="false"/>
    </target>

    <target name="fix-dependencies" depends="basic-init" description="Removes unused compilation dependencies on other modules.">
        <property name="build.compiler.deprecation" value="false" />
        <property name="fix.dependencies.modules" value=""/>
        <fixdependencies antfile="../../build.xml" buildtarget="netbeans" cleantarget="clean" failonerror="true" sanitycheck="false" moduleFilter="${fix.dependencies.modules}" strip="false">
            <replace codenamebase="org.openide" addcompiletime="true" >
                <module codenamebase="org.openide.filesystems" spec="6.2"/>
                <module codenamebase="org.openide.util" spec="6.2"/>
                <module codenamebase="org.openide.util.enumerations" spec="6.2"/>
                <module codenamebase="org.openide.modules" spec="6.2"/>
                <module codenamebase="org.openide.nodes" spec="6.2"/>
                <module codenamebase="org.openide.explorer" spec="6.2"/>
                <module codenamebase="org.openide.awt" spec="6.2"/>
                <module codenamebase="org.openide.dialogs" spec="6.2"/>
                <module codenamebase="org.openide.compat" spec="6.2"/>
                <module codenamebase="org.openide.options" spec="6.2"/>
                <module codenamebase="org.openide.windows" spec="6.2"/>
                <module codenamebase="org.openide.text" spec="6.2"/>
                <module codenamebase="org.openide.actions" spec="6.2"/>
                <module codenamebase="org.openide.loaders" spec="5.3"/>
            </replace>
            <replace codenamebase="org.openide.util" addcompiletime="true" >
                <module codenamebase="org.openide.util" spec="8.0"/>
                <module codenamebase="org.openide.util.lookup" spec="8.0"/>
            </replace>
            <replace codenamebase="org.openide.nodes" addcompiletime="true" >
                <module codenamebase="org.openide.nodes" spec="7.23"/>
                <module codenamebase="org.openide.awt" spec="7.33"/>
            </replace>
            <replace codenamebase="org.openide.filesystems" addcompiletime="true" >
                <module codenamebase="org.openide.filesystems" spec="8.0"/>
                <module codenamebase="org.openide.util.lookup" spec="8.16"/>
            </replace>
            <replace codenamebase="org.openide.util" addcompiletime="true">
                <module codenamebase="org.openide.util" spec="9.0"/>
                <module codenamebase="org.openide.util.ui" spec="9.3"/>
            </replace>
            <replace codenamebase="org.openide.util" addcompiletime="true">
                <module codenamebase="org.openide.util" spec="9.3"/>
            </replace>

            <replace codenamebase="org.openide.filesystems" addcompiletime="true">
                <module codenamebase="org.openide.filesystems" spec="9.0"/>
                <module codenamebase="org.openide.filesystems.nb" spec="9.0"/>
                <module codenamebase="org.openide.filesystems.compat8" spec="9.0"/>
            </replace>
            <replace codenamebase="org.openide.execution" addcompiletime="true">
                <module codenamebase="org.openide.execution" spec="9.0"/>
                <module codenamebase="org.openide.execution.compat8" spec="9.0"/>
            </replace>
            <replace codenamebase="org.netbeans.modules.parsing.api" addcompiletime="true">
                <module codenamebase="org.netbeans.modules.parsing.api" release="1" spec="9.0"/>
                <module codenamebase="org.netbeans.modules.parsing.indexing" spec="9.0"/>
            </replace>
            <replace codenamebase="org.netbeans.modules.projectuiapi" addcompiletime="true">
                <module codenamebase="org.netbeans.modules.projectuiapi" release="1" spec="1.78"/>
                <module codenamebase="org.netbeans.modules.projectuiapi.base" release="1" spec="1.78"/>
            </replace>
            <replace codenamebase="org.netbeans.modules.project.ant" addcompiletime="true">
                <module codenamebase="org.netbeans.modules.project.ant" release="1" spec="1.62"/>
                <module codenamebase="org.netbeans.modules.project.ant.ui" spec="1.62"/>
            </replace>
            <replace codenamebase="org.netbeans.modules.java.project" addcompiletime="true">
                <module codenamebase="org.netbeans.modules.java.project" release="1" spec="1.62"/>
                <module codenamebase="org.netbeans.modules.java.project.ui" release="1" spec="1.62"/>
            </replace>
            <replace codenamebase="org.netbeans.api.xml" addcompiletime="true">
                <module codenamebase="org.netbeans.api.xml" release="1" spec="1.41"/>
                <module codenamebase="org.netbeans.api.xml.ui" release="1" spec="1.41"/>
            </replace>
            <replace codenamebase="org.netbeans.modules.editor.lib" addcompiletime="true">
                <module codenamebase="org.netbeans.modules.editor.lib" release="3" spec="4.0"/>
                <module codenamebase="org.netbeans.modules.editor.document" spec="1.0"/>
            </replace>
            <replace codenamebase="org.netbeans.modules.editor.lib2" addcompiletime="true">
                <module codenamebase="org.netbeans.modules.editor.lib2" release="1" spec="2.0"/>
                <module codenamebase="org.netbeans.modules.editor.document" spec="1.0"/>
            </replace>
            <replace codenamebase="org.netbeans.api.progress" addcompiletime="true">
                <module codenamebase="org.netbeans.api.progress" release="1" spec="1.40"/>
                <module codenamebase="org.netbeans.api.progress.nb" spec="1.40"/>
            </replace>
            <replace codenamebase="org.netbeans.modules.java.source" addcompiletime="true">
                <module codenamebase="org.netbeans.modules.java.source.base" spec="1.1"/>
                <module codenamebase="org.netbeans.modules.java.source" spec="0.141"/>
                <module codenamebase="org.netbeans.modules.java.source.compat8" spec="9.0"/>
            </replace>
            <replace codenamebase="org.netbeans.modules.project.libraries" addcompiletime="true">
                <module codenamebase="org.netbeans.modules.project.libraries" release="1" spec="1.49"/>
                <module codenamebase="org.netbeans.modules.project.libraries.ui" release="1" spec="1.49"/>
            </replace>
            <replace codenamebase="org.netbeans.modules.xml.catalog" addcompiletime="true">
                <module codenamebase="org.netbeans.modules.xml.catalog" release="2" spec="2.0"/>
                <module codenamebase="org.netbeans.modules.xml.catalog.ui" spec="1.0"/>
            </replace>
            <replace codenamebase="org.openide.loaders" addcompiletime="true">
                <module codenamebase="org.openide.loaders" spec="7.61"/>
                <module codenamebase="org.netbeans.api.templates" spec="1.0"/>
            </replace>
            <replace codenamebase="org.netbeans.core.startup" addcompiletime="true">
                <module codenamebase="org.netbeans.core.startup" release="1" spec="1.60"/>
                <module codenamebase="org.netbeans.core.startup.base" spec="1.60"/>
            </replace>
            <fileset dir="nbproject" >
                <include name="project.xml" />
            </fileset>
        </fixdependencies>
    </target>

    <target name="fix-test-dependencies" depends="basic-init" description="Moves classpath for tests from project.properties to project.xml.">
        <fixtestdeps projectXml="nbproject/project.xml"
                     propertiesFile="nbproject/project.properties"/>
    </target>

    <target name="display-coverage-report" depends="coverage-report"
            description="Creates and displays unit test coverage report for this module">
        <fail unless="testcoverage.unit.report.dir">
            Property testcoverage.unit.report.dir not set. Test coverage script may be missing in ${harness.dir}.
        </fail>
        <nbbrowse file="${testcoverage.unit.report.dir}/index.html"/>
    </target>
    
</project><|MERGE_RESOLUTION|>--- conflicted
+++ resolved
@@ -747,11 +747,8 @@
                     <classpath refid="test.@{test.type}.run.cp"/>
                     <syspropertyset refid="test.@{test.type}.properties"/>
                     <jvmarg value="${test.bootclasspath.prepend.args}"/>
-<<<<<<< HEAD
                     <jvmarg line="-javaagent:${o.n.bootstrap.dir}/core/tracking-agent.jar -Xbootclasspath/a:${o.n.bootstrap.dir}/core/tracking-hooks.jar"/>
-=======
                     <jvmarg line="${test.insane.prepend.args}"/>
->>>>>>> 5c7b7394
                     <jvmarg line="${test.run.args}"/>
                     <!--needed to have tests NOT to steal focus when running, works in latest apple jdk update only.-->
                     <sysproperty key="apple.awt.UIElement" value="@{disable.apple.ui}"/>
@@ -782,11 +779,8 @@
                     <propertyset refid="test.@{test.type}.properties"/>
                     <classpath refid="test.@{test.type}.run.cp"/>
                     <jvmarg value="${test.bootclasspath.prepend.args}"/>
-<<<<<<< HEAD
                     <jvmarg line="-javaagent:${o.n.bootstrap.dir}/core/tracking-agent.jar -Xbootclasspath/a:${o.n.bootstrap.dir}/core/tracking-hooks.jar"/>
-=======
                     <jvmarg line="${test.insane.prepend.args}"/>
->>>>>>> 5c7b7394
                     <jvmarg line="${test.run.args}"/>
                     <!-- needed to have tests NOT to steal focus when running, works in latest apple jdk update only.-->
                     <sysproperty key="apple.awt.UIElement" value="@{disable.apple.ui}"/>
@@ -858,11 +852,8 @@
                     <syspropertyset refid="test.@{test.type}.properties"/>
                     <jvmarg line="${test.run.args}"/>
                     <jvmarg value="${test.bootclasspath.prepend.args}"/>
-<<<<<<< HEAD
                     <jvmarg line="-javaagent:${o.n.bootstrap.dir}/core/tracking-agent.jar -Xbootclasspath/a:${o.n.bootstrap.dir}/core/tracking-hooks.jar"/>
-=======
                     <jvmarg line="${test.insane.prepend.args}"/>
->>>>>>> 5c7b7394
                     <jvmarg line="${run.args.ide}"/>
                     <jvmarg line="${run.jvmargs.ide}"/>
                     <formatter type="brief" usefile="false"/>
@@ -892,11 +883,8 @@
                     <propertyset refid="test.@{test.type}.properties"/>
                     <classpath refid="test.@{test.type}.run.cp"/>
                     <jvmarg value="${test.bootclasspath.prepend.args}"/>
-<<<<<<< HEAD
                     <jvmarg line="-javaagent:${o.n.bootstrap.dir}/core/tracking-agent.jar -Xbootclasspath/a:${o.n.bootstrap.dir}/core/tracking-hooks.jar"/>
-=======
                     <jvmarg line="${test.insane.prepend.args}"/>
->>>>>>> 5c7b7394
                     <jvmarg line="${test.run.args}"/>
                     <!-- needed to have tests NOT to steal focus when running, works in latest apple jdk update only.-->
                     <sysproperty key="apple.awt.UIElement" value="@{disable.apple.ui}"/>
@@ -925,11 +913,8 @@
                     <propertyset refid="test.@{test.type}.properties"/>
                     <classpath refid="test.@{test.type}.run.cp"/>
                     <jvmarg value="${test.bootclasspath.prepend.args}"/>
-<<<<<<< HEAD
                     <jvmarg line="-javaagent:${o.n.bootstrap.dir}/core/tracking-agent.jar -Xbootclasspath/a:${o.n.bootstrap.dir}/core/tracking-hooks.jar"/>
-=======
                     <jvmarg line="${test.insane.prepend.args}"/>
->>>>>>> 5c7b7394
                     <jvmarg line="${test.run.args}"/>
                     <!-- needed to have tests NOT to steal focus when running, works in latest apple jdk update only.-->
                     <sysproperty key="apple.awt.UIElement" value="@{disable.apple.ui}"/>
@@ -982,11 +967,8 @@
                         <pathelement location="${ant.home}/lib/ant-junit4.jar"/>
                     </classpath>
                     <jvmarg value="${test.bootclasspath.prepend.args}"/>
-<<<<<<< HEAD
                     <jvmarg line="-javaagent:${o.n.bootstrap.dir}/core/tracking-agent.jar -Xbootclasspath/a:${o.n.bootstrap.dir}/core/tracking-hooks.jar"/>
-=======
                     <jvmarg line="${test.insane.prepend.args}"/>
->>>>>>> 5c7b7394
                     <syspropertyset refid="test.@{test.type}.properties"/>
                     <arg value="${test.class}"/>
                     <arg value="showoutput=true"/>
@@ -1014,11 +996,8 @@
                     <jvmarg value="-agentlib:jdwp=transport=dt_socket,address=${jpda.address}"/>
                     <jvmarg line="${test.run.args}"/>
                     <jvmarg value="${test.bootclasspath.prepend.args}"/>
-<<<<<<< HEAD
                     <jvmarg line="-javaagent:${o.n.bootstrap.dir}/core/tracking-agent.jar -Xbootclasspath/a:${o.n.bootstrap.dir}/core/tracking-hooks.jar"/>
-=======
                     <jvmarg line="${test.insane.prepend.args}"/>
->>>>>>> 5c7b7394
                     <classpath refid="test.@{test.type}.run.cp"/>
                     <syspropertyset refid="test.@{test.type}.properties"/>
                     <jvmarg value="-ea"/>
@@ -1064,11 +1043,8 @@
                     <propertyset refid="test.@{test.type}.properties"/>
                     <classpath refid="test.@{test.type}.run.cp"/>
                     <jvmarg value="${test.bootclasspath.prepend.args}"/>
-<<<<<<< HEAD
                     <jvmarg line="-javaagent:${o.n.bootstrap.dir}/core/tracking-agent.jar -Xbootclasspath/a:${o.n.bootstrap.dir}/core/tracking-hooks.jar"/>
-=======
                     <jvmarg line="${test.insane.prepend.args}"/>
->>>>>>> 5c7b7394
                     <jvmarg line="${test.run.args}"/>
                     <jvmarg value="-agentlib:jdwp=transport=dt_socket,address=${jpda.address}"/>
                     <!-- needed to have tests NOT to steal focus when running, works in latest apple jdk update only.-->
@@ -1132,11 +1108,8 @@
                     <syspropertyset refid="test.@{test.type}.properties"/>
                     <jvmarg line="${test.run.args}"/>
                     <jvmarg value="${test.bootclasspath.prepend.args}"/>
-<<<<<<< HEAD
                     <jvmarg line="-javaagent:${o.n.bootstrap.dir}/core/tracking-agent.jar -Xbootclasspath/a:${o.n.bootstrap.dir}/core/tracking-hooks.jar"/>
-=======
                     <jvmarg line="${test.insane.prepend.args}"/>
->>>>>>> 5c7b7394
                     <jvmarg line="${run.jvmargs.ide}"/>
                     <formatter type="brief" usefile="false"/>
                     <formatter type="xml"/>
@@ -1164,11 +1137,8 @@
                     <propertyset refid="test.@{test.type}.properties"/>
                     <classpath refid="test.@{test.type}.run.cp"/>
                     <jvmarg value="${test.bootclasspath.prepend.args}"/>
-<<<<<<< HEAD
                     <jvmarg line="-javaagent:${o.n.bootstrap.dir}/core/tracking-agent.jar -Xbootclasspath/a:${o.n.bootstrap.dir}/core/tracking-hooks.jar"/>
-=======
                     <jvmarg line="${test.insane.prepend.args}"/>
->>>>>>> 5c7b7394
                     <jvmarg line="${test.run.args}"/>
                     <!-- needed to have tests NOT to steal focus when running, works in latest apple jdk update only.-->
                     <sysproperty key="apple.awt.UIElement" value="@{disable.apple.ui}"/>
@@ -1291,11 +1261,8 @@
                     <test name="${profile.class}" todir="${build.test.@{test.type}.results.dir}"/>
                     <classpath refid="test.@{test.type}.run.cp"/>
                     <jvmarg value="${test.bootclasspath.prepend.args}"/>
-<<<<<<< HEAD
                     <jvmarg line="-javaagent:${o.n.bootstrap.dir}/core/tracking-agent.jar -Xbootclasspath/a:${o.n.bootstrap.dir}/core/tracking-hooks.jar"/>
-=======
                     <jvmarg line="${test.insane.prepend.args}"/>
->>>>>>> 5c7b7394
                     <syspropertyset refid="test.@{test.type}.properties"/>
                     <jvmarg line="${test.run.args}"/>
                     <formatter type="brief" usefile="false"/>
