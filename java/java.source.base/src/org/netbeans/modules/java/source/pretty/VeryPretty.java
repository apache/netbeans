/*
 * Licensed to the Apache Software Foundation (ASF) under one
 * or more contributor license agreements.  See the NOTICE file
 * distributed with this work for additional information
 * regarding copyright ownership.  The ASF licenses this file
 * to you under the Apache License, Version 2.0 (the
 * "License"); you may not use this file except in compliance
 * with the License.  You may obtain a copy of the License at
 *
 *   http://www.apache.org/licenses/LICENSE-2.0
 *
 * Unless required by applicable law or agreed to in writing,
 * software distributed under the License is distributed on an
 * "AS IS" BASIS, WITHOUT WARRANTIES OR CONDITIONS OF ANY
 * KIND, either express or implied.  See the License for the
 * specific language governing permissions and limitations
 * under the License.
 */
package org.netbeans.modules.java.source.pretty;

import com.sun.source.tree.BlockTree;
import com.sun.source.tree.CaseTree;
import com.sun.source.tree.ClassTree;
import com.sun.source.tree.CompilationUnitTree;
import com.sun.source.tree.LambdaExpressionTree.BodyKind;
import com.sun.source.tree.MemberReferenceTree.ReferenceMode;
import com.sun.source.tree.MethodTree;
import com.sun.source.tree.ModuleTree;
import com.sun.source.tree.StatementTree;
import com.sun.source.tree.Tree;
import static com.sun.source.tree.Tree.*;
import com.sun.source.tree.VariableTree;
import com.sun.source.util.SourcePositions;
import com.sun.source.util.TreePath;
import org.netbeans.api.java.source.support.ErrorAwareTreeScanner;

import com.sun.source.doctree.AttributeTree;
import com.sun.source.doctree.AttributeTree.ValueKind;
import com.sun.source.doctree.AuthorTree;
import com.sun.source.doctree.CommentTree;
import com.sun.source.doctree.DeprecatedTree;
import com.sun.source.doctree.DocCommentTree;
import com.sun.source.doctree.DocRootTree;
import com.sun.source.doctree.DocTree;
import com.sun.source.doctree.DocTreeVisitor;
import com.sun.source.doctree.EndElementTree;
import com.sun.source.doctree.EntityTree;
import com.sun.source.doctree.ErroneousTree;
import com.sun.source.doctree.HiddenTree;
import com.sun.source.doctree.IdentifierTree;
import com.sun.source.doctree.IndexTree;
import com.sun.source.doctree.InheritDocTree;
import com.sun.source.doctree.LinkTree;
import com.sun.source.doctree.LiteralTree;
import com.sun.source.doctree.ParamTree;
import com.sun.source.doctree.ProvidesTree;
import com.sun.source.doctree.ReferenceTree;
import com.sun.source.doctree.ReturnTree;
import com.sun.source.doctree.SeeTree;
import com.sun.source.doctree.SerialDataTree;
import com.sun.source.doctree.SerialFieldTree;
import com.sun.source.doctree.SerialTree;
import com.sun.source.doctree.SinceTree;
import com.sun.source.doctree.StartElementTree;
import com.sun.source.doctree.TextTree;
import com.sun.source.doctree.ThrowsTree;
import com.sun.source.doctree.UnknownBlockTagTree;
import com.sun.source.doctree.UnknownInlineTagTree;
import com.sun.source.doctree.UsesTree;
import com.sun.source.doctree.ValueTree;
import com.sun.source.doctree.VersionTree;
import com.sun.source.tree.ExpressionTree;
import com.sun.source.tree.SwitchExpressionTree;

import com.sun.tools.javac.api.JavacTaskImpl;
import com.sun.tools.javac.api.JavacTrees;
import com.sun.tools.javac.code.*;
import static com.sun.tools.javac.code.Flags.*;
import com.sun.tools.javac.comp.Operators;
import com.sun.tools.javac.main.JavaCompiler;
import com.sun.tools.javac.tree.DCTree;
import com.sun.tools.javac.tree.DCTree.DCReference;
import com.sun.tools.javac.tree.JCTree;
import com.sun.tools.javac.tree.JCTree.*;
import com.sun.tools.javac.tree.TreeInfo;
import com.sun.tools.javac.util.Context;
import com.sun.tools.javac.util.Convert;
import com.sun.tools.javac.util.List;
import com.sun.tools.javac.util.ListBuffer;
import com.sun.tools.javac.util.Name;
import com.sun.tools.javac.util.Names;

import java.io.IOException;
import java.lang.reflect.InvocationTargetException;
import java.lang.reflect.Method;
import java.net.URL;
import java.util.*;
import java.util.logging.Level;
import java.util.logging.Logger;

import org.netbeans.api.java.classpath.ClassPath;
import org.netbeans.api.java.lexer.JavaTokenId;
import org.netbeans.api.java.platform.JavaPlatformManager;
import org.netbeans.api.java.source.ClasspathInfo;
import org.netbeans.api.java.source.CodeStyle;
import org.netbeans.api.java.source.CodeStyle.*;
import org.netbeans.api.java.source.Comment;
import org.netbeans.api.java.source.Comment.Style;
import org.netbeans.api.lexer.TokenHierarchy;
import org.netbeans.api.lexer.TokenSequence;
import org.netbeans.modules.java.source.builder.CommentHandlerService;
import org.netbeans.modules.java.source.query.CommentHandler;
import org.netbeans.modules.java.source.query.CommentSet;
import org.netbeans.modules.java.source.builder.CommentSetImpl;
import org.netbeans.modules.java.source.parsing.FileObjects;
import org.netbeans.modules.java.source.parsing.JavacParser;
import org.netbeans.modules.java.source.save.CasualDiff;
import org.netbeans.modules.java.source.save.DiffContext;
import org.netbeans.modules.java.source.save.PositionEstimator;
import org.netbeans.modules.java.source.save.Reformatter;
import org.netbeans.modules.java.source.transform.FieldGroupTree;
import org.netbeans.spi.java.classpath.support.ClassPathSupport;
import org.openide.util.Exceptions;

/** Prints out a tree as an indented Java source program.
 */
public final class VeryPretty extends JCTree.Visitor implements DocTreeVisitor<Void, Void>, TrimBufferObserver {

    private static final char[] hex = "0123456789ABCDEF".toCharArray();
    private static final String REPLACEMENT = "%[a-z]*%";
    private static final String ERROR = "<error>"; //NOI18N

    private final CodeStyle cs;
    public  final CharBuffer out;

    private final Names names;
    private final CommentHandler commentHandler;
    private final Operators operators;
    private final WidthEstimator widthEstimator;
    private final DanglingElseChecker danglingElseChecker;

    /**
     * Suppresses printing of variable type. Used when printing parameters for IMPLICIT-param lambdas
     */
    public boolean suppressVariableType;
    public JCClassDecl enclClass; // the enclosing class.
    private int indentSize;
    private int prec; // visitor argument: the current precedence level.
    private boolean printingMethodParams;
    private DiffContext diffContext;
    private CommentHandlerService comments;

    private int fromOffset = -1;
    private int toOffset = -1;
    private boolean insideAnnotation = false;

    private final Map<Tree, ?> tree2Tag;
    private final Map<Tree, DocCommentTree> tree2Doc;
    private final Map<Object, int[]> tag2Span;
    private final String origText;
    private int initialOffset = 0;

    public VeryPretty(DiffContext diffContext) {
        this(diffContext, diffContext.style, null, null, null, null);
    }

    public VeryPretty(DiffContext diffContext, CodeStyle cs) {
        this(diffContext, cs, null, null, null, null);
    }

    public VeryPretty(DiffContext diffContext, CodeStyle cs, Map<Tree, ?> tree2Tag, Map<Tree, DocCommentTree> tree2Doc, Map<?, int[]> tag2Span, String origText) {
        this(diffContext.context, cs, tree2Tag, tree2Doc, tag2Span, origText);
        this.diffContext = diffContext;
    }

    public VeryPretty(DiffContext diffContext, CodeStyle cs, Map<Tree, ?> tree2Tag, Map<Tree, DocCommentTree> tree2Doc, Map<?, int[]> tag2Span, String origText, int initialOffset) {
        this(diffContext, cs, tree2Tag, tree2Doc, tag2Span, origText);
        this.initialOffset = initialOffset; //provide intial offset of this priter
    }

    private VeryPretty(Context context, CodeStyle cs, Map<Tree, ?> tree2Tag, Map<Tree, DocCommentTree> tree2Doc, Map<?, int[]> tag2Span, String origText) {
	names = Names.instance(context);
	enclClass = null;
        commentHandler = CommentHandlerService.instance(context);
        operators = Operators.instance(context);
	widthEstimator = new WidthEstimator(context);
        danglingElseChecker = new DanglingElseChecker();
        prec = TreeInfo.notExpression;
        this.cs = cs;
        out = new CharBuffer(cs.getRightMargin(), cs.getTabSize(), cs.expandTabToSpaces());
        out.addTrimObserver(this);
        this.indentSize = cs.getIndentSize();
        this.tree2Tag = tree2Tag;
        this.tree2Doc = tree2Doc == null ? Collections.<Tree, DocCommentTree>emptyMap(): tree2Doc;
        this.tag2Span = (Map<Object, int[]>) tag2Span;//XXX
        this.origText = origText;
        this.comments = CommentHandlerService.instance(context);
    }

    public void setInitialOffset(int offset) {
        initialOffset = offset < 0 ? 0 : offset;
    }

    public int getInitialOffset() {
        return initialOffset;
    }

    @Override
    public String toString() {
	return out.toString();
    }

    public void toLeftMargin() {
	out.toLeftMargin();
    }

    public void reset(int margin, int col) {
	out.setLength(0);
	out.leftMargin = margin;
        out.col = col;
    }

    public int getIndent() {
        return out.leftMargin;
    }
    
    public void setIndent(int indent) {
        out.leftMargin = indent;
    }

    /** Increase left margin by indentation width.
     */
    public int indent() {
	int old = out.leftMargin;
	out.leftMargin = old + indentSize;
	return old;
    }

    public void undent(int old) {
	out.leftMargin = old;
    }

    public void newline() {
	out.nlTerm();
    }

    private void newLineNoTrim() {
        out.nlTermNoTrim();
    }

    public void blankline() {
        out.blanklines(1);
    }

    public int setPrec(int prec) {
        int old = this.prec;
        this.prec = prec;
        return old;
    }

    public final void print(String s) {
	if (s == null)
	    return;
        out.append(s);
    }           

    public final void print(Name n) {
        if (n == null)
            return;
	out.appendUtf8(n.getByteArray(), n.getByteOffset(), n.getByteLength());
    }
    
    private void print(javax.lang.model.element.Name n) {
        if (n == null)
            return;
        print(n.toString());
    }

    public void print(JCTree t) {
        if (t == null) return;
        blankLines(t, true);
        toLeftMargin();
        doAccept(t, true);
        blankLines(t, false);
    }
    
    public void print(DCTree t) {
        print(t, false);
    }
    
    public void print(DCTree t, boolean noMarginAfter) {
        if (t == null) return;
        blankLines(t, true, false);
        toLeftMargin();
        doAccept(t);
        blankLines(t, false, noMarginAfter);
    }
    
    private Map<JCTree, Integer> overrideStartPositions;

    private int getOldPos(JCTree oldT) {
        if (overrideStartPositions != null) {
            Integer i = overrideStartPositions.get(oldT);
            if (i != null) {
                return i;
            }
        }
        return TreeInfo.getStartPos(oldT);
    }
    public int endPos(JCTree t) {
        return TreeInfo.getEndPos(t, diffContext.origUnit.endPositions);
    }
    
    private java.util.List<? extends StatementTree> getStatements(Tree tree) {
        switch (tree.getKind()) {
            case BLOCK: return ((BlockTree) tree).getStatements();
            case CASE: return ((CaseTree) tree).getStatements();
            default: return null;
        }
    }
    
    private java.util.List<JCVariableDecl> printOriginalPartOfFieldGroup(FieldGroupTree fgt) {
        java.util.List<JCVariableDecl> variables = fgt.getVariables();
        TreePath tp = TreePath.getPath(diffContext.origUnit, variables.get(0));
        TreePath parent = tp != null ? tp.getParentPath() : null;
            
        if (parent == null) return variables;
            
        java.util.List<? extends StatementTree> statements = getStatements(parent.getLeaf());
        
        if (statements == null) return variables;
        JCVariableDecl firstDecl = fgt.getVariables().get(0);
        int startIndex = statements.indexOf(firstDecl);
            
        if (startIndex < 0) return variables; //XXX: should not happen
        
        int origCount = 0;
        int s = statements.size();
        for (JCTree t : variables) {
            if (startIndex >= s || statements.get(startIndex++) != t) break;
            origCount++;
        }
        
        if (origCount < 2) return variables;
        
        int firstPos = getOldPos(firstDecl);
        int groupStart = startIndex;
        // find the start of the field group among the original statement. The fieldgroup is detected using
        // positions from the TreeInfo; all fieldgroup members have the same starting position.
        while (groupStart > 0) {
            Tree t = statements.get(groupStart - 1);
            if (!(t instanceof JCVariableDecl)) {
                break;
            }
            if (getOldPos((JCVariableDecl)t) != firstPos) {
                break;
            }
            groupStart--;
        }
        int firstIdentStart = ((JCTree)statements.get(groupStart)).pos;
        if (groupStart < startIndex) {
            // must print the declaration part up to the 1st variable name (VarDecl.pos from JCTree), doPrintOriginalTrees
            // would include the whole region including the members present in the original FieldGroup
            copyToIndented(firstPos, firstIdentStart);

            Map<JCTree, Integer> m = new IdentityHashMap<>(origCount);
            for (int i = 0; i < origCount; i++) {
                m.put(variables.get(i), variables.get(i).pos);
            }
            overrideStartPositions = m;
        }
        doPrintOriginalTree(variables.subList(0, origCount), true);
        overrideStartPositions = null;
        return variables.subList(origCount, variables.size());
    }
    
    public Set<Tree> oldTrees = Collections.emptySet();
    public SortedSet<int[]> reindentRegions = new TreeSet<>(new Comparator<int[]>() {
        @Override public int compare(int[] o1, int[] o2) {
            return o1[0] - o2[0];
        }
    });
    private boolean commentsEnabled;
    private final Set<Tree> trailingCommentsHandled = Collections.newSetFromMap(new IdentityHashMap<Tree, Boolean>());
    private final Set<Tree> innerCommentsHandled = Collections.newSetFromMap(new IdentityHashMap<Tree, Boolean>());
    private void doAccept(JCTree t, boolean printComments/*XXX: should ideally always print comments?*/) {
        if (!handlePossibleOldTrees(Collections.singletonList(t), printComments)) {
            if (printComments) printPrecedingComments(t, true);
            
            int start = out.length();

            if (t instanceof FieldGroupTree) {
                //XXX: should be able to use handlePossibleOldTrees over the individual variables:
                FieldGroupTree fgt = (FieldGroupTree) t;
                if (fgt.isEnum()) {
                    printEnumConstants(List.from(fgt.getVariables().toArray(new JCTree[0])), !fgt.isEnum() || fgt.moreElementsFollowEnum(), printComments);
                } else {
                    java.util.List<JCVariableDecl> remainder = printOriginalPartOfFieldGroup(fgt);
                    
                    //XXX: this will unroll the field group (see FieldGroupTest.testMove187766)
                    //XXX: copied from visitClassDef
                    boolean firstMember = remainder.size() == fgt.getVariables().size();
                    for (JCVariableDecl var : remainder) {
                        oldTrees.remove(var);
                        assert !isEnumerator(var);
                        assert !isSynthetic(var);
                        printStat(var, true, firstMember, true, true, printComments);
                        firstMember = false;
                    }
                }
            } else {
                boolean saveComments = this.commentsEnabled;
                this.commentsEnabled = printComments;
                t.accept(this);
                this.commentsEnabled = saveComments;
            }

            int end = out.length();

            Object tag = tree2Tag != null ? tree2Tag.get(t) : null;

            if (tag != null) {
                tag2Span.put(tag, new int[]{start + initialOffset, end + initialOffset});
            }
        
            if (printComments) {
                printInnerCommentsAsTrailing(t, true);
                printTrailingComments(t, true);
            }
        }
    }
    
    private void doAccept(DCTree t) {
//        int start = toString().length();

//        if (!handlePossibleOldTrees(Collections.singletonList(t), false)) {
            t.accept(this, null);
//        }

//        int end = toString().length();

//        System.err.println("t: " + t);
//        System.err.println("thr=" + System.identityHashCode(t));
//        Object tag = tree2Tag != null ? tree2Tag.get(t) : null;
//
//        if (tag != null) {
//            tag2Span.put(tag, new int[]{start + initialOffset, end + initialOffset});
//        }
    }

    public boolean handlePossibleOldTrees(java.util.List<? extends JCTree> toPrint, boolean includeComments) {
        for (JCTree t : toPrint) {
            if (!oldTrees.contains(t)) return false;
            if (t.getKind() == Kind.ARRAY_TYPE) {
                return false;//XXX #197584: C-like array are cannot be copied as old trees.
            }
            CommentSet cs = commentHandler.getComments(t);
            if (cs.hasChanges()) return false;
        }
        
        if (toPrint.size() > 1) {
            //verify that all the toPrint trees belong to the same parent, and appear
            //in the same uninterrupted order under that parent:
            TreePath tp = TreePath.getPath(diffContext.mainUnit, toPrint.get(0));
            TreePath parent = tp.getParentPath();
            
            if (parent == null) return false; //XXX: should not happen, right?
            
            java.util.List<? extends StatementTree> statements = getStatements(parent.getLeaf());
            
            if (statements == null) return false;
            
            int startIndex = statements.indexOf(toPrint.get(0));
            
            if (startIndex < 0) return false; //XXX: should not happen
            
            for (JCTree t : toPrint) {
                if (statements.get(startIndex++) != t) return false;
            }
        }
        
        doPrintOriginalTree(toPrint, includeComments);
        
        return true;
    }
    
    private void doPrintOriginalTree(java.util.List<? extends JCTree> toPrint, final boolean includeComments) {
        if (out.isWhitespaceLine()) toLeftMargin();
        
        JCTree firstTree = toPrint.get(0);
        JCTree lastTree = toPrint.get(toPrint.size() - 1);

        CommentSet old = commentHandler.getComments(firstTree);
        final int realStart;

        //XXX hack:
        if (includeComments) {
            realStart = Math.min(getOldPos(firstTree), CasualDiff.commentStart(diffContext, old, CommentSet.RelativePosition.PRECEDING, getOldPos(firstTree)));
        } else {
            realStart = getOldPos(firstTree);
        }
        
        final int newStart = out.length() + initialOffset;

        final int[] realEnd = {endPos(lastTree)};
        new ErrorAwareTreeScanner<Void, Void>() {
            @Override
            public Void scan(Tree node, Void p) {
                if (node != null) {
                    CommentSetImpl old = comments.getComments(node);
                    if (includeComments) {
                        realEnd[0] = Math.max(realEnd[0], Math.max(CasualDiff.commentEnd(old, CommentSet.RelativePosition.INLINE), CasualDiff.commentEnd(old, CommentSet.RelativePosition.TRAILING)));
                        trailingCommentsHandled.add(node);
                    }
                    
                    Object tag = tree2Tag != null ? tree2Tag.get(node) : null;

                    if (tag != null) {
                        int s = getOldPos((JCTree) node);
                        int e = endPos((JCTree) node);
                        tag2Span.put(tag, new int[]{s - realStart + newStart, e - realStart + newStart});
                    }
                    
                }
                return super.scan(node, p);
            }
        }.scan(lastTree, null);

        //XXX: handle comments!
        copyToIndented(realStart, realEnd[0]);
    }

    private static final Logger LOG = Logger.getLogger(CasualDiff.class.getName());
    private void copyToIndented(int from, int to) {
        if (from == to) {
            return;
        } else if (from > to || from < 0 || to < 0) {
            // #104107 - log the source when this problem occurs.
            LOG.log(Level.INFO, "-----\n" + origText + "-----\n");
            LOG.log(Level.INFO, "Illegal values: from = " + from + "; to = " + to + "." +
                "Please, attach your messages.log to new issue!");
            if (to >= 0)
                eatChars(from-to);
            return;
        } else if (to > origText.length()) {
            // #99333, #97801: Debug message for the issues.
            LOG.severe("-----\n" + origText + "-----\n");
            throw new IllegalArgumentException("Copying to " + to + " is greater then its size (" + origText.length() + ").");
        }

        String text = origText.substring(from, to);
        
        int newLine = text.indexOf("\n") + 1;
        boolean wasWhitespaceLine = out.isWhitespaceLine();
        
        if (newLine == 0 && !wasWhitespaceLine) {
            print(text);
        } else {
            int start = out.length();
            print(text);
            int end = start + text.length();

            reindentRegions.add(new int[] {initialOffset + start + (wasWhitespaceLine ? 0 : newLine), initialOffset + end});
        }
    }

    /**
     * Adjusts {@link #reindentRegions} if the char buffer conntents is
     * trimmed.
     * 
     * @param limit 
     */
    @Override
    public void trimmed(int limit) {
        SortedSet<int[]> s = reindentRegions;
        while (!s.isEmpty()) {
            int[] reg = s.last();
            if (reg[1] <= initialOffset + limit) {
                break;
            }
            if (reg[0] >= initialOffset + limit) {
                // the region should be removed
                s.remove(reg);
            } else {
                reg[1] = initialOffset + limit;
                break;
            }
        }
    }
    

    /** Print a package declaration.
     */
    public void printPackage(JCExpression pid) {
        if (pid != null) {
            blankLines(cs.getBlankLinesBeforePackage());
            print("package ");
            printExpr(pid);
            print(';');
            blankLines(cs.getBlankLinesAfterPackage());
        }
    }

    public static final String ANNOTATIONS = "%annotations%"; //NOI18N
    public static final String NAME = "%name%"; //NOI18N
    public static final String TYPE = "%type%"; //NOI18N
    public static final String THROWS = "%throws%"; //NOI18N
    public static final String IMPLEMENTS = "%implements%"; //NOI18N
    public static final String EXTENDS = "%extends%"; //NOI18N
    public static final String TYPEPARAMETERS = "%typeparameters%"; //NOI18N
    public static final String FLAGS = "%flags%"; //NOI18N
    public static final String PARAMETERS = "%parameters%"; //NOI18N

    public String getMethodHeader(MethodTree t, String s) {
        JCMethodDecl tree = (JCMethodDecl) t;
        printAnnotations(tree.mods.annotations);
        s = replace(s, ANNOTATIONS);
        printFlags(tree.mods.flags);
        s = replace(s, FLAGS);
        if (tree.name == names.init) {
            print(enclClass.name);
            s = replace(s, NAME);
        } else {
            if (tree.typarams != null) {
                printTypeParameters(tree.typarams);
                needSpace();
                s = replace(s, TYPEPARAMETERS);
            }
            print(tree.restype);
            s = replace(s, TYPE);
            out.clear();
            print(tree.name);
            s = replace(s, NAME);
        }
        print('(');
        wrapTrees(tree.params, WrapStyle.WRAP_NEVER, out.col);
        print(')');
        s = replace(s, PARAMETERS);
        if (tree.thrown.nonEmpty()) {
            print(" throws ");
            wrapTrees(tree.thrown, WrapStyle.WRAP_NEVER, out.col);
            s = replace(s, THROWS);
        }
        return s.replaceAll(REPLACEMENT,"");
    }

    public String getClassHeader(ClassTree t, String s) {
        JCClassDecl tree = (JCClassDecl) t;
        printAnnotations(tree.mods.annotations);
        s = replace(s, ANNOTATIONS);
        long flags = tree.mods.flags;
        if ((flags & ENUM) != 0)
            printFlags(flags & ~(INTERFACE | FINAL));
        else
            printFlags(flags & ~(INTERFACE | ABSTRACT));
        s = replace(s, FLAGS);
        if ((flags & INTERFACE) != 0) {
            print("interface ");
            print(tree.name);
            s = replace(s, NAME);
            printTypeParameters(tree.typarams);
            s = replace(s, TYPEPARAMETERS);
            if (tree.implementing.nonEmpty()) {
                print(" extends ");
                wrapTrees(tree.implementing, WrapStyle.WRAP_NEVER, out.col);
                s = replace(s, EXTENDS);
            }
        } else {
            if ((flags & ENUM) != 0)
                print("enum ");
            else {
                if ((flags & ABSTRACT) != 0)
                    print("abstract ");
                print("class ");
            }
            print(tree.name);
            s = replace(s, NAME);
            printTypeParameters(tree.typarams);
            s = replace(s, TYPEPARAMETERS);
            if (tree.extending != null) {
                print(" extends ");
                print(tree.extending);
                s = replace(s, EXTENDS);
            }
            if (tree.implementing.nonEmpty()) {
                print(" implements ");
                wrapTrees(tree.implementing, WrapStyle.WRAP_NEVER, out.col);
                s = replace(s, IMPLEMENTS);
            }
        }
        return s.replaceAll(REPLACEMENT,"");
    }

    public String getVariableHeader(VariableTree t, String s) {
        JCVariableDecl tree = (JCVariableDecl) t;
        printAnnotations(tree.mods.annotations);
        s = replace(s, ANNOTATIONS);
	printFlags(tree.mods.flags);
        s = replace(s, FLAGS);
	print(tree.vartype);
        s = replace(s, TYPE);
	needSpace();
	print(tree.name);
        s = replace(s, NAME);
        return s.replaceAll(REPLACEMENT,"");
    }

    /**************************************************************************
     * Visitor methods
     *************************************************************************/

    @Override
    public void visitTopLevel(JCCompilationUnit tree) {
        List<JCTree> l = tree.defs;
        if (l.head.hasTag(Tag.PACKAGEDEF)) {
            print(l.head);
            l = l.tail;
        }
        ArrayList<JCImport> imports = new ArrayList<JCImport>();
        while (l.nonEmpty() && l.head.getTag() == JCTree.Tag.IMPORT){
            imports.add((JCImport) l.head);
            l = l.tail;
        }
        printImportsBlock(imports, !l.isEmpty());
	while (l.nonEmpty()) {
            printStat(l.head, true, false, false, true, false);
            l = l.tail;
	}
    }

    @Override
    public void visitModuleDef(JCModuleDecl tree) {
	toLeftMargin();
        printAnnotations(tree.mods.annotations);
        if (tree.getModuleType() == ModuleTree.ModuleKind.OPEN) {
            print("open ");
        }
        print("module ");
        print(fullName(tree.qualId));
	int old = cs.indentTopLevelClassMembers() ? indent() : out.leftMargin;
	int bcol = old;
        switch(cs.getModuleDeclBracePlacement()) {
        case NEW_LINE:
            newline();
            toColExactly(old);
            break;
        case NEW_LINE_HALF_INDENTED:
            newline();
	    bcol += (indentSize >> 1);
            toColExactly(bcol);
            break;
        case NEW_LINE_INDENTED:
            newline();
	    bcol = out.leftMargin;
            toColExactly(bcol);
            break;
        }
        if (cs.spaceBeforeModuleDeclLeftBrace())
            needSpace();
	print('{');
        printInnerCommentsAsTrailing(tree, true);
	if (!tree.directives.isEmpty()) {
	    blankLines(cs.getBlankLinesAfterModuleHeader());
            boolean firstDirective = true;
            for (JCTree t : tree.directives) {
                printStat(t, true, firstDirective, true, true, false);
                firstDirective = false;
            }
	    blankLines(cs.getBlankLinesBeforeModuleClosingBrace());
        } else {
            printEmptyBlockComments(tree, false);
        }
        toColExactly(bcol);
	undent(old);
	print('}');
    }

    @Override
    public void visitExports(JCExports tree) {
        print("exports ");
        print(fullName(tree.qualid));
        if (tree.moduleNames.nonEmpty()) {
            wrap("to ", cs.wrapExportsToKeyword());
            wrapTrees(tree.moduleNames, cs.wrapExportsToList(), cs.alignMultilineExports()
                    ? out.col : out.leftMargin + cs.getContinuationIndentSize());
        }
        print(';');
    }

    @Override
    public void visitOpens(JCOpens tree) {
        print("opens ");
        print(fullName(tree.qualid));
        if (tree.moduleNames.nonEmpty()) {
            wrap("to ", cs.wrapOpensToKeyword());
            wrapTrees(tree.moduleNames, cs.wrapOpensToList(), cs.alignMultilineOpens()
                    ? out.col : out.leftMargin + cs.getContinuationIndentSize());
        }
        print(';');
    }

    @Override
    public void visitRequires(JCRequires tree) {
        print("requires ");
        if (tree.isStaticPhase)
            print("static ");
        if (tree.isTransitive)
            print("transitive ");
        print(fullName(tree.moduleName));
        print(';');
    }

    @Override
    public void visitProvides(JCProvides tree) {
        print("provides ");
        print(fullName(tree.serviceName));
        if (tree.implNames.nonEmpty()) {
            wrap("with ", cs.wrapProvidesWithKeyword());
            wrapTrees(tree.implNames, cs.wrapProvidesWithList(), cs.alignMultilineProvides()
                    ? out.col : out.leftMargin + cs.getContinuationIndentSize());
        }
        print(';');
    }

    @Override
    public void visitUses(JCUses tree) {
        print("uses ");
        print(fullName(tree.qualid));
        print(';');
    }

    @Override
    public void visitPackageDef(JCPackageDecl tree) {
        if (tree != null) {
            printAnnotations(tree.getAnnotations());
            printPackage(tree.pid);
        }
    }
    
    @Override
    public void visitImport(JCImport tree) {
        print("import ");
        if (tree.staticImport)
            print("static ");
        print(fullName(tree.qualid));
        print(';');
    }

    @Override
    public void visitClassDef(JCClassDecl tree) {
        JCClassDecl enclClassPrev = enclClass;
	enclClass = tree;
	toLeftMargin();
        printAnnotations(tree.mods.annotations);
	long flags = tree.mods.flags;
	if ((flags & ENUM) != 0)
	    printFlags(flags & ~(INTERFACE | FINAL));
	else
	    printFlags(flags & ~(INTERFACE | ABSTRACT));
	if ((flags & INTERFACE) != 0 || (flags & ANNOTATION) != 0) {
            if ((flags & ANNOTATION) != 0) print('@');
	    print("interface ");
	    print(tree.name);
	    printTypeParameters(tree.typarams);
	    if (tree.implementing.nonEmpty()) {
                wrap("extends ", cs.wrapExtendsImplementsKeyword());
		wrapTrees(tree.implementing, cs.wrapExtendsImplementsList(), cs.alignMultilineImplements()
                        ? out.col : out.leftMargin + cs.getContinuationIndentSize());
	    }
	} else {
	    if ((flags & ENUM) != 0)
		print("enum ");
	    else {
		if ((flags & ABSTRACT) != 0)
		    print("abstract ");
		print("class ");
	    }
	    print(tree.name);
	    printTypeParameters(tree.typarams);
	    if (tree.extending != null) {
                wrap("extends ", cs.wrapExtendsImplementsKeyword());
		print(tree.extending);
	    }
	    if (tree.implementing.nonEmpty()) {
                wrap("implements ", cs.wrapExtendsImplementsKeyword());
		wrapTrees(tree.implementing, cs.wrapExtendsImplementsList(), cs.alignMultilineImplements()
                        ? out.col : out.leftMargin + cs.getContinuationIndentSize());
	    }
	}
	int old = cs.indentTopLevelClassMembers() ? indent() : out.leftMargin;
	int bcol = old;
        switch(cs.getClassDeclBracePlacement()) {
        case NEW_LINE:
            newline();
            toColExactly(old);
            break;
        case NEW_LINE_HALF_INDENTED:
            newline();
	    bcol += (indentSize >> 1);
            toColExactly(bcol);
            break;
        case NEW_LINE_INDENTED:
            newline();
	    bcol = out.leftMargin;
            toColExactly(bcol);
            break;
        }
        if (cs.spaceBeforeClassDeclLeftBrace())
            needSpace();
	print('{');
        printInnerCommentsAsTrailing(tree, true);
        java.util.List<JCTree> members = CasualDiff.filterHidden(diffContext, tree.defs);
	if (!members.isEmpty()) {
	    blankLines(enclClass.name.isEmpty() ? cs.getBlankLinesAfterAnonymousClassHeader() : (flags & ENUM) != 0 ? cs.getBlankLinesAfterEnumHeader() : cs.getBlankLinesAfterClassHeader());
            boolean firstMember = true;
            for (JCTree t : members) {
                printStat(t, true, firstMember, true, true, false);
                firstMember = false;
            }
	    blankLines(enclClass.name.isEmpty() ? cs.getBlankLinesBeforeAnonymousClassClosingBrace() : (flags & ENUM) != 0 ? cs.getBlankLinesBeforeEnumClosingBrace() : cs.getBlankLinesBeforeClassClosingBrace());
        } else {
            printEmptyBlockComments(tree, false);
        }
        toColExactly(bcol);
	undent(old);
	print('}');
	enclClass = enclClassPrev;
    }

    private void printEnumConstants(java.util.List<? extends JCTree> defs, boolean forceSemicolon, boolean printComments) {
        boolean first = true;
        boolean hasNonEnumerator = false;
        for (JCTree c : defs) {
            if (isEnumerator(c)) {
                boolean col = false;
                if (first) {
                    col = true;
                    first = false;
                } else {
                    print(cs.spaceBeforeComma() ? " ," : ",");
                    switch(cs.wrapEnumConstants()) {
                    case WRAP_IF_LONG:
                        int rm = cs.getRightMargin();
                        if (widthEstimator.estimateWidth(c, rm - out.col) + out.col + 1 <= rm) {
                            if (cs.spaceAfterComma())
                                print(' ');
                            break;
                        }
                    case WRAP_ALWAYS:
                        newline();
                        col = true;
                        break;
                    case WRAP_NEVER:
                        if (cs.spaceAfterComma())
                            print(' ');
                        break;
                    }
                }
                printStat(c, true, false, col, false, printComments);
            } else if (!isSynthetic(c)) {
                hasNonEnumerator = true;
            }
        }
        if (hasNonEnumerator || forceSemicolon) {
            print(";");
            newline();
        }
    }

    @Override
    public void visitMethodDef(JCMethodDecl tree) {
	if ((tree.mods.flags & Flags.SYNTHETIC)==0 &&
		tree.name != names.init ||
		enclClass != null) {
	    JCClassDecl enclClassPrev = enclClass;
	    enclClass = null;
            printAnnotations(tree.mods.annotations);
            printFlags(tree.mods.flags);
            if (tree.typarams != null) {
                printTypeParameters(tree.typarams);
                needSpace();
            }
            if (tree.name == names.init || tree.name.contentEquals(enclClassPrev.name)) {
                print(enclClassPrev.name);
            } else {
                print(tree.restype);
                needSpace();
                print(tree.name);
            }
            print(cs.spaceBeforeMethodDeclParen() ? " (" : "(");
            if (cs.spaceWithinMethodDeclParens() && tree.params.nonEmpty())
                print(' ');
            boolean oldPrintingMethodParams = printingMethodParams;
            printingMethodParams = true;
            wrapTrees(tree.params, cs.wrapMethodParams(), cs.alignMultilineMethodParams()
                    ? out.col : out.leftMargin + cs.getContinuationIndentSize(),
                      true);
            printingMethodParams = oldPrintingMethodParams;
            if (cs.spaceWithinMethodDeclParens() && tree.params.nonEmpty())
                needSpace();
            print(')');
            if (tree.thrown.nonEmpty()) {
                wrap("throws ", cs.wrapThrowsKeyword());
                wrapTrees(tree.thrown, cs.wrapThrowsList(), cs.alignMultilineThrows()
                        ? out.col : out.leftMargin + cs.getContinuationIndentSize(),
                          true);
            }
            if (tree.body != null) {
                printBlock(tree.body, tree.body.stats, cs.getMethodDeclBracePlacement(), cs.spaceBeforeMethodDeclLeftBrace(), true);
            } else {
                if (tree.defaultValue != null) {
                    print(" default ");
                    printExpr(tree.defaultValue);
                }
                print(';');
            }
            enclClass = enclClassPrev;
	}
    }

    @Override
    public void visitVarDef(JCVariableDecl tree) {
        boolean notEnumConst = (tree.mods.flags & Flags.ENUM) == 0;
        printAnnotations(tree.mods.annotations);
        if (notEnumConst) {
            printFlags(tree.mods.flags);
            if (!suppressVariableType) {
                if ((tree.mods.flags & VARARGS) != 0) {
                    // Variable arity method. Expecting  ArrayType, print ... instead of [].
                    if (Kind.ARRAY_TYPE == tree.vartype.getKind()) {
                        printExpr(((JCArrayTypeTree) tree.vartype).elemtype);
                    } else {
                        printExpr(tree.vartype);
                    }
                    print("...");
                } else {
                    print(tree.vartype);
                }
            }
        }
        if (tree.vartype != null && !suppressVariableType) //should also check the flags?
            needSpace();
        if (!ERROR.contentEquals(tree.name))
            print(tree.name);
        if (tree.init != null) {
            if (notEnumConst) {
                printVarInit(tree);
            } else {
                JCNewClass newClsTree = (JCNewClass) tree.init;
                if (newClsTree.args.nonEmpty()) {
                    print(cs.spaceBeforeMethodCallParen() ? " (" : "(");
                    if (cs.spaceWithinMethodCallParens())
                        print(' ');
                    wrapTrees(newClsTree.args,
                            cs.wrapMethodCallArgs(),
                            cs.alignMultilineCallArgs() ? out.col : out.leftMargin + cs.getContinuationIndentSize()
                    );
                    print(cs.spaceWithinMethodCallParens() ? " )" : ")");
                }
                if (newClsTree.def != null) {
                    JCClassDecl enclClassPrev = enclClass;
                    enclClass = newClsTree.def;
                    printBlock(null, newClsTree.def.defs, cs.getOtherBracePlacement(), cs.spaceBeforeClassDeclLeftBrace(), true);
                    enclClass = enclClassPrev;
                }
            }
        }
        if ((prec == TreeInfo.notExpression) && notEnumConst) {
            print(';');
        }
    }

    public void printVarInit(final JCVariableDecl tree) {
        int col = out.col;
        if (!ERROR.contentEquals(tree.name))
            col -= tree.name.getByteLength();
        wrapAssignOpTree("=", col, new Runnable() {
            @Override public void run() {
                printNoParenExpr(tree.init);
            }
        });
    }

    @Override
    public void visitSkip(JCSkip tree) {
	print(';');
    }

    @Override
    public void visitBlock(JCBlock tree) {
	printFlags(tree.flags, false);
	printBlock(tree, tree.stats, cs.getOtherBracePlacement(), (tree.flags & Flags.STATIC) != 0 ? cs.spaceBeforeStaticInitLeftBrace() : false, false);
    }

    @Override
    public void visitDoLoop(JCDoWhileLoop tree) {
	print("do");
        if (cs.spaceBeforeDoLeftBrace())
            print(' ');
	printIndentedStat(tree.body, cs.redundantDoWhileBraces(), cs.spaceBeforeDoLeftBrace(), cs.wrapDoWhileStatement());
        boolean prevblock = tree.body.getKind() == Tree.Kind.BLOCK || cs.redundantDoWhileBraces() == BracesGenerationStyle.GENERATE;
        if (cs.placeWhileOnNewLine() || !prevblock) {
            newline();
            toLeftMargin();
        } else if (cs.spaceBeforeWhile()) {
	    needSpace();
        }
	print("while");
        print(cs.spaceBeforeWhileParen() ? " (" : "(");
        if (cs.spaceWithinWhileParens())
            print(' ');
	printNoParenExpr(tree.cond);
	print(cs.spaceWithinWhileParens()? " );" : ");");
    }

    @Override
    public void visitWhileLoop(JCWhileLoop tree) {
	print("while");
        print(cs.spaceBeforeWhileParen() ? " (" : "(");
        if (cs.spaceWithinWhileParens())
            print(' ');
	printNoParenExpr(tree.cond);
	print(cs.spaceWithinWhileParens() ? " )" : ")");
	printIndentedStat(tree.body, cs.redundantWhileBraces(), cs.spaceBeforeWhileLeftBrace(), cs.wrapWhileStatement());
    }

    @Override
    public void visitForLoop(JCForLoop tree) {
	print("for");
        print(cs.spaceBeforeForParen() ? " (" : "(");
        if (cs.spaceWithinForParens())
            print(' ');
        int col = out.col;
	if (tree.init.nonEmpty()) {
	    if (tree.init.head.getTag() == JCTree.Tag.VARDEF) {
		printNoParenExpr(tree.init.head);
		for (List<? extends JCTree> l = tree.init.tail; l.nonEmpty(); l = l.tail) {
		    JCVariableDecl vdef = (JCVariableDecl) l.head;
		    print(", " + vdef.name + " = ");
		    printNoParenExpr(vdef.init);
		}
	    } else {
		printExprs(tree.init);
	    }
	}
        String sep = cs.spaceBeforeSemi() ? " ;" : ";";
	print(sep);
        if (tree.cond != null) {
            switch(cs.wrapFor()) {
            case WRAP_IF_LONG:
                int rm = cs.getRightMargin();
                if (widthEstimator.estimateWidth(tree.cond, rm - out.col) + out.col + 1 <= rm) {
                    if (cs.spaceAfterSemi())
                        print(' ');
                    break;
                }
            case WRAP_ALWAYS:
                newline();
                toColExactly(cs.alignMultilineFor() ? col : out.leftMargin + cs.getContinuationIndentSize());
                break;
            case WRAP_NEVER:
                if (cs.spaceAfterSemi())
                    print(' ');
                break;
            }
	    printNoParenExpr(tree.cond);
        }
	print(sep);
        if (tree.step.nonEmpty()) {
            switch(cs.wrapFor()) {
            case WRAP_IF_LONG:
                int rm = cs.getRightMargin();
                if (widthEstimator.estimateWidth(tree.step, rm - out.col) + out.col + 1 <= rm) {
                    if (cs.spaceAfterSemi())
                        print(' ');
                    break;
                }
            case WRAP_ALWAYS:
                newline();
                toColExactly(cs.alignMultilineFor() ? col : out.leftMargin + cs.getContinuationIndentSize());
                break;
            case WRAP_NEVER:
                if (cs.spaceAfterSemi())
                    print(' ');
                break;
            }
            printExprs(tree.step);
        }
	print(cs.spaceWithinForParens() ? " )" : ")");
	printIndentedStat(tree.body, cs.redundantForBraces(), cs.spaceBeforeForLeftBrace(), cs.wrapForStatement());
    }

    @Override
    public void visitLabelled(JCLabeledStatement tree) {
        toColExactly(cs.absoluteLabelIndent() ? 0 : out.leftMargin);
	print(tree.label);
	print(':');
        int old = out.leftMargin;
        out.leftMargin += cs.getLabelIndent();
        toColExactly(out.leftMargin);
	printStat(tree.body);
        undent(old);
    }

    @Override
    public void visitLambda(JCLambda tree) {
        boolean useParens = cs.parensAroundSingularLambdaParam() ||
                            tree.params.size() != 1 ||
                            tree.paramKind != JCLambda.ParameterKind.IMPLICIT;
        if (useParens) {
            print(cs.spaceWithinLambdaParens() && tree.params.nonEmpty() ? "( " : "(");
        }
        boolean oldPrintingMethodParams = printingMethodParams;
        printingMethodParams = true;
        suppressVariableType = tree.paramKind == JCLambda.ParameterKind.IMPLICIT;
        wrapTrees(tree.params, cs.wrapLambdaParams(), cs.alignMultilineLambdaParams()
                ? out.col : out.leftMargin + cs.getContinuationIndentSize(),
                  true);
        suppressVariableType = false;
        printingMethodParams = oldPrintingMethodParams;
        if (useParens) {
            if (cs.spaceWithinLambdaParens() && tree.params.nonEmpty())
                needSpace();
            print(')');
        }
        print(cs.spaceAroundLambdaArrow() ? " ->" : "->");
        if (tree.getBodyKind() == BodyKind.STATEMENT) {
            printBlock(tree.body, cs.getOtherBracePlacement(), cs.spaceAroundLambdaArrow());
        } else {
            int rm = cs.getRightMargin();
            switch(cs.wrapBinaryOps()) {
            case WRAP_IF_LONG:
                if (widthEstimator.estimateWidth(tree.body, rm - out.col) + out.col <= cs.getRightMargin()) {
                    if(cs.spaceAroundLambdaArrow())
                        print(' ');
                    break;
                }
            case WRAP_ALWAYS:
                newline();
                toColExactly(out.leftMargin + cs.getContinuationIndentSize());
                break;
            case WRAP_NEVER:
                if(cs.spaceAroundLambdaArrow())
                    print(' ');
                break;
            }
            printExpr(tree.body, TreeInfo.notExpression);
        }
    }

    @Override
    public void visitSwitch(JCSwitch tree) {
	print("switch");
        print(cs.spaceBeforeSwitchParen() ? " (" : "(");
        if (cs.spaceWithinSwitchParens())
            print(' ');
	printNoParenExpr(tree.selector);
        print(cs.spaceWithinSwitchParens() ? " )" : ")");
        int bcol = out.leftMargin;
        switch(cs.getOtherBracePlacement()) {
        case NEW_LINE:
            newline();
            toColExactly(bcol);
            break;
        case NEW_LINE_HALF_INDENTED:
            newline();
	    bcol += (indentSize >> 1);
            toColExactly(bcol);
            break;
        case NEW_LINE_INDENTED:
            newline();
	    bcol += indentSize;
            toColExactly(bcol);
            break;
        }
        if (cs.spaceBeforeSwitchLeftBrace())
            needSpace();
	print('{');
        if (tree.cases.nonEmpty()) {
            newline();
            printStats(tree.cases);
            toColExactly(bcol);
        }
	print('}');
    }

    @Override
    public void visitSwitchExpression(JCSwitchExpression tree) {
        print("switch");
        print(cs.spaceBeforeSwitchParen() ? " (" : "(");
        if (cs.spaceWithinSwitchParens()) {
            print(' ');
        }
        printNoParenExpr(tree.selector);
        print(cs.spaceWithinSwitchParens() ? " )" : ")");
        int bcol = out.leftMargin;
        switch (cs.getOtherBracePlacement()) {
            case NEW_LINE:
                newline();
                toColExactly(bcol);
                break;
            case NEW_LINE_HALF_INDENTED:
                newline();
                bcol += (indentSize >> 1);
                toColExactly(bcol);
                break;
            case NEW_LINE_INDENTED:
                newline();
                bcol += indentSize;
                toColExactly(bcol);
                break;
        }
        if (cs.spaceBeforeSwitchLeftBrace()) {
            needSpace();
        }
        print('{');
        if (!tree.getCases().isEmpty()) {
            newline();
            ListBuffer<JCTree.JCCase> newTcases = new ListBuffer<JCTree.JCCase>();
            for (CaseTree t : tree.getCases()) {
                newTcases.append((JCTree.JCCase) t);
            }
            printStats(newTcases.toList());
            toColExactly(bcol);
        }
        print('}');
    }

    @Override
    public void visitCase(JCCase tree) {
        int old = cs.indentCasesFromSwitch() ? indent() : out.leftMargin;
        toLeftMargin();
<<<<<<< HEAD
        java.util.List<JCTree> labels = CasualDiff.getCaseLabelPatterns(tree);
        if (labels.size() > 0 && !labels.get(0).getKind().toString().equals(TreeShims.DEFAULT_CASE_LABEL)) {
=======
        java.util.List<JCCaseLabel> labels = tree.labels;
        if (labels.size() == 1 && labels.get(0).hasTag(Tag.DEFAULTCASELABEL)) {
            print("default");
        } else {
>>>>>>> 6cf2bda0
            print("case ");
            String sep = "";
            for (JCTree lab : labels) {
                print(sep);
                printNoParenExpr(lab);
                sep = ", "; //TODO: space or not should be a configuration setting
            }
        }
        Object caseKind = CasualDiff.getCaseKind(tree);
        if (caseKind == null || !String.valueOf(caseKind).equals("RULE")) {
            print(':');
            newline();
            indent();
            printStats(tree.stats);
            undent(old);
        } else {
            print(" -> "); //TODO: configure spaces!
            printStat(tree.stats.head);
            undent(old);
        }
    }

    @Override
    public void visitSynchronized(JCSynchronized tree) {
	print("synchronized");
        print(cs.spaceBeforeSynchronizedParen() ? " (" : "(");
        if (cs.spaceWithinSynchronizedParens())
            print(' ');
	printNoParenExpr(tree.lock);
	print(cs.spaceWithinSynchronizedParens() ? " )" : ")");
	printBlock(tree.body, cs.getOtherBracePlacement(), cs.spaceBeforeSynchronizedLeftBrace());
    }

    @Override
    public void visitTry(JCTry tree) {
	print("try");
        if (!tree.getResources().isEmpty()) {
            print(" ("); //XXX: space should be according to the code style!
            for (Iterator<? extends JCTree> it = tree.getResources().iterator(); it.hasNext();) {
                JCTree r = it.next();
                //XXX: disabling copying of original text, as the ending ';' needs to be removed in some cases.
                oldTrees.remove(r);
                printPrecedingComments(r, false);
                printExpr(r, 0);
                printTrailingComments(r, false);
                if (it.hasNext()) print(";");
            }
            print(") "); //XXX: space should be according to the code style!
        }
	printBlock(tree.body, cs.getOtherBracePlacement(), cs.spaceBeforeTryLeftBrace());
	for (List < JCCatch > l = tree.catchers; l.nonEmpty(); l = l.tail)
	    printStat(l.head);
	if (tree.finalizer != null) {
	    printFinallyBlock(tree.finalizer);
	}
    }

    @Override
    public void visitCatch(JCCatch tree) {
        if (cs.placeCatchOnNewLine()) {
            newline();
            toLeftMargin();
        } else if (cs.spaceBeforeCatch()) {
            needSpace();
        }
	print("catch");
        print(cs.spaceBeforeCatchParen() ? " (" : "(");
        if (cs.spaceWithinCatchParens())
            print(' ');
	printNoParenExpr(tree.param);
	print(cs.spaceWithinCatchParens() ? " )" : ")");
	printBlock(tree.body, cs.getOtherBracePlacement(), cs.spaceBeforeCatchLeftBrace());
    }

    @Override
    public void visitConditional(JCConditional tree) {
        printExpr(tree.cond, TreeInfo.condPrec - 1);
        switch(cs.wrapTernaryOps()) {
        case WRAP_IF_LONG:
            int rm = cs.getRightMargin();
            if (widthEstimator.estimateWidth(tree.truepart, rm - out.col) + out.col + 1 <= rm) {
                if (cs.spaceAroundTernaryOps())
                    print(' ');
                break;
            }
        case WRAP_ALWAYS:
            newline();
            toColExactly(out.leftMargin + cs.getContinuationIndentSize());
            break;
        case WRAP_NEVER:
            if (cs.spaceAroundTernaryOps())
                print(' ');
            break;
        }
        print(cs.spaceAroundTernaryOps() ? "? " : "?");
        printExpr(tree.truepart, TreeInfo.condPrec);
        switch(cs.wrapTernaryOps()) {
        case WRAP_IF_LONG:
            int rm = cs.getRightMargin();
            if (widthEstimator.estimateWidth(tree.falsepart, rm - out.col) + out.col + 1 <= rm) {
                if (cs.spaceAroundTernaryOps())
                    print(' ');
                break;
            }
        case WRAP_ALWAYS:
            newline();
            toColExactly(out.leftMargin + cs.getContinuationIndentSize());
            break;
        case WRAP_NEVER:
            if (cs.spaceAroundTernaryOps())
                print(' ');
            break;
        }
        print(cs.spaceAroundTernaryOps() ? ": " : ":");
        printExpr(tree.falsepart, TreeInfo.condPrec);
    }

    @Override
    public void visitIf(JCIf tree) {
	print("if");
        print(cs.spaceBeforeIfParen() ? " (" : "(");
        if (cs.spaceWithinIfParens())
            print(' ');
	printNoParenExpr(tree.cond);
	print(cs.spaceWithinIfParens() ? " )" : ")");
        boolean prevblock = tree.thenpart.getKind() == Tree.Kind.BLOCK && cs.redundantIfBraces() != BracesGenerationStyle.ELIMINATE || cs.redundantIfBraces() == BracesGenerationStyle.GENERATE;
	if (tree.elsepart != null && danglingElseChecker.hasDanglingElse(tree.thenpart)) {
	    printBlock(tree.thenpart, cs.getOtherBracePlacement(), cs.spaceBeforeIfLeftBrace());
	    prevblock = true;
	} else
	    printIndentedStat(tree.thenpart, cs.redundantIfBraces(), cs.spaceBeforeIfLeftBrace(), cs.wrapIfStatement());
	if (tree.elsepart != null) {
        printElse(tree, prevblock);
	}
    }

    public void printElse(JCIf tree, boolean prevblock) {
	    if (cs.placeElseOnNewLine() || !prevblock) {
                newline();
                toLeftMargin();
            } else if (cs.spaceBeforeElse()) {
		needSpace();
            }
	    print("else");
	    if (tree.elsepart.getKind() == Tree.Kind.IF && cs.specialElseIf()) {
		needSpace();
		printStat(tree.elsepart);
	    } else
		printIndentedStat(tree.elsepart, cs.redundantIfBraces(), cs.spaceBeforeElseLeftBrace(), cs.wrapIfStatement());
    }

    @Override
    public void visitExec(JCExpressionStatement tree) {
	printNoParenExpr(tree.expr);
	if (prec == TreeInfo.notExpression)
	    print(';');
    }

    @Override
    public void visitBreak(JCBreak tree) {
        print("break");
        if (tree.getLabel() != null) {
            needSpace();
            print(tree.getLabel());
        }
        print(';');
    }

    public void visitYield(JCYield tree) {
        print("yield");
        ExpressionTree expr = tree.getValue();
        if (expr != null) {
            needSpace();
            print((JCTree) expr);
        }
        print(';');
    }

    @Override
    public void visitContinue(JCContinue tree) {
	print("continue");
	if (tree.label != null) {
	    needSpace();
	    print(tree.label);
	}
	print(';');
    }

    @Override
    public void visitReturn(JCReturn tree) {
	print("return");
	if (tree.expr != null) {
	    needSpace();
	    printNoParenExpr(tree.expr);
	}
	print(';');
    }

    @Override
    public void visitThrow(JCThrow tree) {
	print("throw ");
	printNoParenExpr(tree.expr);
	print(';');
    }

    @Override
    public void visitAssert(JCAssert tree) {
	print("assert ");
	printExpr(tree.cond);
	if (tree.detail != null) {
            print(cs.spaceBeforeColon() ? " :" : ":");
            switch(cs.wrapAssert()) {
            case WRAP_IF_LONG:
                int rm = cs.getRightMargin();
                if (widthEstimator.estimateWidth(tree.detail, rm - out.col) + out.col + 1 <= rm) {
                    if (cs.spaceAfterColon())
                        print(' ');
                    break;
                }
            case WRAP_ALWAYS:
                newline();
                toColExactly(out.leftMargin + cs.getContinuationIndentSize());
                break;
            case WRAP_NEVER:
                if (cs.spaceAfterColon())
                    print(' ');
                break;
            }
	    printExpr(tree.detail);
	}
	print(';');
    }

    @Override
    public void visitApply(JCMethodInvocation tree) {
        int prevPrec = this.prec;
        this.prec = TreeInfo.postfixPrec;
        printMethodSelect(tree);
        this.prec = prevPrec;
	print(cs.spaceBeforeMethodCallParen() ? " (" : "(");
        if (cs.spaceWithinMethodCallParens() && tree.args.nonEmpty())
            print(' ');
	wrapTrees(tree.args, cs.wrapMethodCallArgs(), cs.alignMultilineCallArgs()
                ? out.col : out.leftMargin + cs.getContinuationIndentSize());
	print(cs.spaceWithinMethodCallParens() && tree.args.nonEmpty() ? " )" : ")");
    }

    public void printMethodSelect(JCMethodInvocation tree) {
        if (tree.meth.getTag() == JCTree.Tag.SELECT) {
            JCFieldAccess left = (JCFieldAccess)tree.meth;
            printExpr(left.selected);
            boolean wrapAfterDot = cs.wrapAfterDotInChainedMethodCalls();
            if (wrapAfterDot)
                print('.');
            if (left.selected.getTag() == JCTree.Tag.APPLY) {
                switch(cs.wrapChainedMethodCalls()) {
                case WRAP_IF_LONG:
                    int rm = cs.getRightMargin();
                    int estWidth = left.name.length();
                    if (tree.typeargs.nonEmpty())
                        estWidth += widthEstimator.estimateWidth(tree.typeargs, rm - out.col - estWidth) + 2;
                    estWidth += widthEstimator.estimateWidth(tree.args, rm - out.col - estWidth) + 2;
                    if (estWidth + out.col <= rm)
                        break;
                case WRAP_ALWAYS:
                    newline();
                    toColExactly(out.leftMargin + cs.getContinuationIndentSize());
                    break;
                }
            }
            if (!wrapAfterDot)
                print('.');
            if (tree.typeargs.nonEmpty())
                printTypeArguments(tree.typeargs);
            print(left.name);
        } else {
            if (tree.typeargs.nonEmpty())
                printTypeArguments(tree.typeargs);
            printExpr(tree.meth);
        }
    }
    @Override
    public void visitNewClass(JCNewClass tree) {
	if (tree.encl != null) {
	    printExpr(tree.encl);
	    print('.');
	}
	print("new ");
        if (tree.typeargs.nonEmpty()) {
            print("<");
            printExprs(tree.typeargs);
            print(">");
        }
	if (tree.encl == null)
	    print(tree.clazz);
	else if (tree.clazz.type != null)
	    print(tree.clazz.type.tsym.name);
	else
	    print(tree.clazz);
	print(cs.spaceBeforeMethodCallParen() ? " (" : "(");
        if (cs.spaceWithinMethodCallParens()  && tree.args.nonEmpty())
            print(' ');
	wrapTrees(tree.args, cs.wrapMethodCallArgs(), cs.alignMultilineCallArgs()
                ? out.col : out.leftMargin + cs.getContinuationIndentSize());
	print(cs.spaceWithinMethodCallParens() && tree.args.nonEmpty() ? " )" : ")");
	if (tree.def != null) {
            printNewClassBody(tree);
	}
    }
    
    public void printNewClassBody(JCNewClass tree) {
        JCClassDecl enclClassPrev = enclClass;
        enclClass = tree.def;
        printBlock(null, tree.def.defs, cs.getOtherBracePlacement(), cs.spaceBeforeClassDeclLeftBrace(), true, true);
        enclClass = enclClassPrev;
    }

    @Override
    public void visitNewArray(JCNewArray tree) {
	if (tree.elemtype != null) {
	    print("new ");
	    int n = tree.elems != null ? 1 : 0;
	    JCTree elemtype = tree.elemtype;
	    while (elemtype.getTag() == JCTree.Tag.TYPEARRAY) {
		n++;
		elemtype = ((JCArrayTypeTree) elemtype).elemtype;
	    }
	    printExpr(elemtype);
	    for (List<? extends JCTree> l = tree.dims; l.nonEmpty(); l = l.tail) {
		print(cs.spaceWithinArrayInitBrackets() ? "[ " : "[");
		printNoParenExpr(l.head);
		print(cs.spaceWithinArrayInitBrackets() ? " ]" : "]");
	    }
	    while(--n >= 0)
                print(cs.spaceWithinArrayInitBrackets() ? "[ ]" : "[]");
	}
	if (tree.elems != null) {
            if (cs.spaceBeforeArrayInitLeftBrace())
                needSpace();
	    print('{');
            if (cs.spaceWithinBraces())
                print(' ');
	    wrapTrees(tree.elems, cs.wrapArrayInit(), cs.alignMultilineArrayInit()
                    ? out.col : out.leftMargin + cs.getContinuationIndentSize());
	    print(cs.spaceWithinBraces() ? " }" : "}");
	}
    }

    @Override
    public void visitParens(JCParens tree) {
	print('(');
        if (cs.spaceWithinParens())
            print(' ');
	printExpr(tree.expr);
	print(cs.spaceWithinParens() ? " )" : ")");
    }

    @Override
    public void visitAssign(final JCAssign tree) {
        int col = out.col;
	printExpr(tree.lhs, TreeInfo.assignPrec + 1);
        wrapAssignOpTree("=", col, new Runnable() {
            @Override public void run() {
                printExpr(tree.rhs, TreeInfo.assignPrec);
            }
        });
    }

    @Override
    public void visitAssignop(JCAssignOp tree) {
        int col = out.col;
	printExpr(tree.lhs, TreeInfo.assignopPrec + 1);
	if (cs.spaceAroundAssignOps())
            print(' ');
	print(operators.operatorName(tree.getTag().noAssignOp()));
        print('=');
	int rm = cs.getRightMargin();
        switch(cs.wrapAssignOps()) {
        case WRAP_IF_LONG:
            if (widthEstimator.estimateWidth(tree.rhs, rm - out.col) + out.col <= cs.getRightMargin()) {
                if(cs.spaceAroundAssignOps())
                    print(' ');
                break;
            }
        case WRAP_ALWAYS:
            newline();
            toColExactly(cs.alignMultilineAssignment() ? col : out.leftMargin + cs.getContinuationIndentSize());
            break;
        case WRAP_NEVER:
            if(cs.spaceAroundAssignOps())
                print(' ');
            break;
        }
	printExpr(tree.rhs, TreeInfo.assignopPrec);
    }

    @Override
    public void visitUnary(JCUnary tree) {
	int ownprec = TreeInfo.opPrec(tree.getTag());
	Name opname;
        switch (tree.getTag()) {
            case POS: opname = names.fromString("+"); break;
            case NEG: opname = names.fromString("-"); break;
            default: opname = operators.operatorName(tree.getTag()); break;
        }
	if (tree.getTag().ordinal() <= JCTree.Tag.PREDEC.ordinal()) { //XXX: comparing ordinals!
            if (cs.spaceAroundUnaryOps()) {
                needSpace();
                print(opname);
                print(' ');
            } else {
                print(opname);
                if (   (tree.getTag() == JCTree.Tag.POS && (tree.arg.getTag() == JCTree.Tag.POS || tree.arg.getTag() == JCTree.Tag.PREINC))
                    || (tree.getTag() == JCTree.Tag.NEG && (tree.arg.getTag() == JCTree.Tag.NEG || tree.arg.getTag() == JCTree.Tag.PREDEC))) {
                    print(' ');
                }
            }
	    printExpr(tree.arg, ownprec);
	} else {
	    printExpr(tree.arg, ownprec);
            if (cs.spaceAroundUnaryOps()) {
                print(' ');
                print(opname);
                print(' ');
            } else {
                print(opname);
            }
	}
    }

    @Override
    public void visitBinary(JCBinary tree) {
	int ownprec = TreeInfo.opPrec(tree.getTag());
	Name opname = operators.operatorName(tree.getTag());
        int col = out.col;
	printExpr(tree.lhs, ownprec);
	if(cs.spaceAroundBinaryOps())
            print(' ');
	print(opname);
        boolean needsSpace =    cs.spaceAroundBinaryOps()
                             || (tree.getTag() == JCTree.Tag.PLUS  && (tree.rhs.getTag() == JCTree.Tag.POS || tree.rhs.getTag() == JCTree.Tag.PREINC))
                             || (tree.getTag() == JCTree.Tag.MINUS && (tree.rhs.getTag() == JCTree.Tag.NEG || tree.rhs.getTag() == JCTree.Tag.PREDEC));
	int rm = cs.getRightMargin();
        switch(cs.wrapBinaryOps()) {
        case WRAP_IF_LONG:
            if (widthEstimator.estimateWidth(tree.rhs, rm - out.col) + out.col <= cs.getRightMargin()) {
                if(needsSpace)
                    print(' ');
                break;
            }
        case WRAP_ALWAYS:
            newline();
            toColExactly(cs.alignMultilineBinaryOp() ? col : out.leftMargin + cs.getContinuationIndentSize());
            break;
        case WRAP_NEVER:
            if(needsSpace)
                print(' ');
            break;
        }
	printExpr(tree.rhs, ownprec + 1);
    }

    @Override
    public void visitTypeCast(JCTypeCast tree) {
	print(cs.spaceWithinTypeCastParens() ? "( " : "(");
	print(tree.clazz);
	print(cs.spaceWithinTypeCastParens() ? " )" : ")");
        if (cs.spaceAfterTypeCast())
            needSpace();
        if (diffContext.origUnit != null && TreePath.getPath(diffContext.origUnit, tree.expr) != null) {
            int a = TreeInfo.getStartPos(tree.expr);
            int b = TreeInfo.getEndPos(tree.expr, diffContext.origUnit.endPositions);
            print(diffContext.origText.substring(a, b));
            return;
        }
	printExpr(tree.expr, TreeInfo.prefixPrec);
    }

    @Override
    public void visitTypeUnion(JCTypeUnion that) {
        boolean sep = cs.spaceAroundBinaryOps();
        wrapTrees(that.getTypeAlternatives(), 
                cs.wrapDisjunctiveCatchTypes(), 
                cs.alignMultilineDisjunctiveCatchTypes() ? out.col : out.leftMargin + cs.getContinuationIndentSize(),
                false, sep, sep, "|"); // NOI18N
    }

    @Override
    public void visitTypeIntersection(JCTypeIntersection tree) {
        printExprs(tree.bounds, " & ");
    }

    @Override
    public void visitTypeTest(JCInstanceOf tree) {
	printExpr(tree.expr, TreeInfo.ordPrec);
	print(" instanceof ");
	print(CasualDiff.getPattern(tree));
    }

    @Override
    public void visitIndexed(JCArrayAccess tree) {
	printExpr(tree.indexed, TreeInfo.postfixPrec);
	print('[');
	printExpr(tree.index);
	print(']');
    }

    @Override
    public void visitSelect(JCFieldAccess tree) {
        printExpr(tree.selected, TreeInfo.postfixPrec);
        print('.');
        print(tree.name);
    }

    @Override
    public void visitIdent(JCIdent tree) {
        print(tree.name);
    }

    @Override
    public void visitLiteral(JCLiteral tree) {
        long start, end;
        if (   diffContext != null
            && diffContext.origUnit != null
            && (start = diffContext.trees.getSourcePositions().getStartPosition(diffContext.origUnit, tree)) >= 0 //#137564
            && (end = diffContext.trees.getSourcePositions().getEndPosition(diffContext.origUnit, tree)) >= 0
            && origText != null) {
            print(origText.substring((int) start, (int) end));
            return ;
        }
        if (   diffContext != null
            && diffContext.mainUnit != null
            && (start = diffContext.trees.getSourcePositions().getStartPosition(diffContext.mainUnit, tree)) >= 0 //#137564
            && (end = diffContext.trees.getSourcePositions().getEndPosition(diffContext.mainUnit, tree)) >= 0
            && diffContext.mainCode != null) {
            print(diffContext.mainCode.substring((int) start, (int) end));
            return ;
        }
	switch (tree.typetag) {
	  case INT:
	    print(tree.value.toString());
	    break;
	  case LONG:
	    print(tree.value.toString() + "L");
	    break;
	  case FLOAT:
	    print(tree.value.toString() + "F");
	    break;
	  case DOUBLE:
	    print(tree.value.toString());
	    break;
	  case CHAR:
	    print("\'" +
		  quote(
		  String.valueOf((char) ((Number) tree.value).intValue()), '"') +
		  "\'");
	    break;
	   case CLASS:
             if (tree.value instanceof String) {
                 print("\"" + quote((String) tree.value, '\'') + "\"");
             } else if (tree.value instanceof String[]) {
                 int indent = out.col;
                 print("\"\"\"");
                 newline();
                 String[] lines = (String[]) tree.value;
                 for (int i = 0; i < lines.length; i++) {
                     out.toCol(indent);
                     String line = lines[i];
                     for (int c = 0; c < line.length(); c++) {
                         if (line.startsWith("\"\"\"", c)) {
                             print('\\');
                             print('"');
                         } else if (line.charAt(c) != '\'' && line.charAt(c) != '"') {
                             print(Convert.quote(line.charAt(c)));
                         } else {
                             print(line.charAt(c));
                         }
                     }
                     if (i + 1 < lines.length) {
                         newLineNoTrim();
                     }
                 }
                 print("\"\"\"");
             } else {
                 throw new IllegalStateException("Incorrect literal value.");
             }
	    break;
          case BOOLEAN:
            print(tree.getValue().toString());
            break;
          case BOT:
            print("null");
            break;
	  default:
	    print(tree.value.toString());
	}
    }

    private static String quote(String val, char keep) {
        StringBuilder sb = new StringBuilder();
        for (int i = 0; i < val.length(); i++) {
            char c = val.charAt(i);
            if (c != keep) {
                sb.append(Convert.quote(c));
            } else {
                sb.append(c);
            }
        }
        return sb.toString();
    }
    
    private static final String[] typeTagNames = new String[TypeTag.values().length];
    
    static {
        for (TypeTag tt : TypeTag.values()) {
            typeTagNames[tt.ordinal()] = tt.name().toLowerCase(Locale.ENGLISH);
        }
    }
    
    /**
     * Workaround for defect #239258. Converts typetag names into lowercase using ENGLISH locale.
     */
    static String typeTagName(TypeTag tt) {
        return typeTagNames[tt.ordinal()];
    }

    @Override
    public void visitTypeIdent(JCPrimitiveTypeTree tree) {
	print(typeTagName(tree.typetag));
    }

    @Override
    public void visitTypeArray(JCArrayTypeTree tree) {
	printExpr(tree.elemtype);
	print("[]");
    }

    @Override
    public void visitTypeApply(JCTypeApply tree) {
	printExpr(tree.clazz);
	print('<');
	printExprs(tree.arguments);
	print('>');
    }

    @Override
    public void visitAnnotatedType(JCAnnotatedType tree) {
	printExprs(tree.annotations);
        print(' ');
	printExpr(tree.underlyingType);
    }
    
    @Override
    public void visitTypeParameter(JCTypeParameter tree) {
	print(tree.name);
	if (tree.bounds.nonEmpty()) {
	    print(" extends ");
	    printExprs(tree.bounds, " & ");
	}
    }

    @Override
    public void visitWildcard(JCWildcard tree) {
	print(String.valueOf(tree.kind));
	if (tree.kind.kind != BoundKind.UNBOUND)
	    printExpr(tree.inner);
    }

    @Override
    public void visitModifiers(JCModifiers tree) {
	printAnnotations(tree.annotations);
	printFlags(tree.flags);
    }

    @Override
    public void visitAnnotation(JCAnnotation tree) {
        boolean oldInsideAnnotation = insideAnnotation;
        insideAnnotation = true;
        if (!printAnnotationsFormatted(List.of(tree))) {
            print("@");
            printExpr(tree.annotationType);
            if (tree.args.nonEmpty()) {
                print(cs.spaceBeforeAnnotationParen() ? " (" : "(");
                if (cs.spaceWithinAnnotationParens())
                    print(' ');
                printExprs(tree.args);
                print(cs.spaceWithinAnnotationParens() ? " )" : ")");
            }
        }
        insideAnnotation = oldInsideAnnotation;
    }

    @Override
    public void visitForeachLoop(JCEnhancedForLoop tree) {
	print("for");
        print(cs.spaceBeforeForParen() ? " (" : "(");
        if (cs.spaceWithinForParens())
            print(' ');
        printExpr(tree.getVariable());
        String sep = cs.spaceBeforeColon() ? " :" : ":";
        print(cs.spaceAfterColon() ? sep + " " : sep);
        printExpr(tree.getExpression());
        print(cs.spaceWithinForParens() ? " )" : ")");
	printIndentedStat(tree.getStatement(), cs.redundantForBraces(), cs.spaceBeforeForLeftBrace(), cs.wrapForStatement());
    }

    @Override
    public void visitReference(JCMemberReference tree) {
        printExpr(tree.expr);
        print(cs.spaceAroundMethodReferenceDoubleColon() ? " :: " : "::");
        if (tree.typeargs != null && !tree.typeargs.isEmpty()) {
            print("<");
            printExprs(tree.typeargs);
            print(">");
        }
        if (tree.getMode() == ReferenceMode.INVOKE) print(tree.name);
        else print("new");
    }

    @Override
    public void visitBindingPattern(JCBindingPattern tree) {
        print((JCTree) tree.var.vartype);
        print(' ');
        print((Name) tree.var.name);
    }

    @Override
    public void visitDefaultCaseLabel(JCDefaultCaseLabel that) {
        print("default");
    }

    @Override
    public void visitLetExpr(LetExpr tree) {
	print("(let " + tree.defs + " in " + tree.expr + ")");
    }

    @Override
    public void visitErroneous(JCErroneous tree) {
	print("(ERROR)");
    }

    @Override
    public void visitTree(JCTree tree) {
	print("(UNKNOWN: " + tree + ")");
	newline();
    }

    /**************************************************************************
     * Private implementation
     *************************************************************************/

    private void print(char c) {
	out.append(c);
    }

    private void needSpace() {
	out.needSpace();
    }

    private void blankLines(int n) {
        out.blanklines(n);
    }

    private void blankLines(JCTree tree, boolean before) {
        if (tree == null) {
            return;
        }
        int n = 0;
        // NOTE - out.blankLines() may truncate a previous line, iff it contains trailing whitespace.
        switch (tree.getKind()) {
            case ANNOTATION_TYPE:
            case CLASS:
            case ENUM:
            case INTERFACE:
                n = before ? cs.getBlankLinesBeforeClass() : cs.getBlankLinesAfterClass();
        	if (((JCClassDecl) tree).defs.nonEmpty() && !before) {
                    n = 0;
                } else {
                    out.blanklines(n);
                    toLeftMargin();
                }
                return;
            case METHOD: // do not handle for sythetic things
        	if ((((JCMethodDecl) tree).mods.flags & Flags.SYNTHETIC) == 0 &&
                    ((JCMethodDecl) tree).name != names.init ||
                    enclClass != null)
                {
                    n = before
                            ? isFirst(tree, enclClass.defs)
                            ? enclClass.name == names.empty
                            ? cs.getBlankLinesAfterAnonymousClassHeader()
                            : cs.getBlankLinesAfterClassHeader()
                            : cs.getBlankLinesBeforeMethods()
                            : isLast(tree, enclClass.defs)
                            ? enclClass.name == names.empty
                            ? cs.getBlankLinesBeforeAnonymousClassClosingBrace()
                            : cs.getBlankLinesBeforeClassClosingBrace()
                            : cs.getBlankLinesAfterMethods();
                    out.blanklines(n);
        	    toLeftMargin();
                }
                return;
            case VARIABLE: // just for the fields
                if (enclClass != null && enclClass.name != names.empty && (((JCVariableDecl) tree).mods.flags & ENUM) == 0) {
                    n = before
                            ? isFirst(tree, enclClass.defs)
                            ? enclClass.name == names.empty
                            ? cs.getBlankLinesAfterAnonymousClassHeader()
                            : cs.getBlankLinesAfterClassHeader()
                            : cs.getBlankLinesBeforeFields()
                            : isLast(tree, enclClass.defs)
                            ? enclClass.name == names.empty
                            ? cs.getBlankLinesBeforeAnonymousClassClosingBrace()
                            : cs.getBlankLinesBeforeClassClosingBrace()
                            : cs.getBlankLinesAfterFields();
                    out.blanklines(n);
                    if (before) toLeftMargin();
                }
                return;
        }
    }
    
    private boolean isFirst(JCTree tree, List<? extends JCTree> list) {
        for (JCTree t : list) {
            if (!isSynthetic(t)) {
                return t == tree;
            }
        }
        return false;
    }
    
    private boolean isLast(JCTree tree, List<? extends JCTree> list) {
        boolean b = false;
        for (JCTree t : list) {
            if (!isSynthetic(t)) {
                b = t == tree;
            }
        }
        return b;
    }
    
    /**
     * The following tags are block-tags
     * <ul>
     * <li>@author (classes and interfaces only, required)</li>
     * <li>@version (classes and interfaces only, required. See footnote 1)</li>
     * <li>@param (methods and constructors only)</li>
     * <li>@return (methods only)</li>
     * <li>@exception (</li>
     * <li>@throws is a synonym added in Javadoc 1.2)</li>
     * <li>@see</li>
     * <li>@since</li>
     * <li>@serial (or @serialField or @serialData)</li>
     * <li>@deprecated (see How and When To Deprecate APIs)</li>
     * </ul>
     */
    private void blankLines(DCTree tree, boolean before, boolean suppressMarginAfter) {
        if (tree == null) {
            return;
        }
        switch (tree.getKind()) {
            case AUTHOR:
            case DEPRECATED:
            case EXCEPTION:
            case PARAM:
            case RETURN:
            case SEE:
            case SERIAL:
            case SERIAL_DATA:
            case SERIAL_FIELD:
            case SINCE:
            case THROWS:
            case UNKNOWN_BLOCK_TAG:
            case VERSION:
                if(before) {
                    newline();
                    toLeftMargin();
                    print(" * ");
                }
                break;
            case DOC_COMMENT:
                if(before) {
                    blankline();
                } else {
                    newline();
                }
                if (!suppressMarginAfter) {
                    toLeftMargin();
                }
                break;
            default:
                break;
        }
    }

    private void toColExactly(int n) {
	if (n < out.col) newline();
	out.toCol(n);
    }

    protected void printTagName(DocTree node) {
        out.append("@");
        out.append(node.getKind().tagName);
    }

    @Override
    public Void visitAttribute(AttributeTree node, Void p) {
        print(node.getName());
        String quote;
        switch (node.getValueKind()) {
            case EMPTY:
                return null;
            case UNQUOTED:
                quote = "";
                break;
            case SINGLE:
                quote = "'";
                break;
            case DOUBLE:
                quote = "\"";
                break;
            default:
                throw new AssertionError();
        }
        print("=");
        print(quote);
        for (DocTree docTree : node.getValue()) {
            doAccept((DCTree)docTree);
        }
        print(quote);
        return null;
    }

    @Override
    public Void visitAuthor(AuthorTree node, Void p) {
        printTagName(node);
        print(" ");
        for (DocTree docTree : node.getName()) {
            doAccept((DCTree)docTree);
        }
        return null;
    }

    @Override
    public Void visitComment(CommentTree node, Void p) {
        print(node.getBody());
        return null;
    }

    @Override
    public Void visitDeprecated(DeprecatedTree node, Void p) {
        printTagName(node);
        if (!node.getBody().isEmpty()) {
            needSpace();
            for (DocTree docTree : node.getBody()) {
                doAccept((DCTree)docTree);
            }
        }
        return null;
    }

    @Override
    public Void visitDocComment(DocCommentTree node, Void p) {
        print("/**");
        newline();
        toLeftMargin();
        print(" * ");
        for (DocTree docTree : node.getFirstSentence()) {
            doAccept((DCTree)docTree);
        }
        for (DocTree docTree : node.getBody()) {
            doAccept((DCTree)docTree);
        }
        for (DocTree docTree : node.getBlockTags()) {
            newline();
            toLeftMargin();
            print(" * ");
            doAccept((DCTree)docTree);
        }
        newline();
        toLeftMargin();
        print(" */");
        return null;
    }

    @Override
    public Void visitDocRoot(DocRootTree node, Void p) {
        print("{");
        printTagName(node);
        print("}");
        return null;
    }

    @Override
    public Void visitStartElement(StartElementTree node, Void p) {
        print("<");
        print(node.getName());
        java.util.List<? extends DocTree> attrs = node.getAttributes();
        if (!attrs.isEmpty()) {
            print(" ");
            for (DocTree docTree : attrs) {
                doAccept((DCTree)docTree);
            }
            DocTree last = attrs.get(attrs.size() - 1);
            if (node.isSelfClosing() && last instanceof AttributeTree
                    && ((AttributeTree) last).getValueKind() == ValueKind.UNQUOTED)
                print(" ");
        }
        if (node.isSelfClosing())
            print("/");
        print(">");
        return null;
    }

    @Override
    public Void visitEndElement(EndElementTree node, Void p) {
        print("</");
        print(node.getName());
        print(">");
        return null;
    }

    @Override
    public Void visitEntity(EntityTree node, Void p) {
        print("&");
        print(node.getName());
        print(";");
        return null;
    }

    @Override
    public Void visitErroneous(ErroneousTree node, Void p) {
        print(node.getBody());
        return null;
    }

    @Override
    public Void visitHidden(HiddenTree node, Void p) {
        printTagName(node);
        if (!node.getBody().isEmpty()) {
            print(" ");
            for (DocTree docTree : node.getBody()) {
                doAccept((DCTree)docTree);
            }
        }
        return null;
    }

    @Override
    public Void visitIdentifier(IdentifierTree node, Void p) {
        print(node.getName());
        return null;
    }

    @Override
    public Void visitIndex(IndexTree node, Void p) {
        print("{");
        printTagName(node);
        print(" ");
        doAccept((DCTree)node.getSearchTerm());
        if (!node.getDescription().isEmpty()) {
            print(" ");
            for (DocTree docTree : node.getDescription()) {
                doAccept((DCTree)docTree);
            }
        }
        print("}");
        return null;
    }

    @Override
    public Void visitInheritDoc(InheritDocTree node, Void p) {
        print("{");
        printTagName(node);
        print("}");
        return null;
    }

    @Override
    public Void visitLink(LinkTree node, Void p) {
        print("{");
        printTagName(node);
        print(" ");
        doAccept((DCTree)node.getReference());
        if (!node.getLabel().isEmpty()) {
            print(" ");
            for (DocTree docTree : node.getLabel()) {
                doAccept((DCTree)docTree);
            }
        }
        print("}");
        return null;
    }

    @Override
    public Void visitLiteral(LiteralTree node, Void p) {
        print("{");
        printTagName(node);
        print(" ");
        doAccept((DCTree)node.getBody());
        print("}");
        return null;
    }

    @Override
    public Void visitParam(ParamTree node, Void p) {
        printTagName(node);
        needSpace();
        if(node.isTypeParameter()) {
           print('<');
        }
        doAccept((DCTree)node.getName());
        if(node.isTypeParameter()) {
           print('>');
        }
        if(!node.getDescription().isEmpty()) {
            needSpace();
        }
        for (DocTree docTree : node.getDescription()) {
            doAccept((DCTree)docTree);
        }
        return null;
    }

    @Override
    public Void visitProvides(ProvidesTree node, Void p) {
        printTagName(node);
        needSpace();
        doAccept((DCTree)node.getServiceType());
        if (!node.getDescription().isEmpty()) {
            needSpace();
            for (DocTree docTree : node.getDescription()) {
                doAccept((DCTree)docTree);
            }
        }
        return null;
    }

    @Override
    public Void visitReference(ReferenceTree node, Void p) {
        //TODO: should use formatting settings:
        DCReference refNode = (DCReference) node;
        if (refNode.qualifierExpression != null) {
            print(refNode.qualifierExpression);
        }
        if (refNode.memberName != null) {
            print("#");
            print(refNode.memberName);
        }
        if (refNode.paramTypes != null) {
            print("(");
            boolean first = true;
            for (Tree param : refNode.paramTypes) {
                if (!first) print(", ");
                print(param.toString());
                first = false;
            }
            print(")");
        }
        return null;
    }

    @Override
    public Void visitReturn(ReturnTree node, Void p) {
        printTagName(node);
        print(" ");
        for (DocTree docTree : node.getDescription()) {
            doAccept((DCTree)docTree);
        }
        return null;
    }

    @Override
    public Void visitSee(SeeTree node, Void p) {
        printTagName(node);
        boolean first = true;
        boolean needSep = true;
        for (DocTree t: node.getReference()) {
            if (needSep) print(" ");
            needSep = (first && (t instanceof ReferenceTree));
            first = false;
            print((DCTree)t);
        }
        return null;
    }

    @Override
    public Void visitSerial(SerialTree node, Void p) {
        printTagName(node);
        if (!node.getDescription().isEmpty()) {
            print(" ");
            for (DocTree docTree : node.getDescription()) {
                doAccept((DCTree)docTree);
            }
        }
        return null;
    }

    @Override
    public Void visitSerialData(SerialDataTree node, Void p) {
        printTagName(node);
        if (!node.getDescription().isEmpty()) {
            print(" ");
            for (DocTree docTree : node.getDescription()) {
                doAccept((DCTree)docTree);
            }
        }
        return null;
    }

    @Override
    public Void visitSerialField(SerialFieldTree node, Void p) {
        printTagName(node);
        print(" ");
        print((DCTree)node.getName());
        print(" ");
        print((DCTree)node.getType());
        if (!node.getDescription().isEmpty()) {
            print(" ");
            for (DocTree docTree : node.getDescription()) {
                doAccept((DCTree)docTree);
            }
        }
        return null;
    }

    @Override
    public Void visitSince(SinceTree node, Void p) {
        printTagName(node);
        print(" ");
        for (DocTree docTree : node.getBody()) {
            doAccept((DCTree)docTree);
        }
        return null;
    }

    @Override
    public Void visitText(TextTree node, Void p) {
        print(node.getBody());
        return null;
    }

    @Override
    public Void visitThrows(ThrowsTree node, Void p) {
        printTagName(node);
        needSpace();
        doAccept((DCTree)node.getExceptionName());
        if(!node.getDescription().isEmpty()) {
            needSpace();
            for (DocTree docTree : node.getDescription()) {
                doAccept((DCTree)docTree);
            }
        }
        return null;
    }

    @Override
    public Void visitUnknownBlockTag(UnknownBlockTagTree node, Void p) {
        print("@");
        print(node.getTagName());
        print(" ");
        for (DocTree docTree : node.getContent()) {
            doAccept((DCTree)docTree);
        }
        return null;
    }

    @Override
    public Void visitUnknownInlineTag(UnknownInlineTagTree node, Void p) {
        print("{");
        print("@");
        print(node.getTagName());
        print(" ");
        for (DocTree docTree : node.getContent()) {
            doAccept((DCTree)docTree);
        }
        print("}");
        return null;
    }

    @Override
    public Void visitUses(UsesTree node, Void p) {
        printTagName(node);
        needSpace();
        doAccept((DCTree)node.getServiceType());
        if (!node.getDescription().isEmpty()) {
            needSpace();
            for (DocTree docTree : node.getDescription()) {
                doAccept((DCTree)docTree);
            }
        }
        return null;
    }

    @Override
    public Void visitValue(ValueTree node, Void p) {
        print("{");
        printTagName(node);
        if (node.getReference() != null) {
            print(" ");
            print((DCTree)node.getReference());
        }
        print("}");
        return null;
    }

    @Override
    public Void visitVersion(VersionTree node, Void p) {
        printTagName(node);
        print(" ");
        for (DocTree docTree : node.getBody()) {
            doAccept((DCTree)docTree);
        }
        return null;
    }

    @Override
    public Void visitOther(DocTree node, Void p) {
        print("(UNKNOWN: " + node + ")");
        newline();
        return null;
    }

    private final class Linearize extends ErrorAwareTreeScanner<Boolean, java.util.List<Tree>> {
        @Override
        public Boolean scan(Tree node, java.util.List<Tree> p) {
            p.add(node);
            super.scan(node, p);
            return tree2Tag.containsKey(node);
        }
        @Override
        public Boolean reduce(Boolean r1, Boolean r2) {
            return r1 == Boolean.TRUE || r2 == Boolean.TRUE;
        }
    }

    private final class CopyTags extends ErrorAwareTreeScanner<Void, java.util.List<Tree>> {
        private final CompilationUnitTree fake;
        private final SourcePositions sp;
        public CopyTags(CompilationUnitTree fake, SourcePositions sp) {
            this.fake = fake;
            this.sp = sp;
        }
        @Override
        public Void scan(Tree node, java.util.List<Tree> p) {
            if (p.isEmpty()) {
                return null;//the original tree(s) had less elements than the current trees???
            }
            Object tag = tree2Tag.get(p.remove(0));
            if (tag != null) {
                tag2Span.put(tag, new int[] {out.length() + initialOffset + (int) sp.getStartPosition(fake, node), out.length() + initialOffset + (int) sp.getEndPosition(fake, node)});
            }
            return super.scan(node, p);
        }
    }

    private void adjustSpans(Iterable<? extends Tree> original, String code) {
        if (tree2Tag == null) {
            return; //nothing to  copy
        }
        
        java.util.List<Tree> linearized = new LinkedList<Tree>();
        if (!new Linearize().scan(original, linearized) != Boolean.TRUE) {
            return; //nothing to  copy
        }
        
            ClassPath empty = ClassPathSupport.createClassPath(new URL[0]);
            ClasspathInfo cpInfo = ClasspathInfo.create(JavaPlatformManager.getDefault().getDefaultPlatform().getBootstrapLibraries(), empty, empty);
            JavacTaskImpl javacTask = JavacParser.createJavacTask(cpInfo, null, null, null, null, null, null, null, Arrays.asList(FileObjects.memoryFileObject("", "Scratch.java", code)));
            com.sun.tools.javac.util.Context ctx = javacTask.getContext();
            JavaCompiler.instance(ctx).genEndPos = true;
            CompilationUnitTree tree = javacTask.parse().iterator().next(); //NOI18N
            SourcePositions sp = JavacTrees.instance(ctx).getSourcePositions();
            ClassTree clazz = (ClassTree) tree.getTypeDecls().get(0);

            new CopyTags(tree, sp).scan(clazz.getModifiers().getAnnotations(), linearized);
    }

    private boolean reallyPrintAnnotations;

    private static String whitespace(int num) {
        StringBuilder res = new StringBuilder(num);

        while (num-- > 0) {
            res.append(' ');
        }

        return res.toString();
    }

    private boolean printAnnotationsFormatted(List<JCAnnotation> annotations) {
        if (reallyPrintAnnotations) return false;
        
        VeryPretty del = new VeryPretty(diffContext, cs, new HashMap<Tree, Object>(), tree2Doc, new HashMap<Object, int[]>(), origText, 0);
        del.reallyPrintAnnotations = true;
        del.printingMethodParams = printingMethodParams;

        del.printAnnotations(annotations);

        String str = del.out.toString();
        int col = printingMethodParams ? out.leftMargin + cs.getContinuationIndentSize() : out.col;
        
        str = Reformatter.reformat(str + " class A{}", cs, cs.getRightMargin() - col);

        str = str.trim().replaceAll("\n", "\n" + whitespace(col));

        try {
            adjustSpans(annotations, str);
        } catch (Exception e) {
            return false;
        }
        str = str.substring(0, str.lastIndexOf("class")).trim();

        print(str);

        return true;
    }
    
    private void printAnnotations(List<JCAnnotation> annotations) {
        if (annotations.isEmpty()) return ;

        if (printAnnotationsFormatted(annotations)) {
            if (!printingMethodParams)
                toColExactly(out.leftMargin);
            else
                out.needSpace();
            return ;
        }
        
        while (annotations.nonEmpty()) {
	    printNoParenExpr(annotations.head);
            if (annotations.tail != null && annotations.tail.nonEmpty()) {
                switch(cs.wrapAnnotations()) {
                case WRAP_IF_LONG:
                    int rm = cs.getRightMargin();
                    if (widthEstimator.estimateWidth(annotations.tail.head, rm - out.col) + out.col + 1 <= rm) {
                        print(' ');
                        break;
                    }
                case WRAP_ALWAYS:
                    newline();
                    toColExactly(out.leftMargin);
                    break;
                case WRAP_NEVER:
                    print(' ');
                    break;
                }
            } else {
                if (!printingMethodParams)
                    toColExactly(out.leftMargin);
            }
            annotations = annotations.tail;
        }
    }

    public void printFlags(long flags) {
        printFlags(flags, true);
    }

    public void printFinallyBlock(JCBlock finalizer) {
        if (cs.placeFinallyOnNewLine()) {
            newline();
            toLeftMargin();
        } else if (cs.spaceBeforeFinally()) {
            needSpace();
        }
        print("finally");
        printBlock(finalizer, cs.getOtherBracePlacement(), cs.spaceBeforeFinallyLeftBrace());
    }

    public void printFlags(long flags, boolean addSpace) {
	print(flagNames(flags & ~INTERFACE & ~ANNOTATION & ~ENUM));
        if ((flags & StandardFlags) != 0) {
            if (cs.placeNewLineAfterModifiers())
                toColExactly(out.leftMargin);
            else if (addSpace)
	        needSpace();
        }
    }
    
    private static final String[] flagLowerCaseNames = new String[Flag.values().length];
    
    static {
        for (Flag flag : Flag.values()) {
            flagLowerCaseNames[flag.ordinal()] = flag.name().toLowerCase(Locale.ENGLISH);
        }
    }
    
    /**
     * Workaround for defect #239258. Prints flag names converted to lowercase in ENGLISH locale to 
     * avoid weird Turkish I > i-without-dot-above conversion.
     * 
     * @param flags flags
     * @return flag names, space-separated.
     */
    public static String flagNames(long flags) {
        flags = flags & Flags.ExtendedStandardFlags;
        StringBuilder buf = new StringBuilder();
        String sep = ""; // NOI18N
        for (Flag flag : Flags.asFlagSet(flags)) {
            buf.append(sep);
            String fname = flagLowerCaseNames[flag.ordinal()];
            buf.append(fname);
            sep = " "; // NOI18N
        }
        return buf.toString().trim();
    }

    public void printBlock(JCTree oldT, JCTree newT, Kind parentKind) {
        switch (parentKind) {
            case ENHANCED_FOR_LOOP:
            case FOR_LOOP:
                printIndentedStat(newT, cs.redundantForBraces(), cs.spaceBeforeForLeftBrace(), cs.wrapForStatement());
                break;
            case WHILE_LOOP:
                printIndentedStat(newT, cs.redundantWhileBraces(), cs.spaceBeforeWhileLeftBrace(), cs.wrapWhileStatement());
                break;
            case IF:
                printIndentedStat(newT, cs.redundantIfBraces(), cs.spaceBeforeIfLeftBrace(), cs.wrapIfStatement());
                break;
            case DO_WHILE_LOOP:
                printIndentedStat(newT, cs.redundantDoWhileBraces(), cs.spaceBeforeDoLeftBrace(), cs.wrapDoWhileStatement());
                if (cs.placeWhileOnNewLine()) {
                    newline();
                    toLeftMargin();
                } else if (cs.spaceBeforeWhile()) {
                    needSpace();
                }
        }
    }

    public void printImportsBlock(java.util.List<? extends JCTree> imports, boolean maybeAppendNewLine) {
        boolean hasImports = !imports.isEmpty();
        CodeStyle.ImportGroups importGroups = null;
        if (hasImports) {
            blankLines(Math.max(cs.getBlankLinesBeforeImports(), diffContext.origUnit.getPackageName() != null ? cs.getBlankLinesAfterPackage() : 0));
            if (cs.separateImportGroups())
                importGroups = cs.getImportGroups();
        }
        int lastGroup = -1;
        for (JCTree importStat : imports) {
            if (importGroups != null) {
                Name name = fullName(((JCImport)importStat).qualid);
                int group = name != null ? importGroups.getGroupId(name.toString(), ((JCImport)importStat).staticImport) : -1;
                if (lastGroup >= 0 && lastGroup != group)
                    blankline();
                lastGroup = group;
            }
            printStat(importStat);
            newline();
        }
        if (hasImports && maybeAppendNewLine) {
            blankLines(cs.getBlankLinesAfterImports());
        }
    }

    public void eatChars(int count) {
        out.eatAwayChars(count);
    }

    private void printExpr(JCTree tree) {
	printExpr(tree, TreeInfo.noPrec);
    }

    private void printNoParenExpr(JCTree tree) {
	while (tree instanceof JCParens)
	    tree = ((JCParens) tree).expr;
	printExpr(tree, TreeInfo.noPrec);
    }

    private void printExpr(JCTree tree, int prec) {
	if (tree == null) {
	    print("/*missing*/");
	} else {
	    int prevPrec = this.prec;
	    this.prec = prec;
            doAccept(tree, commentsEnabled);
	    this.prec = prevPrec;
	}
    }

    private <T extends JCTree >void printExprs(List < T > trees) {
        String sep = cs.spaceBeforeComma() ? " ," : ",";
	printExprs(trees, cs.spaceAfterComma() ? sep + " " : sep);
    }

    private <T extends JCTree >void printExprs(List < T > trees, String sep) {
	if (trees.nonEmpty()) {
	    printNoParenExpr(trees.head);
	    for (List < T > l = trees.tail; l.nonEmpty(); l = l.tail) {
		print(sep);
		printNoParenExpr(l.head);
	    }
	}
    }

    private void printStat(JCTree tree) {
        printStat(tree, false, false);
    }
    
    private void printStat(JCTree tree, boolean member, boolean first) {
        printStat(tree, member, first, false, false, false);
    }

    /**
     * Prints blank lines before, positions to the exact column (optional), prints tree and
     * blank lines after. And optional additional newline.
     * 
     * @param tree
     * @param member
     * @param first
     * @param col
     * @param nl 
     */
    private void printStat(JCTree tree, boolean member, boolean first, boolean col, boolean nl, boolean printComments) {
	if(tree==null) {
            if (col) {
                toColExactly(out.leftMargin);
            }
            print(';');
            if (nl) {
                newline();
            }
        }
	else {
            if (!first)
                blankLines(tree, true);
            if (col) {
                toColExactly(out.leftMargin);
            }
            // because of comment duplication 
	    if(printComments) printPrecedingComments(tree, !member);
            printInnerCommentsAsTrailing(tree, !member);
            printExpr(tree, TreeInfo.notExpression);
	    int tag = tree.getTag().ordinal();//XXX: comparing ordinals!!!
	    if(JCTree.Tag.APPLY.ordinal()<=tag && tag<=JCTree.Tag.MOD_ASG.ordinal()) print(';');
            
            printTrailingComments(tree, !member);
            blankLines(tree, false);
            if (nl) {
                newline();
            }
	}
    }

    private void printIndentedStat(JCTree tree, BracesGenerationStyle redundantBraces, boolean spaceBeforeLeftBrace, WrapStyle wrapStat) {
        if (fromOffset >= 0 && toOffset >= 0 && (TreeInfo.getStartPos(tree) < fromOffset || TreeInfo.getEndPos(tree, diffContext.origUnit.endPositions) > toOffset))
            redundantBraces = BracesGenerationStyle.LEAVE_ALONE;
	switch(redundantBraces) {
        case GENERATE:
            printBlock(tree, cs.getOtherBracePlacement(), spaceBeforeLeftBrace);
            return;
        case ELIMINATE:
	    while(tree instanceof JCBlock) {
		List<JCStatement> t = ((JCBlock) tree).stats;
		if(t.isEmpty() || t.tail.nonEmpty()) break;
		if (t.head instanceof JCVariableDecl)
		    // bogus code has a variable declaration -- leave alone.
		    break;
		printPrecedingComments(tree, true);
		tree = t.head;
	    }
        case LEAVE_ALONE:
            if (tree instanceof JCBlock) {
                printBlock(tree, cs.getOtherBracePlacement(), spaceBeforeLeftBrace);
                return;
            }
            final int old = indent();
            final JCTree toPrint = tree;
            wrapTree(wrapStat, spaceBeforeLeftBrace, out.leftMargin, new Runnable() {
                @Override public void run() {
                    printStat(toPrint);
                    undent(old);
                }
            });
	}
    }

    private void printStats(List < ? extends JCTree > trees) {
        printStats(trees, false);
    }

    private void printStats(List < ? extends JCTree > trees, boolean members) {
        java.util.List<JCTree> filtered = CasualDiff.filterHidden(diffContext, trees);

        if (!filtered.isEmpty() && handlePossibleOldTrees(filtered, true)) return;

        boolean first = true;
	for (JCTree t : filtered) {
	     printStat(t, members, first, true, false, false);
            first = false;
	}
    }

    private void printBlock(JCTree t, BracePlacement bracePlacement, boolean spaceBeforeLeftBrace) {
        JCTree block;
	List<? extends JCTree> stats;
	if (t instanceof JCBlock) {
            block = t;
	    stats = ((JCBlock) t).stats;
        } else {
            block = null;
	    stats = List.of(t);
        }
	printBlock(block, stats, bracePlacement, spaceBeforeLeftBrace, true);
    }

    private void printBlock(JCTree tree, List<? extends JCTree> stats, BracePlacement bracePlacement, boolean spaceBeforeLeftBrace, boolean printComments) {
        printBlock(tree, stats, bracePlacement, spaceBeforeLeftBrace, false, printComments);
    }

    public int conditionStartHack = (-1);
    
    private void printBlock(JCTree tree, List<? extends JCTree> stats, BracePlacement bracePlacement, boolean spaceBeforeLeftBrace, boolean members, boolean printComments) {
        if (printComments) printPrecedingComments(tree, true);
	int old = indent();
	int bcol = old;
        switch(bracePlacement) {
        case NEW_LINE:
            newline();
            toColExactly(old);
            break;
        case NEW_LINE_HALF_INDENTED:
            newline();
	    bcol += (indentSize >> 1);
            toColExactly(bcol);
            break;
        case NEW_LINE_INDENTED:
            newline();
	    bcol = out.leftMargin;
            toColExactly(bcol);
            break;
        }
        String trailing = null;
        if (conditionStartHack != (-1)) {
            TokenSequence<JavaTokenId> ts = TokenHierarchy.create(toString().substring(conditionStartHack), JavaTokenId.language()).tokenSequence(JavaTokenId.language());
            boolean found;
            ts.moveEnd();
            while ((found = ts.movePrevious()) && PositionEstimator.nonRelevant.contains(ts.token().id()))
                ;
            if (found) {
                String content = toString();
                trailing = content.substring(conditionStartHack + ts.offset() + ts.token().text().length());
                out.used -= trailing.length();
                out.col -= trailing.length();
            }
        }
        if (spaceBeforeLeftBrace)
            needSpace();
	print('{');
        if (trailing != null) print(trailing);
        boolean emptyBlock = true;
        for (List<? extends JCTree> l = stats; l.nonEmpty(); l = l.tail) {
            if (!isSynthetic(l.head)) {
                emptyBlock = false;
                break;
            }
        }
	if (emptyBlock) {
            printEmptyBlockComments(tree, members);
        } else {
            if (innerCommentsHandled.add(tree)) {
                java.util.List<Comment> comments = commentHandler.getComments(tree).getComments(CommentSet.RelativePosition.INNER);
                for (Comment c : comments) {
                    printComment(c, false, members);
                }
            }
            if (members)
                blankLines(cs.getBlankLinesAfterAnonymousClassHeader());
            else
                newline();
	    printStats(stats, members);
        }
        toColExactly(bcol);
	undent(old);
	print('}');
        if (printComments) printTrailingComments(tree, true);
    }

    private void printTypeParameters(List < JCTypeParameter > trees) {
	if (trees.nonEmpty()) {
	    print('<');
	    printExprs(trees);
	    print('>');
	}
    }

    private void printTypeArguments(List<? extends JCExpression> typeargs) {
        if (typeargs.nonEmpty()) {
            print('<');
            printExprs(typeargs);
            print('>');
        }
    }

    private Set<Tree> precedingCommentsHandled = new HashSet<Tree>();

    private void printPrecedingComments(JCTree tree, boolean printWhitespace) {
        if (!precedingCommentsHandled.add(tree)) {
            return;
        }
        CommentSet commentSet = commentHandler.getComments(tree);
        java.util.List<Comment> pc = commentSet.getComments(CommentSet.RelativePosition.PRECEDING);
        DocCommentTree doc = tree2Doc.get(tree);
        if (!pc.isEmpty()) {
            Comment javadoc = null;
            for (Comment comment : pc) {
                if(comment.style() == Style.JAVADOC) {
                    javadoc = comment;
                }
            }
            for (Comment c : pc) {
                if(doc != null && c == javadoc) {
                    print((DCTree)doc);
                    doc = null;
                } else {
                    printComment(c, true, printWhitespace);
                }
            }
        }
        if(doc!=null) {
            print((DCTree)doc);
        }
    }

    private void printInnerCommentsAsTrailing(JCTree tree, boolean printWhitespace) {
        if (innerCommentsHandled.contains(tree)) return ;
        CommentSet commentSet = commentHandler.getComments(tree);
        java.util.List<Comment> cl = commentSet.getComments(CommentSet.RelativePosition.INNER);
        innerCommentsHandled.add(tree);
        for (Comment comment : cl) {
            printComment(comment, true, printWhitespace);
        }
    }

    private void printTrailingComments(JCTree tree, boolean printWhitespace) {
        if (trailingCommentsHandled.contains(tree)) return ;
        CommentSet commentSet = commentHandler.getComments(tree);
        java.util.List<Comment> cl = commentSet.getComments(CommentSet.RelativePosition.INLINE);
        for (Comment comment : cl) {
            trailingCommentsHandled.add(tree);
            printComment(comment, true, printWhitespace);
        }
        java.util.List<Comment> tc = commentSet.getComments(CommentSet.RelativePosition.TRAILING);
        if (!tc.isEmpty()) {
            trailingCommentsHandled.add(tree);
            for (Comment c : tc)
                printComment(c, false, printWhitespace);
        }
    }

    private void printEmptyBlockComments(JCTree tree, boolean printWhitespace) {
//        LinkedList<Comment> comments = new LinkedList<Comment>();
//        if (cInfo != null) {
//            int pos = TreeInfo.getEndPos(tree, diffContext.origUnit.endPositions) - 1;
//            if (pos >= 0) {
//                TokenSequence<JavaTokenId> tokens = cInfo.getTokenHierarchy().tokenSequence(JavaTokenId.language());
//                tokens.move(pos);
//                moveToSrcRelevant(tokens, Direction.BACKWARD);
//                int indent = NOPOS;
//                while (tokens.moveNext() && nonRelevant.contains(tokens.token().id())) {
//                    if (tokens.index() > lastReadCommentIdx) {
//                        switch (tokens.token().id()) {
//                            case LINE_COMMENT:
//                                comments.add(Comment.create(Style.LINE, tokens.offset(), tokens.offset() + tokens.token().length(), indent, tokens.token().toString()));
//                                indent = 0;
//                                break;
//                            case BLOCK_COMMENT:
//                                comments.add(Comment.create(Style.BLOCK, tokens.offset(), tokens.offset() + tokens.token().length(), indent, tokens.token().toString()));
//                                indent = NOPOS;
//                                break;
//                            case JAVADOC_COMMENT:
//                                comments.add(Comment.create(Style.JAVADOC, tokens.offset(), tokens.offset() + tokens.token().length(), indent, tokens.token().toString()));
//                                indent = NOPOS;
//                                break;
//                            case WHITESPACE:
//                                String tokenText = tokens.token().toString();
//                                comments.add(Comment.create(Style.WHITESPACE, NOPOS, NOPOS, NOPOS, tokenText));
//                                int newLinePos = tokenText.lastIndexOf('\n');
//                                if (newLinePos < 0) {
//                                    if (indent >= 0)
//                                        indent += tokenText.length();
//                                } else {
//                                    indent = tokenText.length() - newLinePos - 1;
//                                }
//                                break;
//                        }
//                        lastReadCommentIdx = tokens.index();
//                    }
//                }
//            }
//        }
        if (!innerCommentsHandled.add(tree)) {
            return;
        }
        java.util.List<Comment> comments = commentHandler.getComments(tree).getComments(CommentSet.RelativePosition.INNER);
        for (Comment c : comments)
            printComment(c, false, printWhitespace);
    }

    public void printComment(Comment comment, boolean preceding, boolean printWhitespace) {
        printComment(comment, preceding, printWhitespace, false);
    }

    public void printComment(Comment comment, boolean preceding, boolean printWhitespace, boolean preventClosingWhitespace) {
        boolean onlyWhitespaces = out.isWhitespaceLine();
        if (Comment.Style.WHITESPACE == comment.style()) {
            if (false && printWhitespace) {
                char[] data = comment.getText().toCharArray();
                int n = -1;
                for (int i = 0; i < data.length; i++) {
                    if (data[i] == '\n') {
                        n++;
                    }
                }
                if (n > 0) {
                    if (out.lastBlankLines > 0 && out.lastBlankLines < n)
                        n = out.lastBlankLines;
                    blankLines(n);
                    toLeftMargin();
                }
            }
            return;
        }
        String body = comment.getText();
        boolean rawBody = body.length() == 0 || body.charAt(0) != '/';
        LinkedList<CommentLine> lines = new LinkedList<CommentLine>();
        int stpos = -1;
        int limit = body.length();
        for (int i = 0; i < limit; i++) {
            char c = body.charAt(i);
            if (c == '\n') {
                lines.add(new CommentLine(stpos, stpos < 0 ? 0 : i - stpos, body));
                stpos = -1;
            } else if (c > ' ' && stpos < 0) {
                stpos = i;
            }
        }
        if (stpos >= 0 && stpos < limit)
            lines.add(new CommentLine(stpos, limit - stpos, body));
        if (comment.pos() > 0 && comment.endPos() < diffContext.origText.length() && diffContext.origText.substring(comment.pos() - 1, comment.endPos()).contentEquals("\n" + comment.getText())) {
            if (out.lastBlankLines == 0 && !preceding)
                newline();
            out.toLineStart();
        } else  if (comment.indent() == 0) {
            if (!preceding && out.lastBlankLines == 0 && comment.style() != Style.LINE)
                newline();
            out.toLineStart();
        } else if (comment.indent() > 0 && !preceding) {
            if (out.lastBlankLines == 0 && comment.style() != Style.LINE)
                newline();
            toLeftMargin();
        } else if (comment.indent() < 0 && !preceding) {
            if (out.lastBlankLines == 0)
                newline();
            toLeftMargin();
        } else {
            needSpace();
        }
        if (rawBody) {
            switch (comment.style()) {
                case LINE:
                    print("// ");
                    break;
                case BLOCK:
                    print("/* ");
                    break;
                case JAVADOC:
                    if (!onlyWhitespaces)
                        newline();
                    toLeftMargin();
                    print("/**");
                    newline();
                    toLeftMargin();
                    print(" * ");
            }
        }
        if (!lines.isEmpty())
            lines.removeFirst().print(out.col);
        while (!lines.isEmpty()) {
            newline();
            toLeftMargin();
            CommentLine line = lines.removeFirst();
            if (rawBody)
                print(" * ");
            else if (line.body.charAt(line.startPos) == '*')
                print(' ');
            line.print(out.col);
        }
        if (rawBody) {
            switch (comment.style()) {
                case BLOCK:
                    print(" */");
                    break;
                case JAVADOC:
                    newline();
                    toLeftMargin();
                    print(" */");
                    newline();
                    toLeftMargin();
                    break;
            }
        }
        if ((onlyWhitespaces && !preventClosingWhitespace) || comment.style() == Style.LINE) {
            newline();
            if (!preventClosingWhitespace) {
                toLeftMargin();
            }
        } else {
            if (!preventClosingWhitespace) {
                needSpace();
            }
        }
    }

    private void wrap(String s, WrapStyle wrapStyle) {
        switch(wrapStyle) {
        case WRAP_IF_LONG:
            if (s.length() + out.col <= cs.getRightMargin()) {
                print(' ');
                break;
            }
        case WRAP_ALWAYS:
            newline();
            toColExactly(out.leftMargin + cs.getContinuationIndentSize());
            break;
        case WRAP_NEVER:
            print(' ');
            break;
        }
        print(s);
    }

    private <T extends JCTree> void wrapTrees(List<T> trees, WrapStyle wrapStyle, int wrapIndent) {
        wrapTrees(trees, wrapStyle, wrapIndent, false); //TODO: false for "compatibility", with the previous release, but maybe should be true for everyone?
    }
    
    private <T extends JCTree> void wrapTrees(List<T> trees, WrapStyle wrapStyle, int wrapIndent, boolean wrapFirst) {
        wrapTrees(trees, wrapStyle, wrapIndent, wrapFirst, cs.spaceBeforeComma(), cs.spaceAfterComma(), ","); // NOI18N
    }

    private <T extends JCTree> void wrapTrees(List<T> trees, WrapStyle wrapStyle, int wrapIndent, boolean wrapFirst,
            boolean spaceBeforeSeparator, boolean spaceAfterSeparator, String separator) {
        
        boolean first = true;
        for (List < T > l = trees; l.nonEmpty(); l = l.tail) {
            if (!first) {
                if (spaceBeforeSeparator) {
                    print(' '); // NOI18N
                }
                print(separator);
            }
            
            if (!first || wrapFirst) {
                switch(first && wrapStyle != WrapStyle.WRAP_NEVER ? WrapStyle.WRAP_IF_LONG : wrapStyle) {
                case WRAP_IF_LONG:
                    int rm = cs.getRightMargin();
                    boolean space = spaceAfterSeparator && !first;
                    if (widthEstimator.estimateWidth(l.head, rm - out.col) + out.col + (space ? 1 : 0) <= rm) {
                        if (space)
                            print(' ');
                        break;
                    }
                case WRAP_ALWAYS:
                    newline();
                    toColExactly(wrapIndent);
                    break;
                case WRAP_NEVER:
                    if (spaceAfterSeparator && !first)
                        print(' ');
                    break;
                }
            }
            printNoParenExpr(l.head);
            first = false;
        }
    }
    
    private void wrapAssignOpTree(final String operator, int col, final Runnable print) {
        final boolean spaceAroundAssignOps = cs.spaceAroundAssignOps();
        if (cs.wrapAfterAssignOps()) {
            if (spaceAroundAssignOps)
                print(' ');
            print(operator);
        }
        wrapTree(cs.wrapAssignOps(), spaceAroundAssignOps, cs.alignMultilineAssignment() ? col : out.leftMargin + cs.getContinuationIndentSize(), new Runnable() {
            @Override public void run() {
                if (!cs.wrapAfterAssignOps()) {
                    print(operator);
                    if (spaceAroundAssignOps)
                        print(' ');
                }
                print.run();
            }
        });
    }
    
    private void wrapTree(WrapStyle wrapStyle, boolean needsSpaceBefore, int colAfterWrap, Runnable print) {
        switch(wrapStyle) {
        case WRAP_NEVER:
            if (needsSpaceBefore)
                needSpace();
            print.run();
            return;
        case WRAP_IF_LONG:
            int oldhm = out.harden();
            int oldc = out.col;
            int oldu = out.used;
            int oldm = out.leftMargin;
            int oldPrec = prec;
            try {
                if (needsSpaceBefore)
                    needSpace();
                print.run();
                out.restore(oldhm);
                return;
            } catch(Throwable t) {
                out.restore(oldhm);
                out.col = oldc;
                out.used = oldu;
                out.leftMargin = oldm;
                prec = oldPrec;
            }
        case WRAP_ALWAYS:
            if (out.col > 0)
                newline();
            toColExactly(colAfterWrap);
            print.run();
        }
    }

    public Name fullName(JCTree tree) {
	switch (tree.getTag()) {
	case IDENT:
	    return ((JCIdent) tree).name;
	case SELECT:
            JCFieldAccess sel = (JCFieldAccess)tree;
	    Name sname = fullName(sel.selected);
	    return sname != null && sname.getByteLength() > 0 ? sname.append('.', sel.name) : sel.name;
	default:
	    return null;
	}
    }

    // consider usage of TreeUtilities.isSynthethic() - currently tree utilities
    // is not available in printing class and method is insufficient for our
    // needs.
    private boolean isSynthetic(JCTree tree) {
        if (tree.getKind() == Kind.METHOD) {
            //filter synthetic constructors
            return (((JCMethodDecl)tree).mods.flags & Flags.GENERATEDCONSTR) != 0L;
        }
        //filter synthetic superconstructor calls
        if (tree.getKind() == Kind.EXPRESSION_STATEMENT && diffContext.origUnit != null) {
            JCExpressionStatement est = (JCExpressionStatement) tree;
            if (est.expr.getKind() == Kind.METHOD_INVOCATION) {
                JCMethodInvocation mit = (JCMethodInvocation) est.getExpression();
                if (mit.meth.getKind() == Kind.IDENTIFIER) {
                    JCIdent it = (JCIdent) mit.getMethodSelect();
                    return it.name == names._super && diffContext.syntheticTrees.contains(tree);
                }
            }
        }
	return false;
    }

    /** Is the given tree an enumerator definition? */
    private static boolean isEnumerator(JCTree tree) {
        return tree.getTag() == JCTree.Tag.VARDEF && (((JCVariableDecl) tree).mods.flags & ENUM) != 0;
    }

    private String replace(String a,String b) {
        a = a.replace(b, out.toString());
        out.clear();
        return a;
    }

    private class CommentLine {
	private int startPos;
	private int length;
        private String body;
	CommentLine(int sp, int l, String b) {
	    if((length = l)==0) {
		startPos = 0;
	    } else {
		startPos = sp;
            }
            body = b;
	}
	public void print(int col) {
	    if(length>0) {
		int limit = startPos+length;
		for(int i = startPos; i<limit; i++)
		    out.append(body.charAt(i));
	    }
	}
    }
}<|MERGE_RESOLUTION|>--- conflicted
+++ resolved
@@ -1330,15 +1330,10 @@
     public void visitCase(JCCase tree) {
         int old = cs.indentCasesFromSwitch() ? indent() : out.leftMargin;
         toLeftMargin();
-<<<<<<< HEAD
-        java.util.List<JCTree> labels = CasualDiff.getCaseLabelPatterns(tree);
-        if (labels.size() > 0 && !labels.get(0).getKind().toString().equals(TreeShims.DEFAULT_CASE_LABEL)) {
-=======
         java.util.List<JCCaseLabel> labels = tree.labels;
         if (labels.size() == 1 && labels.get(0).hasTag(Tag.DEFAULTCASELABEL)) {
             print("default");
         } else {
->>>>>>> 6cf2bda0
             print("case ");
             String sep = "";
             for (JCTree lab : labels) {
