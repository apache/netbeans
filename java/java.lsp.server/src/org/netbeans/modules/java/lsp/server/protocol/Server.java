--- conflicted
+++ resolved
@@ -687,13 +687,8 @@
                 client.showMessage(new ShowStatusMessageParams(type, msg, timeout));
             }
         }
-<<<<<<< HEAD
-        
+
         private InitializeResult constructInitResponse(InitializeParams init, JavaSource src) {
-=======
-
-        private InitializeResult constructInitResponse(JavaSource src) {
->>>>>>> 8afab708
             ServerCapabilities capabilities = new ServerCapabilities();
             if (src != null) {
                 TextDocumentSyncOptions textDocumentSyncOptions = new TextDocumentSyncOptions();
