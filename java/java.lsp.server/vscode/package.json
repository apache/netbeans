--- conflicted
+++ resolved
@@ -19,13 +19,10 @@
 	},
 	"activationEvents": [
 		"onLanguage:java",
-<<<<<<< HEAD
-		"workspaceContains:**/*.java"
-=======
+		"workspaceContains:**/*.java",
 		"workspaceContains:pom.xml",
 		"workspaceContains:build.gradle",
 		"onDebug"
->>>>>>> 8d221521
 	],
 	"main": "./out/extension.js",
 	"contributes": {
