--- conflicted
+++ resolved
@@ -1,9 +1,5 @@
 #Signature file v4.1
-<<<<<<< HEAD
-#Version 2.93
-=======
 #Version 2.94
->>>>>>> 6155cbf3
 
 CLSS public java.awt.datatransfer.Clipboard
 cons public init(java.lang.String)
