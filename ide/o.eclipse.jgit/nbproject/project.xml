<?xml version="1.0" encoding="UTF-8"?>
<!--

    Licensed to the Apache Software Foundation (ASF) under one
    or more contributor license agreements.  See the NOTICE file
    distributed with this work for additional information
    regarding copyright ownership.  The ASF licenses this file
    to you under the Apache License, Version 2.0 (the
    "License"); you may not use this file except in compliance
    with the License.  You may obtain a copy of the License at

      http://www.apache.org/licenses/LICENSE-2.0

    Unless required by applicable law or agreed to in writing,
    software distributed under the License is distributed on an
    "AS IS" BASIS, WITHOUT WARRANTIES OR CONDITIONS OF ANY
    KIND, either express or implied.  See the License for the
    specific language governing permissions and limitations
    under the License.

-->
<project xmlns="http://www.netbeans.org/ns/project/1">
    <type>org.netbeans.modules.apisupport.project</type>
    <configuration>
        <data xmlns="http://www.netbeans.org/ns/nb-module-project/2">
            <code-name-base>org.eclipse.jgit</code-name-base>
            <module-dependencies>
                <dependency>
                    <code-name-base>com.jcraft.jsch</code-name-base>
                    <compile-dependency/>
                    <run-dependency/>
                </dependency>
                <dependency>
                    <code-name-base>com.googlecode.javaewah.JavaEWAH</code-name-base>
                    <compile-dependency/>
                    <run-dependency>
                        <specification-version>1.1.6</specification-version>
                    </run-dependency>
                </dependency>
                <dependency>
                    <code-name-base>slf4j.api</code-name-base>
                    <build-prerequisite/>
                    <compile-dependency/>
                    <run-dependency>
                        <specification-version>1.6.0</specification-version>
                    </run-dependency>
                </dependency>
                <dependency>
                    <code-name-base>slf4j.jdk14</code-name-base>
                    <build-prerequisite/>
                    <compile-dependency/>
                    <run-dependency>
                        <specification-version>1.6.0</specification-version>
                    </run-dependency>
                </dependency>
                <dependency>
                    <code-name-base>bcprov</code-name-base>
                    <build-prerequisite/>
                    <compile-dependency/>
                    <run-dependency>
                        <specification-version>1.63</specification-version>
                    </run-dependency>
                </dependency>
                <dependency>
                    <code-name-base>bcpg</code-name-base>
                    <build-prerequisite/>
                    <compile-dependency/>
                    <run-dependency>
                        <specification-version>1.63</specification-version>
                    </run-dependency>
                </dependency>
            </module-dependencies>
            <public-packages/>
            <class-path-extension>
                <runtime-relative-path>org-eclipse-jgit.jar</runtime-relative-path>
<<<<<<< HEAD
                <binary-origin>external/org.eclipse.jgit-5.5.1.201910021850-r.jar</binary-origin>
=======
                <binary-origin>external/org.eclipse.jgit-5.7.0.202003110725-r.jar</binary-origin>
>>>>>>> af606617
            </class-path-extension>
        </data>
    </configuration>
</project><|MERGE_RESOLUTION|>--- conflicted
+++ resolved
@@ -73,11 +73,7 @@
             <public-packages/>
             <class-path-extension>
                 <runtime-relative-path>org-eclipse-jgit.jar</runtime-relative-path>
-<<<<<<< HEAD
-                <binary-origin>external/org.eclipse.jgit-5.5.1.201910021850-r.jar</binary-origin>
-=======
                 <binary-origin>external/org.eclipse.jgit-5.7.0.202003110725-r.jar</binary-origin>
->>>>>>> af606617
             </class-path-extension>
         </data>
     </configuration>
