--- conflicted
+++ resolved
@@ -349,11 +349,7 @@
         private final SourcePositions sourcePositions;
         private ExecutableElement recursionDetector;
         
-<<<<<<< HEAD
-        private DetectorVisitor(org.netbeans.api.java.source.CompilationInfo info, final Document doc, Settings settings, boolean nested, AtomicBoolean cancel) {
-=======
-        private DetectorVisitor(CompilationInfo info, Document doc, Settings settings, AtomicBoolean cancel) {
->>>>>>> 9d72fd2c
+        private DetectorVisitor(CompilationInfo info, Document doc, Settings settings, boolean nested, AtomicBoolean cancel) {
             super(cancel);
             
             this.info = info;
