/*
 * Licensed to the Apache Software Foundation (ASF) under one
 * or more contributor license agreements.  See the NOTICE file
 * distributed with this work for additional information
 * regarding copyright ownership.  The ASF licenses this file
 * to you under the Apache License, Version 2.0 (the
 * "License"); you may not use this file except in compliance
 * with the License.  You may obtain a copy of the License at
 *
 *   http://www.apache.org/licenses/LICENSE-2.0
 *
 * Unless required by applicable law or agreed to in writing,
 * software distributed under the License is distributed on an
 * "AS IS" BASIS, WITHOUT WARRANTIES OR CONDITIONS OF ANY
 * KIND, either express or implied.  See the License for the
 * specific language governing permissions and limitations
 * under the License.
 */
package org.netbeans.modules.java.lsp.server.protocol;

import com.google.gson.JsonParser;
import java.io.File;
import java.io.FileWriter;
import java.io.IOException;
import java.io.OutputStreamWriter;
import java.io.Writer;
import java.lang.ref.Reference;
import java.lang.ref.WeakReference;
import java.net.InetAddress;
import java.net.ServerSocket;
import java.net.Socket;
import java.nio.charset.StandardCharsets;
import java.nio.file.Files;
import java.nio.file.Path;
import java.util.ArrayList;
import java.util.Arrays;
import java.util.EnumSet;
import java.util.HashSet;
import java.util.List;
import java.util.Optional;
import java.util.Set;
import java.util.concurrent.CompletableFuture;
import java.util.concurrent.CountDownLatch;
import java.util.concurrent.Semaphore;
import java.util.concurrent.TimeUnit;
import java.util.function.Consumer;
import java.util.stream.Collectors;
import javax.swing.text.Document;
import javax.swing.text.StyledDocument;
import org.eclipse.lsp4j.ApplyWorkspaceEditParams;
import org.eclipse.lsp4j.ApplyWorkspaceEditResponse;
import org.eclipse.lsp4j.ClientCapabilities;
import org.eclipse.lsp4j.CodeAction;
import org.eclipse.lsp4j.CodeActionContext;
import org.eclipse.lsp4j.CodeActionKind;
import org.eclipse.lsp4j.CodeActionParams;
import org.eclipse.lsp4j.Command;
import org.eclipse.lsp4j.CompletionItem;
import org.eclipse.lsp4j.CompletionItemKind;
import org.eclipse.lsp4j.CompletionList;
import org.eclipse.lsp4j.CompletionParams;
import org.eclipse.lsp4j.DefinitionParams;
import org.eclipse.lsp4j.Diagnostic;
import org.eclipse.lsp4j.DidChangeTextDocumentParams;
import org.eclipse.lsp4j.DidCloseTextDocumentParams;
import org.eclipse.lsp4j.DidOpenTextDocumentParams;
import org.eclipse.lsp4j.DocumentHighlight;
import org.eclipse.lsp4j.DocumentHighlightKind;
import org.eclipse.lsp4j.DocumentHighlightParams;
import org.eclipse.lsp4j.DocumentSymbol;
import org.eclipse.lsp4j.DocumentSymbolParams;
import org.eclipse.lsp4j.ExecuteCommandParams;
import org.eclipse.lsp4j.InitializeParams;
import org.eclipse.lsp4j.InitializeResult;
import org.eclipse.lsp4j.InsertTextFormat;
import org.eclipse.lsp4j.Location;
import org.eclipse.lsp4j.MessageActionItem;
import org.eclipse.lsp4j.MessageParams;
import org.eclipse.lsp4j.Position;
import org.eclipse.lsp4j.PublishDiagnosticsParams;
import org.eclipse.lsp4j.Range;
import org.eclipse.lsp4j.ReferenceContext;
import org.eclipse.lsp4j.ReferenceParams;
import org.eclipse.lsp4j.RenameFile;
import org.eclipse.lsp4j.RenameParams;
import org.eclipse.lsp4j.ResourceOperation;
import org.eclipse.lsp4j.ShowMessageRequestParams;
import org.eclipse.lsp4j.SymbolInformation;
import org.eclipse.lsp4j.TextDocumentContentChangeEvent;
import org.eclipse.lsp4j.TextDocumentEdit;
import org.eclipse.lsp4j.TextDocumentIdentifier;
import org.eclipse.lsp4j.TextDocumentItem;
import org.eclipse.lsp4j.TextEdit;
import org.eclipse.lsp4j.VersionedTextDocumentIdentifier;
import org.eclipse.lsp4j.WorkspaceClientCapabilities;
import org.eclipse.lsp4j.WorkspaceEdit;
import org.eclipse.lsp4j.WorkspaceEditCapabilities;
import org.eclipse.lsp4j.WorkspaceFolder;
import org.eclipse.lsp4j.WorkspaceSymbolParams;
import org.eclipse.lsp4j.jsonrpc.Launcher;
import org.eclipse.lsp4j.jsonrpc.messages.Either;
import org.eclipse.lsp4j.launch.LSPLauncher;
import org.eclipse.lsp4j.services.LanguageClient;
import org.eclipse.lsp4j.services.LanguageServer;
import org.netbeans.api.java.classpath.ClassPath;
import org.netbeans.api.java.classpath.GlobalPathRegistry;
import org.netbeans.api.java.source.JavaSource;
import org.netbeans.api.project.Project;
import org.netbeans.api.project.ui.OpenProjects;
import org.netbeans.api.sendopts.CommandLine;
import org.netbeans.junit.NbTestCase;
import org.netbeans.modules.java.source.BootClassPathUtil;
import org.netbeans.modules.parsing.impl.indexing.implspi.CacheFolderProvider;
import org.netbeans.spi.java.classpath.ClassPathProvider;
import org.netbeans.spi.java.classpath.support.ClassPathSupport;
import org.netbeans.spi.project.ProjectFactory;
import org.netbeans.spi.project.ProjectState;
import org.netbeans.spi.project.ui.ProjectOpenedHook;
import org.openide.cookies.EditorCookie;
import org.openide.cookies.LineCookie;
import org.openide.filesystems.FileObject;
import org.openide.filesystems.FileUtil;
import org.openide.modules.ModuleInfo;
import org.openide.modules.Places;
import org.openide.text.Line;
import org.openide.text.NbDocument;
import org.openide.util.Lookup;
import org.openide.util.Utilities;
import org.openide.util.lookup.Lookups;
import org.openide.util.lookup.ServiceProvider;

/**
 *
 * @author lahvac
 */
public class ServerTest extends NbTestCase {

    private Socket client;
    private Thread serverThread;

    public ServerTest(String name) {
        super(name);
    }

    @Override
    protected void setUp() throws Exception {
        super.setUp();
        clearWorkDir();
        ServerSocket srv = new ServerSocket(0, 1, InetAddress.getLoopbackAddress());
        serverThread = new Thread(() -> {
            try {
                Socket server = srv.accept();

                Path tempDir = Files.createTempDirectory("lsp-server");
                File userdir = tempDir.resolve("scratch-user").toFile();
                File cachedir = tempDir.resolve("scratch-cache").toFile();
                System.setProperty("netbeans.user", userdir.getAbsolutePath());
                File varLog = new File(new File(userdir, "var"), "log");
                varLog.mkdirs();
                System.setProperty("jdk.home", System.getProperty("java.home")); //for j2seplatform
                Class<?> main = Class.forName("org.netbeans.core.startup.Main");
                main.getDeclaredMethod("initializeURLFactory").invoke(null);
                new File(cachedir, "index").mkdirs();
                Class jsClass = JavaSource.class;
                File javaCluster = Utilities.toFile(jsClass.getProtectionDomain().getCodeSource().getLocation().toURI()).getParentFile().getParentFile();
                System.setProperty("netbeans.dirs", javaCluster.getAbsolutePath());
                CacheFolderProvider.getCacheFolderForRoot(Utilities.toURI(Places.getUserDirectory()).toURL(), EnumSet.noneOf(CacheFolderProvider.Kind.class), CacheFolderProvider.Mode.EXISTENT);

                Lookup.getDefault().lookup(ModuleInfo.class); //start the module system

                CommandLine.getDefault().process(new String[] {"--start-java-language-server"}, server.getInputStream(), server.getOutputStream(), System.err, getWorkDir());
            } catch (Exception ex) {
                throw new IllegalStateException(ex);
            }
        });
        serverThread.start();
        client = new Socket(srv.getInetAddress(), srv.getLocalPort());
    }

    @Override
    protected void tearDown() throws Exception {
        super.tearDown();
        TextDocumentServiceImpl.HOOK_NOTIFICATION = null;
        serverThread.stop();
        OpenProjects.getDefault().close(OpenProjects.getDefault().getOpenProjects());
    }
    
    List<Diagnostic>[] diags = new List[1];
    
    class LspClient implements LanguageClient {
        List<MessageParams> loggedMessages = new ArrayList<>();
        
        @Override
        public void telemetryEvent(Object arg0) {
            throw new UnsupportedOperationException("Not supported yet.");
        }

        @Override
        public void publishDiagnostics(PublishDiagnosticsParams params) {
            synchronized (diags) {
                diags[0] = params.getDiagnostics();
                diags.notifyAll();
            }
        }

        @Override
        public void showMessage(MessageParams arg0) {
        }

        @Override
        public CompletableFuture<MessageActionItem> showMessageRequest(ShowMessageRequestParams arg0) {
            throw new UnsupportedOperationException("Not supported yet.");
        }

        @Override
        public void logMessage(MessageParams arg0) {
            loggedMessages.add(arg0);
        }
    }

    public void testMain() throws Exception {
        File src = new File(getWorkDir(), "Test.java");
        src.getParentFile().mkdirs();
        String code = "public class Test { int i = \"\".hashCode(); public void run() { this.test(); } /**Test.*/public void test() {} }";
        try (Writer w = new FileWriter(src)) {
            w.write(code);
        }
        Launcher<LanguageServer> serverLauncher = LSPLauncher.createClientLauncher(new LspClient(), client.getInputStream(), client.getOutputStream());
        serverLauncher.startListening();
        LanguageServer server = serverLauncher.getRemoteProxy();
        InitializeResult result = server.initialize(new InitializeParams()).get();
        server.getTextDocumentService().didOpen(new DidOpenTextDocumentParams(new TextDocumentItem(toURI(src), "java", 0, code)));
        assertDiags(diags);//errors
        assertDiags(diags);//hints
        int hashCodeStart = code.indexOf("hashCode");
        Either<List<CompletionItem>, CompletionList> completion = server.getTextDocumentService().completion(new CompletionParams(new TextDocumentIdentifier(toURI(src)), new Position(0, hashCodeStart + 2))).get();
        assertTrue(completion.isRight());
        List<String> actualItems = completion.getRight().getItems().stream().map(ci -> ci.getKind() + ":" + ci.getLabel()).collect(Collectors.toList());
        assertEquals(Arrays.asList("Method:hashCode() : int"), actualItems);
        VersionedTextDocumentIdentifier id = new VersionedTextDocumentIdentifier(1);
        id.setUri(toURI(src));
        server.getTextDocumentService().didChange(new DidChangeTextDocumentParams(id, Arrays.asList(new TextDocumentContentChangeEvent(new Range(new Position(0, hashCodeStart), new Position(0, hashCodeStart + "hashCode".length())), "hashCode".length(), "equ"))));
        assertDiags(diags, "Error:0:31-0:34");//errors
        assertDiags(diags, "Error:0:31-0:34");//hints
        completion = server.getTextDocumentService().completion(new CompletionParams(new TextDocumentIdentifier(toURI(src)), new Position(0, hashCodeStart + 2))).get();
        actualItems = completion.getRight().getItems().stream().map(ci -> ci.getKind() + ":" + ci.getLabel()).collect(Collectors.toList());
        if (jdk9Plus()) {
            assertEquals(Arrays.asList("Method:equals(Object anObject) : boolean", "Method:equalsIgnoreCase(String anotherString) : boolean"), actualItems);
        }
        int testStart = code.indexOf("test") + "equ".length() - "hashCode".length();
        completion = server.getTextDocumentService().completion(new CompletionParams(new TextDocumentIdentifier(toURI(src)), new Position(0, testStart + 3))).get();
        List<CompletionItem> actualCompletionItem = completion.getRight().getItems();
        actualItems = actualCompletionItem.stream().map(ci -> ci.getKind() + ":" + ci.getLabel()).collect(Collectors.toList());
        assertEquals(Arrays.asList("Method:test() : void"), actualItems);
        assertEquals(null, actualCompletionItem.get(0).getDocumentation());
        CompletionItem resolvedItem = server.getTextDocumentService().resolveCompletionItem(actualCompletionItem.get(0)).get();
        assertEquals("**[Test](*0)**\n" +
                     "\n" +
                     "```\n" +
                     "public void test()\n" +
                     "```\n" +
                     "\n" +
                     "Test.\n" +
                     "\n",
                     resolvedItem.getDocumentation().getRight().getValue());
        completion = server.getTextDocumentService().completion(new CompletionParams(new TextDocumentIdentifier(toURI(src)), new Position(0, 0))).get();
        actualItems = completion.getRight().getItems().stream().map(ci -> ci.getKind() + ":" + ci.getLabel()).collect(Collectors.toList());
        assertTrue(actualItems.contains("Keyword:interface"));
        server.getTextDocumentService().didChange(new DidChangeTextDocumentParams(id, Arrays.asList(new TextDocumentContentChangeEvent(new Range(new Position(0, hashCodeStart), new Position(0, hashCodeStart + "equ".length())), "equ".length(), "hashCode"))));
        int closingBrace = code.lastIndexOf("}");
        server.getTextDocumentService().didChange(new DidChangeTextDocumentParams(id, Arrays.asList(new TextDocumentContentChangeEvent(new Range(new Position(0, closingBrace), new Position(0, closingBrace)), 0, "public String c(Object o) {\nreturn o;\n}"))));
        List<Diagnostic> diagnostics = assertDiags(diags, "Error:1:0-1:9"); //errors
        assertDiags(diags, "Error:1:0-1:9");//hints
        List<Either<Command, CodeAction>> codeActions = server.getTextDocumentService().codeAction(new CodeActionParams(id, new Range(new Position(1, 0), new Position(1, 9)), new CodeActionContext(Arrays.asList(diagnostics.get(0))))).get();
        String log = codeActions.toString();
        assertEquals(log, 2, codeActions.size());
        assertTrue(log, codeActions.get(0).isRight());
        CodeAction action = codeActions.get(0).getRight();
        assertEquals("Cast ...o to String", action.getTitle());
        assertEquals(1, action.getEdit().getDocumentChanges().size());
        assertEquals(1, action.getEdit().getDocumentChanges().get(0).getLeft().getEdits().size());
        TextEdit edit = action.getEdit().getDocumentChanges().get(0).getLeft().getEdits().get(0);
        assertEquals(1, edit.getRange().getStart().getLine());
        assertEquals(7, edit.getRange().getStart().getCharacter());
        assertEquals(1, edit.getRange().getEnd().getLine());
        assertEquals(7, edit.getRange().getEnd().getCharacter());
        assertEquals("(String) ", edit.getNewText());
        server.getTextDocumentService().didChange(new DidChangeTextDocumentParams(id, Arrays.asList(new TextDocumentContentChangeEvent(new Range(new Position(0, closingBrace), new Position(0, closingBrace)), 0, "public  void assignToSelf(Object o) { o = o; }"))));
        assertDiags(diags, "Error:1:0-1:9");//errors
        assertDiags(diags, "Error:1:0-1:9", "Warning:0:148-0:153", "Warning:0:152-0:153");//hints
    }
    
    private class OpenCloseHook {
        private Semaphore didOpenCompleted = new Semaphore(0);
        private Semaphore didCloseCompleted = new Semaphore(0);
        private Semaphore didChangeCompleted = new Semaphore(0);
        
        public void accept(String n, Object params){
            switch (n) {
                case "didOpen":
                    didOpenCompleted.release();
                    break;
                case "didClose":
                    didCloseCompleted.release();
                    break;
                case "didChange":
                    didChangeCompleted.release();
                    break;
            }
        }
    }
    
    private static final String SAMPLE_CODE = 
                "public class Test \n"
                + "{ \n"
                + "  int i = \"\".hashCode();\n"
                + "  public void run() {\n"
                + "    this.test(); \n"
                + "  }\n\n"
                + "  /**Test.*/public void test() {\n"
                + "  }\n"
                + "}";
    
    /**
     * Checks that opening the document preserves lines. This is necessary for breakpoints
     * or computed markers. The test will:
     * <ul>
     * <li>Open a document, create a Line object (which uses PositionRefs). Close the doucment. Load with didOpen(). This is the initial scenario.
     * <li>Leave line's document opened; load with didOpen(). Simulates the case that the backend has been working with the text.
     * <li>Initially opens a document with didOpen(). Then simulate close with didClose() with a recorded position; open again with didOpen().
     * </ul>
     * 
     * @throws Exception 
     */
    public void testDidOpenPreservesLines() throws Exception {
        File src = new File(getWorkDir(), "Test.java");
        File src2 = new File(getWorkDir(), "Test2.java");
        File src3 = new File(getWorkDir(), "Test3.java");
        src.getParentFile().mkdirs();
        String code = SAMPLE_CODE;
        String code2 = code.replace("Test", "Test2");
        String code3 = code.replace("Test", "Test3");
        try (Writer w = new FileWriter(src)) {
            w.write(code);
        }
        try (Writer w = new FileWriter(src2)) {
            w.write(code2);
        }
        try (Writer w = new FileWriter(src3)) {
            w.write(code3);
        }
        
        FileObject f1 = FileUtil.toFileObject(src);
        EditorCookie cake = f1.getLookup().lookup(EditorCookie.class);
        LineCookie lines = f1.getLookup().lookup(LineCookie.class);
        
        StyledDocument d = cake.openDocument();
        javax.swing.text.Position p = NbDocument.createPosition(d, 23, javax.swing.text.Position.Bias.Forward);
        int offset1 = p.getOffset();
        int line1 = NbDocument.findLineNumber(d, p.getOffset());
        Line lineObject1 = lines.getLineSet().getCurrent(line1);
        cake.close();
        
        
        FileObject f2 = FileUtil.toFileObject(src2);
        cake = f2.getLookup().lookup(EditorCookie.class);
        StyledDocument d2 = cake.openDocument();
        javax.swing.text.Position p2 = NbDocument.createPosition(d2, 40, javax.swing.text.Position.Bias.Forward);
        int offset2 = p2.getOffset();
        int line2 = NbDocument.findLineNumber(d2, offset2);
        
        LineCookie lines2 = f2.getLookup().lookup(LineCookie.class);
        Line lineObject2 = lines2.getLineSet().getCurrent(line2);
        
        OpenCloseHook hook = new OpenCloseHook();
        TextDocumentServiceImpl.HOOK_NOTIFICATION = hook::accept;

        Launcher<LanguageServer> serverLauncher = LSPLauncher.createClientLauncher(new LspClient(), client.getInputStream(), client.getOutputStream());
        serverLauncher.startListening();
        LanguageServer server = serverLauncher.getRemoteProxy();
        InitializeResult result = server.initialize(new InitializeParams()).get();


        server.getTextDocumentService().didOpen(new DidOpenTextDocumentParams(new TextDocumentItem(src2.toURI().toString(), "java", 0, code2)));
        assertTrue(hook.didOpenCompleted.tryAcquire(400, TimeUnit.MILLISECONDS));
        int nl2 = NbDocument.findLineNumber(d2, p2.getOffset());
        assertEquals(line2, lineObject2.getLineNumber());
        assertEquals(line2, nl2);
        
        server.getTextDocumentService().didOpen(new DidOpenTextDocumentParams(new TextDocumentItem(src.toURI().toString(), "java", 0, code)));
        assertTrue(hook.didOpenCompleted.tryAcquire(400, TimeUnit.MILLISECONDS));
        d = cake.openDocument();
        int nl1 = NbDocument.findLineNumber(d, p.getOffset());
        assertEquals(line1, lineObject1.getLineNumber());
        assertEquals(line1, nl1);

        FileObject f3 = FileUtil.toFileObject(src3);
        TextDocumentItem tdi = new TextDocumentItem(src3.toURI().toString(), "java", 0, code3);
        server.getTextDocumentService().didOpen(new DidOpenTextDocumentParams(tdi));
        assertTrue(hook.didOpenCompleted.tryAcquire(400, TimeUnit.MILLISECONDS));

        cake = f3.getLookup().lookup(EditorCookie.class);
        StyledDocument d3 = cake.openDocument();
        javax.swing.text.Position p3 = NbDocument.createPosition(d3, 40, javax.swing.text.Position.Bias.Forward);
        int offset3 = p3.getOffset();
        int line3 = NbDocument.findLineNumber(d3, offset3);
        LineCookie lines3 = f3.getLookup().lookup(LineCookie.class);
        Line lineObject3 = lines3.getLineSet().getCurrent(line3);

        server.getTextDocumentService().didClose(new DidCloseTextDocumentParams(new TextDocumentIdentifier(src3.toURI().toString())));
        assertTrue(hook.didCloseCompleted.tryAcquire(400, TimeUnit.MILLISECONDS));
        // open again
        server.getTextDocumentService().didOpen(new DidOpenTextDocumentParams(tdi));
        assertTrue(hook.didOpenCompleted.tryAcquire(400, TimeUnit.MILLISECONDS));
        int nl3 = NbDocument.findLineNumber(d, p3.getOffset());
        assertEquals(line3, lineObject3.getLineNumber());
        assertEquals(line3, nl3);

        // close and release the document, too
        server.getTextDocumentService().didClose(new DidCloseTextDocumentParams(new TextDocumentIdentifier(src3.toURI().toString())));
        assertTrue(hook.didCloseCompleted.tryAcquire(400, TimeUnit.MILLISECONDS));
        Reference<StyledDocument> refDoc = new WeakReference<>(d3);
        d3 = null;
        assertGC("Document should be collected", refDoc);
        assertNull(cake.getDocument());

        // open again
        server.getTextDocumentService().didOpen(new DidOpenTextDocumentParams(tdi));
        assertTrue(hook.didOpenCompleted.tryAcquire(400, TimeUnit.MILLISECONDS));
        nl3 = NbDocument.findLineNumber(d, p3.getOffset());
        assertEquals(line3, lineObject3.getLineNumber());
        assertEquals(line3, nl3);
    }
    
    /**
     * Simulates Ctrl-N ve VScode plus paste of initial content, then save. According to the
     * report, DidOpen will come with an empty forced initial content. The DidChange comes that will
     * inject the pasted content. 
     * @throws Exception 
     */
    public void testSimulateNewUnnamedFile() throws Exception {
        File src = new File(getWorkDir(), "Test.java");
        
        String code = SAMPLE_CODE;
        // write in an initial code on the disk
        try (Writer w = new FileWriter(src)) {
            w.write(code);
        }
        
        FileObject f1 = FileUtil.toFileObject(src);
        OpenCloseHook hook = new OpenCloseHook();
        TextDocumentServiceImpl.HOOK_NOTIFICATION = hook::accept;

        Launcher<LanguageServer> serverLauncher = LSPLauncher.createClientLauncher(new LspClient(), client.getInputStream(), client.getOutputStream());
        serverLauncher.startListening();
        LanguageServer server = serverLauncher.getRemoteProxy();
        InitializeResult result = server.initialize(new InitializeParams()).get();
        
        // open with empty initial content.
        String uriString = src.toURI().toString();
        server.getTextDocumentService().didOpen(
                new DidOpenTextDocumentParams(new TextDocumentItem(uriString, "java", 0, ""))
        );
        
        EditorCookie cake = f1.getLookup().lookup(EditorCookie.class);
        assertTrue(hook.didOpenCompleted.tryAcquire(400, TimeUnit.MILLISECONDS));
        
        VersionedTextDocumentIdentifier id = new VersionedTextDocumentIdentifier(uriString, 1);
        server.getTextDocumentService().didChange(new DidChangeTextDocumentParams(
                id, Arrays.asList(
                    new TextDocumentContentChangeEvent(new Range(new Position(0, 0), new Position(0, 0)), 0, code)
                )
        ));
        
        assertTrue(hook.didChangeCompleted.tryAcquire(400, TimeUnit.MILLISECONDS));
        
        Document doc = cake.openDocument();
        assertEquals(code, doc.getText(0, doc.getLength()));
        
    }
    
    public void testCodeActionWithRemoval() throws Exception {
        File src = new File(getWorkDir(), "Test.java");
        src.getParentFile().mkdirs();
        String code = "public class Test { public String c(String s) {\nreturn s.toString();\n} }";
        try (Writer w = new FileWriter(src)) {
            w.write(code);
        }
        List<Diagnostic>[] diags = new List[1];
        Launcher<LanguageServer> serverLauncher = LSPLauncher.createClientLauncher(new LanguageClient() {
            @Override
            public void telemetryEvent(Object arg0) {
                throw new UnsupportedOperationException("Not supported yet.");
            }

            @Override
            public void publishDiagnostics(PublishDiagnosticsParams params) {
                synchronized (diags) {
                    diags[0] = params.getDiagnostics();
                    diags.notifyAll();
                }
            }

            @Override
            public void showMessage(MessageParams arg0) {
            }

            @Override
            public CompletableFuture<MessageActionItem> showMessageRequest(ShowMessageRequestParams arg0) {
                throw new UnsupportedOperationException("Not supported yet.");
            }

            @Override
            public void logMessage(MessageParams arg0) {
                throw new UnsupportedOperationException("Not supported yet.");
            }
        }, client.getInputStream(), client.getOutputStream());
        serverLauncher.startListening();
        LanguageServer server = serverLauncher.getRemoteProxy();
        InitializeResult result = server.initialize(new InitializeParams()).get();
        server.getTextDocumentService().didOpen(new DidOpenTextDocumentParams(new TextDocumentItem(toURI(src), "java", 0, code)));
        assertDiags(diags); //errors
        List<Diagnostic> diagnostics = assertDiags(diags, "Warning:1:7-1:19");//hints
        VersionedTextDocumentIdentifier id = new VersionedTextDocumentIdentifier(1);
        id.setUri(toURI(src));
        List<Either<Command, CodeAction>> codeActions = server.getTextDocumentService().codeAction(new CodeActionParams(id, new Range(new Position(1, 7), new Position(1, 19)), new CodeActionContext(Arrays.asList(diagnostics.get(0))))).get();
        String log = codeActions.toString();
        assertEquals(log, 1, codeActions.size());
        assertTrue(log, codeActions.get(0).isRight());
        CodeAction action = codeActions.get(0).getRight();
        assertEquals("Remove .toString()", action.getTitle());
        assertEquals(1, action.getEdit().getDocumentChanges().size());
        assertEquals(1, action.getEdit().getDocumentChanges().get(0).getLeft().getEdits().size());
        TextEdit edit = action.getEdit().getDocumentChanges().get(0).getLeft().getEdits().get(0);
        assertEquals(1, edit.getRange().getStart().getLine());
        assertEquals(8, edit.getRange().getStart().getCharacter());
        assertEquals(1, edit.getRange().getEnd().getLine());
        assertEquals(19, edit.getRange().getEnd().getCharacter());
        assertEquals("", edit.getNewText());
    }

    private List<Diagnostic> assertDiags(List<Diagnostic>[] diags, String... expected) {
        synchronized (diags) {
            while (diags[0] == null) {
                try {
                    diags.wait();
                } catch (InterruptedException ex) {
                    //ignore
                }
            }
            Set<String> actualDiags = diags[0].stream()
                                               .map(d -> d.getSeverity() + ":" +
                                                         d.getRange().getStart().getLine() + ":" + d.getRange().getStart().getCharacter() + "-" +
                                                         d.getRange().getEnd().getLine() + ":" + d.getRange().getEnd().getCharacter())
                                               .collect(Collectors.toSet());
            String diagsMessage = diags[0].stream()
                                          .map(d -> d.getSeverity() + ":" +
                                                    d.getRange().getStart().getLine() + ":" + d.getRange().getStart().getCharacter() + "-" +
                                                    d.getRange().getEnd().getLine() + ":" + d.getRange().getEnd().getCharacter() + ": " +
                                                    d.getMessage())
                                               .collect(Collectors.joining("\n"));
            assertEquals(diagsMessage, new HashSet<>(Arrays.asList(expected)), actualDiags);

            List<Diagnostic> result = diags[0];

            diags[0] = null;

            return result;
        }
    }

    public void testNavigator() throws Exception {
        File src = new File(getWorkDir(), "Test.java");
        src.getParentFile().mkdirs();
        String code = "public class Test {\n" +
                      "    private int field;\n" +
                      "    public void method() {\n" +
                      "    }\n" +
                      "    class Inner {\n" +
                      "        public void innerMethod() {\n" +
                      "        }\n" +
                      "    }\n" +
                      "}\n";
        try (Writer w = new FileWriter(src)) {
            w.write(code);
        }
        FileUtil.refreshFor(getWorkDir());
        Launcher<LanguageServer> serverLauncher = LSPLauncher.createClientLauncher(new LanguageClient() {
            @Override
            public void telemetryEvent(Object arg0) {
                throw new UnsupportedOperationException("Not supported yet.");
            }

            @Override
            public void publishDiagnostics(PublishDiagnosticsParams params) {
            }

            @Override
            public void showMessage(MessageParams arg0) {
            }

            @Override
            public CompletableFuture<MessageActionItem> showMessageRequest(ShowMessageRequestParams arg0) {
                throw new UnsupportedOperationException("Not supported yet.");
            }

            @Override
            public void logMessage(MessageParams arg0) {
                throw new UnsupportedOperationException("Not supported yet.");
            }
        }, client.getInputStream(), client.getOutputStream());
        serverLauncher.startListening();
        LanguageServer server = serverLauncher.getRemoteProxy();
        InitializeResult result = server.initialize(new InitializeParams()).get();
        server.getTextDocumentService().didOpen(new DidOpenTextDocumentParams(new TextDocumentItem(toURI(src), "java", 0, code)));
        List<Either<SymbolInformation, DocumentSymbol>> symbols = server.getTextDocumentService().documentSymbol(new DocumentSymbolParams(new TextDocumentIdentifier(toURI(src)))).get();
        String textualSymbols = "";
        String sep = "";
        for (Either<SymbolInformation, DocumentSymbol> sym : symbols) {
            assertTrue(sym.isRight());
            textualSymbols += sep;
            textualSymbols += toString(sym.getRight());
            sep = ", ";
        }
        String expected = "Class:Test:Range [\n" +
                          "  start = Position [\n" +
                          "    line = 0\n" +
                          "    character = 0\n" +
                          "  ]\n" +
                          "  end = Position [\n" +
                          "    line = 8\n" +
                          "    character = 1\n" +
                          "  ]\n" +
                          "]:(Class:Inner:Range [\n" +
                          "  start = Position [\n" +
                          "    line = 4\n" +
                          "    character = 4\n" +
                          "  ]\n" +
                          "  end = Position [\n" +
                          "    line = 7\n" +
                          "    character = 5\n" +
                          "  ]\n" +
                          "]:(Constructor:Inner:Range [\n" +
                          "  start = Position [\n" +
                          "    line = 4\n" +
                          "    character = 4\n" +
                          "  ]\n" +
                          "  end = Position [\n" +
                          "    line = 4\n" +
                          "    character = 4\n" +
                          "  ]\n" +
                          "]:(), Method:innerMethod:Range [\n" +
                          "  start = Position [\n" +
                          "    line = 5\n" +
                          "    character = 8\n" +
                          "  ]\n" +
                          "  end = Position [\n" +
                          "    line = 6\n" +
                          "    character = 9\n" +
                          "  ]\n" +
                          "]:()), Constructor:Test:Range [\n" +
                          "  start = Position [\n" +
                          "    line = 0\n" +
                          "    character = 7\n" +
                          "  ]\n" +
                          "  end = Position [\n" +
                          "    line = 0\n" +
                          "    character = 7\n" +
                          "  ]\n" +
                          "]:(), Field:field:Range [\n" +
                          "  start = Position [\n" +
                          "    line = 1\n" +
                          "    character = 4\n" +
                          "  ]\n" +
                          "  end = Position [\n" +
                          "    line = 1\n" +
                          "    character = 22\n" +
                          "  ]\n" +
                          "]:(), Method:method:Range [\n" +
                          "  start = Position [\n" +
                          "    line = 2\n" +
                          "    character = 4\n" +
                          "  ]\n" +
                          "  end = Position [\n" +
                          "    line = 3\n" +
                          "    character = 5\n" +
                          "  ]\n" +
                          "]:())";
        assertEquals(expected, textualSymbols);
    }

    private String toString(DocumentSymbol sym) {
        return sym.getKind().toString() + ":" +
               sym.getName() + ":" +
               sym.getRange() + ":" +
               sym.getChildren()
                  .stream()
                  .map(this::toString)
                  .collect(Collectors.joining(", ", "(", ")"));
    }

    public void testGoToDefinition() throws Exception {
        File src = new File(getWorkDir(), "Test.java");
        src.getParentFile().mkdirs();
        String code = "public class Test {\n" +
                      "    private int field;\n" +
                      "    public void method(int ppp) {\n" +
                      "        System.err.println(field);\n" +
                      "        System.err.println(ppp);\n" +
                      "        new Other().test();\n" +
                      "    }\n" +
                      "}\n";
        try (Writer w = new FileWriter(src)) {
            w.write(code);
        }
        File otherSrc = new File(getWorkDir(), "Other.java");
        try (Writer w = new FileWriter(otherSrc)) {
            w.write("/**Some source*/\n" +
                    "public class Other {\n" +
                    "    public void test() { }\n" +
                    "}");
        }
        FileUtil.refreshFor(getWorkDir());
        Launcher<LanguageServer> serverLauncher = LSPLauncher.createClientLauncher(new LanguageClient() {
            @Override
            public void telemetryEvent(Object arg0) {
                throw new UnsupportedOperationException("Not supported yet.");
            }

            @Override
            public void publishDiagnostics(PublishDiagnosticsParams params) {
            }

            @Override
            public void showMessage(MessageParams arg0) {
            }

            @Override
            public CompletableFuture<MessageActionItem> showMessageRequest(ShowMessageRequestParams arg0) {
                throw new UnsupportedOperationException("Not supported yet.");
            }

            @Override
            public void logMessage(MessageParams arg0) {
                throw new UnsupportedOperationException("Not supported yet.");
            }
        }, client.getInputStream(), client.getOutputStream());
        serverLauncher.startListening();
        LanguageServer server = serverLauncher.getRemoteProxy();
        InitializeResult result = server.initialize(new InitializeParams()).get();
        server.getTextDocumentService().didOpen(new DidOpenTextDocumentParams(new TextDocumentItem(toURI(src), "java", 0, code)));
        Position pos = new Position(3, 30);
        List<? extends Location> definition = server.getTextDocumentService().definition(new DefinitionParams(new TextDocumentIdentifier(toURI(src)), pos)).get().getLeft();
        assertEquals(1, definition.size());
        assertEquals(toURI(src), definition.get(0).getUri());
        assertEquals(1, definition.get(0).getRange().getStart().getLine());
        assertEquals(4, definition.get(0).getRange().getStart().getCharacter());
        assertEquals(1, definition.get(0).getRange().getEnd().getLine());
        assertEquals(22, definition.get(0).getRange().getEnd().getCharacter());
        pos = new Position(4, 30);
        definition = server.getTextDocumentService().definition(new DefinitionParams(new TextDocumentIdentifier(toURI(src)), pos)).get().getLeft();
        assertEquals(1, definition.size());
        assertEquals(toURI(src), definition.get(0).getUri());
        assertEquals(2, definition.get(0).getRange().getStart().getLine());
        assertEquals(23, definition.get(0).getRange().getStart().getCharacter());
        assertEquals(2, definition.get(0).getRange().getEnd().getLine());
        assertEquals(30, definition.get(0).getRange().getEnd().getCharacter());
        pos = new Position(5, 22);
        definition = server.getTextDocumentService().definition(new DefinitionParams(new TextDocumentIdentifier(toURI(src)), pos)).get().getLeft();
        assertEquals(1, definition.size());
        assertEquals(toURI(otherSrc), definition.get(0).getUri());
        assertEquals(2, definition.get(0).getRange().getStart().getLine());
        assertEquals(4, definition.get(0).getRange().getStart().getCharacter());
        assertEquals(2, definition.get(0).getRange().getEnd().getLine());
        assertEquals(26, definition.get(0).getRange().getEnd().getCharacter());
    }

    public void testOpenProjectOpenJDK() throws Exception {
        getWorkDir().mkdirs();

        FileObject root = FileUtil.toFileObject(getWorkDir());
        try (Writer w = new OutputStreamWriter(FileUtil.createData(root, "jdk/src/java.base/share/classes/java/lang/Object.java").getOutputStream(), StandardCharsets.UTF_8)) {
            w.write("package java.lang; public class Object {}");
        }
        FileUtil.createData(root, "jdk/src/java.base/share/classes/impl/Service.java");
        FileObject javaBaseMI = FileUtil.createData(root, "jdk/src/java.base/share/classes/module-info.java");
        try (Writer w = new OutputStreamWriter(javaBaseMI.getOutputStream(), StandardCharsets.UTF_8)) {
            w.write("module java.base { exports java.lang; }");
        }
        try (Writer w = new OutputStreamWriter(FileUtil.createData(root, "jdk/src/java.compiler/share/classes/module-info.java").getOutputStream(), StandardCharsets.UTF_8)) {
            w.write("module java.compiler { }");
        }

        List<Diagnostic>[] diags = new List[1];
        boolean[] indexingComplete = new boolean[1];
        Launcher<LanguageServer> serverLauncher = LSPLauncher.createClientLauncher(new LanguageClient() {
            @Override
            public void telemetryEvent(Object arg0) {
                throw new UnsupportedOperationException("Not supported yet.");
            }

            @Override
            public void publishDiagnostics(PublishDiagnosticsParams params) {
                synchronized (diags) {
                    diags[0] = params.getDiagnostics();
                    diags.notifyAll();
                }
            }

            @Override
            public void showMessage(MessageParams params) {
                if (Server.INDEXING_COMPLETED.equals(params.getMessage())) {
                    synchronized (indexingComplete) {
                        indexingComplete[0] = true;
                        indexingComplete.notifyAll();
                    }
                } else {
                    throw new UnsupportedOperationException("Unexpected message.");
                }
            }

            @Override
            public CompletableFuture<MessageActionItem> showMessageRequest(ShowMessageRequestParams arg0) {
                throw new UnsupportedOperationException("Not supported yet.");
            }

            @Override
            public void logMessage(MessageParams arg0) {
                throw new UnsupportedOperationException("Not supported yet.");
            }
        }, client.getInputStream(), client.getOutputStream());
        serverLauncher.startListening();
        LanguageServer server = serverLauncher.getRemoteProxy();
        InitializeParams initParams = new InitializeParams();
        initParams.setWorkspaceFolders(Arrays.asList(new WorkspaceFolder(root.getFileObject("jdk/src/java.base").toURI().toString())));
        InitializeResult result = server.initialize(initParams).get();
        synchronized (indexingComplete) {
            while (!indexingComplete[0]) {
                try {
                    indexingComplete.wait();
                } catch (InterruptedException ex) {
                    //ignore...
                }
            }
        }
        server.getTextDocumentService().didOpen(new DidOpenTextDocumentParams(new TextDocumentItem(javaBaseMI.toURI().toString(), "java", 0, javaBaseMI.asText("UTF-8"))));
        assertDiags(diags);
    }
    
    public void testMarkOccurrences() throws Exception {
        File src = new File(getWorkDir(), "Test.java");
        src.getParentFile().mkdirs();
        String code = "public class Test {\n" +
                      "    public int method(int ppp) {\n" +
                      "        if (ppp < 0) return -1;\n" +
                      "        else if (ppp > 0) return 1;\n" +
                      "        else return 0;\n" +
                      "    }\n" +
                      "}\n";
        try (Writer w = new FileWriter(src)) {
            w.write(code);
        }
        FileUtil.refreshFor(getWorkDir());
        Launcher<LanguageServer> serverLauncher = LSPLauncher.createClientLauncher(new LanguageClient() {
            @Override
            public void telemetryEvent(Object arg0) {
                throw new UnsupportedOperationException("Not supported yet.");
            }

            @Override
            public void publishDiagnostics(PublishDiagnosticsParams params) {
            }

            @Override
            public void showMessage(MessageParams arg0) {
            }

            @Override
            public CompletableFuture<MessageActionItem> showMessageRequest(ShowMessageRequestParams arg0) {
                throw new UnsupportedOperationException("Not supported yet.");
            }

            @Override
            public void logMessage(MessageParams arg0) {
                throw new UnsupportedOperationException("Not supported yet.");
            }
        }, client.getInputStream(), client.getOutputStream());
        serverLauncher.startListening();
        LanguageServer server = serverLauncher.getRemoteProxy();
        InitializeResult result = server.initialize(new InitializeParams()).get();
        assertTrue(result.getCapabilities().getDocumentHighlightProvider());
        server.getTextDocumentService().didOpen(new DidOpenTextDocumentParams(new TextDocumentItem(toURI(src), "java", 0, code)));
        assertHighlights(server.getTextDocumentService().documentHighlight(new DocumentHighlightParams(new TextDocumentIdentifier(toURI(src)), new Position(1, 13))).get(),
                         "<none>:2:21-2:31", "<none>:3:26-3:35", "<none>:4:13-4:22");
        assertHighlights(server.getTextDocumentService().documentHighlight(new DocumentHighlightParams(new TextDocumentIdentifier(toURI(src)), new Position(1, 27))).get(),
                         "<none>:1:26-1:29", "<none>:2:12-2:15", "<none>:3:17-3:20");
    }

    public void testAdvancedCompletion1() throws Exception {
        File src = new File(getWorkDir(), "Test.java");
        src.getParentFile().mkdirs();
        try (Writer w = new FileWriter(new File(src.getParentFile(), ".test-project"))) {}
        String code = "public class Test {\n" +
                      "    private void t(String s) {\n" +
                      "        \n" +
                      "    }\n" +
                      "}\n";
        try (Writer w = new FileWriter(src)) {
            w.write(code);
        }
        List<Diagnostic>[] diags = new List[1];
        CountDownLatch indexingComplete = new CountDownLatch(1);
        Launcher<LanguageServer> serverLauncher = LSPLauncher.createClientLauncher(new LanguageClient() {
            @Override
            public void telemetryEvent(Object arg0) {
                throw new UnsupportedOperationException("Not supported yet.");
            }

            @Override
            public void publishDiagnostics(PublishDiagnosticsParams params) {
                synchronized (diags) {
                    diags[0] = params.getDiagnostics();
                    diags.notifyAll();
                }
            }

            @Override
            public void showMessage(MessageParams params) {
                if (Server.INDEXING_COMPLETED.equals(params.getMessage())) {
                    indexingComplete.countDown();
                } else {
                    throw new UnsupportedOperationException("Unexpected message.");
                }
            }

            @Override
            public CompletableFuture<MessageActionItem> showMessageRequest(ShowMessageRequestParams arg0) {
                throw new UnsupportedOperationException("Not supported yet.");
            }

            @Override
            public void logMessage(MessageParams arg0) {
                throw new UnsupportedOperationException("Not supported yet.");
            }
        }, client.getInputStream(), client.getOutputStream());
        serverLauncher.startListening();
        LanguageServer server = serverLauncher.getRemoteProxy();
        InitializeParams initParams = new InitializeParams();
        initParams.setRootUri(toURI(getWorkDir()));
        InitializeResult result = server.initialize(initParams).get();
        indexingComplete.await();
        server.getTextDocumentService().didOpen(new DidOpenTextDocumentParams(new TextDocumentItem(toURI(src), "java", 0, code)));

        {
            VersionedTextDocumentIdentifier id1 = new VersionedTextDocumentIdentifier(toURI(src), 1);
            server.getTextDocumentService().didChange(new DidChangeTextDocumentParams(id1, Arrays.asList(new TextDocumentContentChangeEvent(new Range(new Position(2, 8), new Position(2, 8)), 0, "s."))));

            Either<List<CompletionItem>, CompletionList> completion = server.getTextDocumentService().completion(new CompletionParams(new TextDocumentIdentifier(toURI(src)), new Position(2, 8 + "s.".length()))).get();
            assertTrue(completion.isRight());
            Optional<CompletionItem> lengthItem = completion.getRight().getItems().stream().filter(ci -> "length() : int".equals(ci.getLabel())).findAny();
            assertTrue(lengthItem.isPresent());
            assertEquals(InsertTextFormat.PlainText, lengthItem.get().getInsertTextFormat());
            assertEquals("length()", lengthItem.get().getInsertText());
            Optional<CompletionItem> substringItem = completion.getRight().getItems().stream().filter(ci -> ci.getLabel().startsWith("substring(") && ci.getLabel().contains(",")).findAny();
            assertTrue(substringItem.isPresent());
            assertEquals(InsertTextFormat.PlainText, substringItem.get().getInsertTextFormat());
            assertEquals("substring(", substringItem.get().getInsertText());
        }

        {
            VersionedTextDocumentIdentifier id2 = new VersionedTextDocumentIdentifier(toURI(src), 1);
            server.getTextDocumentService().didChange(new DidChangeTextDocumentParams(id2, Arrays.asList(new TextDocumentContentChangeEvent(new Range(new Position(1, 1), new Position(1, 1)), 0, "@java.lang."))));

            Position afterJavaLang = new Position(1, 1 + "@java.lang.".length());

            {
                Either<List<CompletionItem>, CompletionList> completion = server.getTextDocumentService().completion(new CompletionParams(new TextDocumentIdentifier(toURI(src)), afterJavaLang)).get();
                assertTrue(completion.isRight());
                Optional<CompletionItem> annotationItem = completion.getRight().getItems().stream().filter(ci -> "annotation".equals(ci.getLabel())).findAny();
                assertTrue(annotationItem.isPresent());
                assertEquals("annotation", annotationItem.get().getLabel());
                assertEquals(CompletionItemKind.Folder, annotationItem.get().getKind());
            }

            server.getTextDocumentService().didChange(new DidChangeTextDocumentParams(id2, Arrays.asList(new TextDocumentContentChangeEvent(new Range(afterJavaLang, afterJavaLang), 0, "annotation."))));

            Position afterJavaLangAnnotation = new Position(1, afterJavaLang.getCharacter() + "annotation.".length());

            {
                Either<List<CompletionItem>, CompletionList> completion = server.getTextDocumentService().completion(new CompletionParams(new TextDocumentIdentifier(toURI(src)), afterJavaLangAnnotation)).get();
                assertTrue(completion.isRight());
                completion.getRight().getItems().stream().forEach(ci -> System.err.println(ci.getLabel()));
                Optional<CompletionItem> targetItem = completion.getRight().getItems().stream().filter(ci -> "Target".equals(ci.getLabel())).findAny();
                assertTrue(targetItem.isPresent());
                assertEquals("Target", targetItem.get().getLabel()); //TODO: insert text '('!
                assertEquals(CompletionItemKind.Interface, targetItem.get().getKind());
            }

            server.getTextDocumentService().didChange(new DidChangeTextDocumentParams(id2, Arrays.asList(new TextDocumentContentChangeEvent(new Range(afterJavaLangAnnotation, afterJavaLangAnnotation), 0, "Target("))));

            Position afterTarget = new Position(1, afterJavaLangAnnotation.getCharacter() + "Target(".length());

            {
                Either<List<CompletionItem>, CompletionList> completion = server.getTextDocumentService().completion(new CompletionParams(new TextDocumentIdentifier(toURI(src)), afterTarget)).get();
                assertTrue(completion.isRight());
                completion.getRight().getItems().stream().forEach(ci -> System.err.println(ci.getLabel()));
                Optional<CompletionItem> methodItem = completion.getRight().getItems().stream().filter(ci -> "ElementType.METHOD".equals(ci.getLabel())).findAny();
                assertTrue(methodItem.isPresent());
                assertEquals(InsertTextFormat.PlainText, methodItem.get().getInsertTextFormat());
                assertEquals("ElementType.METHOD", methodItem.get().getInsertText());
                assertEquals(1, methodItem.get().getAdditionalTextEdits().size());
                assertEquals(0, methodItem.get().getAdditionalTextEdits().get(0).getRange().getStart().getLine());
                assertEquals(0, methodItem.get().getAdditionalTextEdits().get(0).getRange().getStart().getCharacter());
                assertEquals(0, methodItem.get().getAdditionalTextEdits().get(0).getRange().getEnd().getLine());
                assertEquals(0, methodItem.get().getAdditionalTextEdits().get(0).getRange().getEnd().getCharacter());
                assertEquals("\nimport java.lang.annotation.ElementType;\n\n", methodItem.get().getAdditionalTextEdits().get(0).getNewText());
            }

            server.getTextDocumentService().didChange(new DidChangeTextDocumentParams(id2, Arrays.asList(new TextDocumentContentChangeEvent(new Range(new Position(0, 0), new Position(0, 0)), 0, "import java.lang.annotation.ElementType;"))));

            {
                //import already exists:
                Either<List<CompletionItem>, CompletionList> completion = server.getTextDocumentService().completion(new CompletionParams(new TextDocumentIdentifier(toURI(src)), afterTarget)).get();
                assertTrue(completion.isRight());
                completion.getRight().getItems().stream().forEach(ci -> System.err.println(ci.getLabel()));
                Optional<CompletionItem> methodItem = completion.getRight().getItems().stream().filter(ci -> "ElementType.METHOD".equals(ci.getLabel())).findAny();
                assertTrue(methodItem.isPresent());
                assertEquals(InsertTextFormat.PlainText, methodItem.get().getInsertTextFormat());
                assertEquals("ElementType.METHOD", methodItem.get().getInsertText());
                assertEquals(0, methodItem.get().getAdditionalTextEdits().size());
            }
        }
    }

    public void testAutoImportOnCompletion() throws Exception {
        File src = new File(getWorkDir(), "Test.java");
        src.getParentFile().mkdirs();
        try (Writer w = new FileWriter(new File(src.getParentFile(), ".test-project"))) {}
        String code = "public class Test {\n" +
                      "    private void t(String s) {\n" +
                      "        \n" +
                      "    }\n" +
                      "}\n";
        try (Writer w = new FileWriter(src)) {
            w.write(code);
        }
        List<Diagnostic>[] diags = new List[1];
        CountDownLatch indexingComplete = new CountDownLatch(1);
        Launcher<LanguageServer> serverLauncher = LSPLauncher.createClientLauncher(new LanguageClient() {
            @Override
            public void telemetryEvent(Object arg0) {
                throw new UnsupportedOperationException("Not supported yet.");
            }

            @Override
            public void publishDiagnostics(PublishDiagnosticsParams params) {
                synchronized (diags) {
                    diags[0] = params.getDiagnostics();
                    diags.notifyAll();
                }
            }

            @Override
            public void showMessage(MessageParams params) {
                if (Server.INDEXING_COMPLETED.equals(params.getMessage())) {
                    indexingComplete.countDown();
                } else {
                    throw new UnsupportedOperationException("Unexpected message.");
                }
            }

            @Override
            public CompletableFuture<MessageActionItem> showMessageRequest(ShowMessageRequestParams arg0) {
                throw new UnsupportedOperationException("Not supported yet.");
            }

            @Override
            public void logMessage(MessageParams arg0) {
                throw new UnsupportedOperationException("Not supported yet.");
            }
        }, client.getInputStream(), client.getOutputStream());
        serverLauncher.startListening();
        LanguageServer server = serverLauncher.getRemoteProxy();
        InitializeParams initParams = new InitializeParams();
        initParams.setRootUri(toURI(getWorkDir()));
        server.initialize(initParams).get();
        indexingComplete.await();
        server.getTextDocumentService().didOpen(new DidOpenTextDocumentParams(new TextDocumentItem(toURI(src), "java", 0, code)));

        {
            VersionedTextDocumentIdentifier id1 = new VersionedTextDocumentIdentifier(toURI(src), 1);
            server.getTextDocumentService().didChange(new DidChangeTextDocumentParams(id1, Arrays.asList(new TextDocumentContentChangeEvent(new Range(new Position(2, 8), new Position(2, 8)), 0, "ArrayL"))));

            Either<List<CompletionItem>, CompletionList> completion = server.getTextDocumentService().completion(new CompletionParams(new TextDocumentIdentifier(toURI(src)), new Position(2, 8 + "ArrayL".length()))).get();
            assertTrue(completion.isRight());
            Optional<CompletionItem> arrayListItem = completion.getRight().getItems().stream().filter(ci -> "ArrayList".equals(ci.getLabel())).findAny();
            assertTrue(arrayListItem.isPresent());
            assertNull(arrayListItem.get().getAdditionalTextEdits());
            CompletableFuture<CompletionItem> resolvedItem = server.getTextDocumentService().resolveCompletionItem(arrayListItem.get());
            assertEquals(1, resolvedItem.get().getAdditionalTextEdits().size());
            assertEquals(0, resolvedItem.get().getAdditionalTextEdits().get(0).getRange().getStart().getLine());
            assertEquals(0, resolvedItem.get().getAdditionalTextEdits().get(0).getRange().getStart().getCharacter());
            assertEquals(0, resolvedItem.get().getAdditionalTextEdits().get(0).getRange().getEnd().getLine());
            assertEquals(0, resolvedItem.get().getAdditionalTextEdits().get(0).getRange().getEnd().getCharacter());
            assertEquals("\nimport java.util.ArrayList;\n\n", resolvedItem.get().getAdditionalTextEdits().get(0).getNewText());
        }

        {
            VersionedTextDocumentIdentifier id2 = new VersionedTextDocumentIdentifier(toURI(src), 1);
            server.getTextDocumentService().didChange(new DidChangeTextDocumentParams(id2, Arrays.asList(new TextDocumentContentChangeEvent(new Range(new Position(0, 0), new Position(0, 0)), 0, "import java.util.ArrayList;\n"))));
            server.getTextDocumentService().didChange(new DidChangeTextDocumentParams(id2, Arrays.asList(new TextDocumentContentChangeEvent(new Range(new Position(3, 8), new Position(3, 8)), 0, "ArrayL"))));

            Either<List<CompletionItem>, CompletionList> completion = server.getTextDocumentService().completion(new CompletionParams(new TextDocumentIdentifier(toURI(src)), new Position(3, 8 + "ArrayL".length()))).get();
            assertTrue(completion.isRight());
            Optional<CompletionItem> arrayListItem = completion.getRight().getItems().stream().filter(ci -> "ArrayList".equals(ci.getLabel())).findAny();
            assertTrue(arrayListItem.isPresent());
            assertNull(arrayListItem.get().getAdditionalTextEdits());
            CompletableFuture<CompletionItem> resolvedItem = server.getTextDocumentService().resolveCompletionItem(arrayListItem.get());
            assertNull(resolvedItem.get().getAdditionalTextEdits());
        }
    }

    public void testFixImports() throws Exception {
        File src = new File(getWorkDir(), "Test.java");
        src.getParentFile().mkdirs();
        try (Writer w = new FileWriter(new File(src.getParentFile(), ".test-project"))) {}
        String code = "public class Test {\n" +
                      "    private void t() {\n" +
                      "        List l;\n" +
                      "    }\n" +
                      "}\n";
        try (Writer w = new FileWriter(src)) {
            w.write(code);
        }
        List<Diagnostic>[] diags = new List[1];
        CountDownLatch indexingComplete = new CountDownLatch(1);
        Launcher<LanguageServer> serverLauncher = LSPLauncher.createClientLauncher(new NbCodeLanguageClient() {
            @Override
            public void showStatusBarMessage(ShowStatusMessageParams params) {
                if (Server.INDEXING_COMPLETED.equals(params.getMessage())) {
                    indexingComplete.countDown();
                }
            }

            @Override
            public CompletableFuture<List<QuickPickItem>> showQuickPick(ShowQuickPickParams params) {
                throw new UnsupportedOperationException("Not supported yet.");
            }

            @Override
            public CompletableFuture<String> showInputBox(ShowInputBoxParams params) {
                throw new UnsupportedOperationException("Not supported yet.");
            }

            @Override
            public NbCodeClientCapabilities getNbCodeCapabilities() {
                throw new UnsupportedOperationException("Not supported yet.");
            }

            @Override
            public void telemetryEvent(Object arg0) {
                throw new UnsupportedOperationException("Not supported yet.");
            }

            @Override
            public void publishDiagnostics(PublishDiagnosticsParams params) {
                synchronized (diags) {
                    diags[0] = params.getDiagnostics();
                    diags.notifyAll();
                }
            }

            @Override
            public void showMessage(MessageParams params) {
                throw new UnsupportedOperationException("Unexpected message.");
            }

            @Override
            public CompletableFuture<MessageActionItem> showMessageRequest(ShowMessageRequestParams arg0) {
                throw new UnsupportedOperationException("Not supported yet.");
            }

            @Override
            public void logMessage(MessageParams arg0) {
                throw new UnsupportedOperationException("Not supported yet.");
            }
        }, client.getInputStream(), client.getOutputStream());
        serverLauncher.startListening();
        LanguageServer server = serverLauncher.getRemoteProxy();
        InitializeParams initParams = new InitializeParams();
        initParams.setInitializationOptions(new JsonParser().parse(
                "{ nbcodeCapabilities: { statusBarMessageSupport : true } }").getAsJsonObject());
        initParams.setRootUri(toURI(getWorkDir()));
        InitializeResult result = server.initialize(initParams).get();
        indexingComplete.await();
        server.getTextDocumentService().didOpen(new DidOpenTextDocumentParams(new TextDocumentItem(toURI(src), "java", 0, code)));

        Diagnostic unresolvable = assertDiags(diags, "Error:2:8-2:12").get(0);
        List<Either<Command, CodeAction>> codeActions = server.getTextDocumentService().codeAction(new CodeActionParams(new TextDocumentIdentifier(toURI(src)), unresolvable.getRange(), new CodeActionContext(Arrays.asList(unresolvable)))).get();
        if (jdk9Plus()) {
            assertEquals(2, codeActions.size());
        }
    }

    public void testFindUsages() throws Exception {
        File src = new File(getWorkDir(), "Test.java");
        src.getParentFile().mkdirs();
        try (Writer w = new FileWriter(new File(src.getParentFile(), ".test-project"))) {}
        String code = "public class Test {\n" +
                      "    int val = new Test2().get();\n" +
                      "}\n";
        try (Writer w = new FileWriter(src)) {
            w.write(code);
        }
        File src2 = new File(getWorkDir(), "Test2.java");
        try (Writer w = new FileWriter(src2)) {
            w.write("public class Test2 extends Test {\n" +
                    "    Test t;\n" +
                    "    void m(Test p) {};\n" +
                    "    int get() { return t.val; };\n" +
                    "}\n");
        }
        List<Diagnostic>[] diags = new List[1];
        CountDownLatch indexingComplete = new CountDownLatch(1);
        Launcher<LanguageServer> serverLauncher = LSPLauncher.createClientLauncher(new LanguageClient() {
            @Override
            public void telemetryEvent(Object arg0) {
                throw new UnsupportedOperationException("Not supported yet.");
            }

            @Override
            public void publishDiagnostics(PublishDiagnosticsParams params) {
                synchronized (diags) {
                    diags[0] = params.getDiagnostics();
                    diags.notifyAll();
                }
            }

            @Override
            public void showMessage(MessageParams params) {
                if (Server.INDEXING_COMPLETED.equals(params.getMessage())) {
                    indexingComplete.countDown();
                } else {
                    throw new UnsupportedOperationException("Unexpected message.");
                }
            }

            @Override
            public CompletableFuture<MessageActionItem> showMessageRequest(ShowMessageRequestParams arg0) {
                throw new UnsupportedOperationException("Not supported yet.");
            }

            @Override
            public void logMessage(MessageParams arg0) {
                throw new UnsupportedOperationException("Not supported yet.");
            }
        }, client.getInputStream(), client.getOutputStream());
        serverLauncher.startListening();
        LanguageServer server = serverLauncher.getRemoteProxy();
        InitializeParams initParams = new InitializeParams();
        initParams.setRootUri(getWorkDir().toURI().toString());
        InitializeResult result = server.initialize(initParams).get();
        indexingComplete.await();
        server.getTextDocumentService().didOpen(new DidOpenTextDocumentParams(new TextDocumentItem(toURI(src), "java", 0, code)));

        {
            ReferenceParams params = new ReferenceParams(new TextDocumentIdentifier(toURI(src)),
                                                         new Position(0, 15),
                                                         new ReferenceContext(false));

            Set<? extends String> locations = server.getTextDocumentService().references(params).get().stream().map(this::toString).collect(Collectors.toSet());
            Set<? extends String> expected = new HashSet<>(Arrays.asList("Test2.java:1:4-1:8", "Test2.java:0:27-0:31", "Test2.java:2:11-2:15"));

            assertEquals(expected, locations);
        }

        {
            ReferenceParams params = new ReferenceParams(new TextDocumentIdentifier(toURI(src)),
                                                         new Position(0, 15),
                                                         new ReferenceContext(true));

            Set<? extends String> locations = server.getTextDocumentService().references(params).get().stream().map(this::toString).collect(Collectors.toSet());
            Set<? extends String> expected = new HashSet<>(Arrays.asList("Test2.java:1:4-1:8", "Test2.java:0:27-0:31", "Test2.java:2:11-2:15", "Test.java:0:13-0:17"));

            assertEquals(expected, locations);
        }

        {
            ReferenceParams params = new ReferenceParams(new TextDocumentIdentifier(src2.toURI().toString()),
                                                         new Position(0, 29),
                                                         new ReferenceContext(true));

            Set<? extends String> locations = server.getTextDocumentService().references(params).get().stream().map(this::toString).collect(Collectors.toSet());
            Set<? extends String> expected = new HashSet<>(Arrays.asList("Test2.java:1:4-1:8", "Test2.java:0:27-0:31", "Test2.java:2:11-2:15", "Test.java:0:13-0:17"));

            assertEquals(expected, locations);
        }

        {
            ReferenceParams params = new ReferenceParams(new TextDocumentIdentifier(src2.toURI().toString()),
                                                         new Position(3, 10),
                                                         new ReferenceContext(true));

            Set<? extends String> locations = server.getTextDocumentService().references(params).get().stream().map(this::toString).collect(Collectors.toSet());
            Set<? extends String> expected = new HashSet<>(Arrays.asList("Test.java:1:26-1:29", "Test2.java:3:8-3:11"));

            assertEquals(expected, locations);
        }

        {
            ReferenceParams params = new ReferenceParams(new TextDocumentIdentifier(src2.toURI().toString()),
                                                         new Position(3, 27),
                                                         new ReferenceContext(true));

            Set<? extends String> locations = server.getTextDocumentService().references(params).get().stream().map(this::toString).collect(Collectors.toSet());
            Set<? extends String> expected = new HashSet<>(Arrays.asList("Test.java:1:8-1:11", "Test2.java:3:25-3:28"));

            assertEquals(expected, locations);
        }
    }

    public void testWorkspaceSymbols() throws Exception {
        File src = new File(getWorkDir(), "Test.java");
        src.getParentFile().mkdirs();
        try (Writer w = new FileWriter(new File(src.getParentFile(), ".test-project"))) {}
        String code = "public class Test {\n" +
                      "    public static class TestNested {}\n" +
                      "    public static void testMethod() {}\n" +
                      "}\n";
        try (Writer w = new FileWriter(src)) {
            w.write(code);
        }
        CountDownLatch indexingComplete = new CountDownLatch(1);
        Launcher<LanguageServer> serverLauncher = LSPLauncher.createClientLauncher(new LanguageClient() {
            @Override
            public void telemetryEvent(Object arg0) {
                throw new UnsupportedOperationException("Not supported yet.");
            }

            @Override
            public void publishDiagnostics(PublishDiagnosticsParams params) {
                throw new UnsupportedOperationException("Not supported yet.");
            }

            @Override
            public void showMessage(MessageParams params) {
                if (Server.INDEXING_COMPLETED.equals(params.getMessage())) {
                    indexingComplete.countDown();
                } else {
                    throw new UnsupportedOperationException("Unexpected message.");
                }
            }

            @Override
            public CompletableFuture<MessageActionItem> showMessageRequest(ShowMessageRequestParams arg0) {
                throw new UnsupportedOperationException("Not supported yet.");
            }

            @Override
            public void logMessage(MessageParams arg0) {
                throw new UnsupportedOperationException("Not supported yet.");
            }
        }, client.getInputStream(), client.getOutputStream());
        serverLauncher.startListening();
        LanguageServer server = serverLauncher.getRemoteProxy();
        InitializeParams initParams = new InitializeParams();
        initParams.setRootUri(toURI(getWorkDir()));
        InitializeResult result = server.initialize(initParams).get();
        indexingComplete.await();
        List<? extends SymbolInformation> symbols = server.getWorkspaceService().symbol(new WorkspaceSymbolParams("Tes")).get();
        List<String> actual = symbols.stream().map(si -> si.getKind() + ":" + si.getName() + ":" + si.getContainerName() + ":" + si.getDeprecated() + ":" + toString(si.getLocation())).collect(Collectors.toList());
        assertEquals(Arrays.asList("Class:Test:Test:false:Test.java:0:0-3:1",
                                   "Constructor:Test():Test:false:Test.java:0:7-0:7",
                                   "Method:testMethod():Test:false:Test.java:2:4-2:38",
                                   "Class:TestNested:Test.TestNested:false:Test.java:1:4-1:37",
                                   "Constructor:TestNested():Test.TestNested:false:Test.java:1:18-1:18"),
                     actual);
    }

    public void testCodeActionGetterSetter() throws Exception {
        File src = new File(getWorkDir(), "Test.java");
        src.getParentFile().mkdirs();
        String code = "public class Test {\n" +
                      "    private final String f1;\n" +
                      "    private String f2;\n" +
                      "    private final String f3;\n" +
                      "    private final String f4;\n" +
                      "    public String getF4() { return f4; }\n" +
                      "}\n";
        try (Writer w = new FileWriter(src)) {
            w.write(code);
        }
        WorkspaceEdit[] edit = new WorkspaceEdit[1];
        Launcher<LanguageServer> serverLauncher = LSPLauncher.createClientLauncher(new LanguageClient() {
            @Override
            public void telemetryEvent(Object arg0) {
                throw new UnsupportedOperationException("Not supported yet.");
            }

            @Override
            public void publishDiagnostics(PublishDiagnosticsParams params) {
            }

            @Override
            public void showMessage(MessageParams arg0) {
            }

            @Override
            public CompletableFuture<MessageActionItem> showMessageRequest(ShowMessageRequestParams arg0) {
                throw new UnsupportedOperationException("Not supported yet.");
            }

            @Override
            public void logMessage(MessageParams arg0) {
                throw new UnsupportedOperationException("Not supported yet.");
            }

            @Override
            public CompletableFuture<ApplyWorkspaceEditResponse> applyEdit(ApplyWorkspaceEditParams params) {
                edit[0] = params.getEdit();
                return CompletableFuture.completedFuture(new ApplyWorkspaceEditResponse(false));
            }

        }, client.getInputStream(), client.getOutputStream());
        serverLauncher.startListening();
        LanguageServer server = serverLauncher.getRemoteProxy();
        server.initialize(new InitializeParams()).get();
        String uri = src.toURI().toString();
        server.getTextDocumentService().didOpen(new DidOpenTextDocumentParams(new TextDocumentItem(uri, "java", 0, code)));
        VersionedTextDocumentIdentifier id = new VersionedTextDocumentIdentifier(src.toURI().toString(), 1);
        List<Either<Command, CodeAction>> codeActions = server.getTextDocumentService().codeAction(new CodeActionParams(id, new Range(new Position(2, 6), new Position(2, 6)), new CodeActionContext(Arrays.asList()))).get();
        assertEquals(3, codeActions.size());
        Optional<CodeAction> generateGetterSetter =
                codeActions.stream()
                           .filter(Either::isRight)
                           .map(Either::getRight)
                           .filter(a -> Bundle.DN_GenerateGetterSetterFor("f2").equals(a.getTitle()))
                           .findAny();
        assertTrue(generateGetterSetter.isPresent());
        server.getWorkspaceService().executeCommand(new ExecuteCommandParams(generateGetterSetter.get().getCommand().getCommand(), generateGetterSetter.get().getCommand().getArguments())).get();
        assertEquals(1, edit[0].getChanges().size());
        List<TextEdit> fileChanges = edit[0].getChanges().get(uri);
        assertNotNull(fileChanges);
        assertEquals(1, fileChanges.size());
        assertEquals(new Range(new Position(6, 0),
                               new Position(6, 0)),
                     fileChanges.get(0).getRange());
        assertEquals("\n" +
                     "    public String getF2() {\n" +
                     "        return f2;\n" +
                     "    }\n" +
                     "\n" +
                     "    public void setF2(String f2) {\n" +
                     "        this.f2 = f2;\n" +
                     "    }\n",
                     fileChanges.get(0).getNewText());
    }

    public void testSourceActionGetterSetter() throws Exception {
        File src = new File(getWorkDir(), "Test.java");
        src.getParentFile().mkdirs();
        String code = "public class Test {\n" +
                      "    private final String f1;\n" +
                      "    private String f2;\n" +
                      "}\n";
        try (Writer w = new FileWriter(src)) {
            w.write(code);
        }
        WorkspaceEdit[] edit = new WorkspaceEdit[1];
        Launcher<LanguageServer> serverLauncher = LSPLauncher.createClientLauncher(new LanguageClient() {
            @Override
            public void telemetryEvent(Object arg0) {
                throw new UnsupportedOperationException("Not supported yet.");
            }

            @Override
            public void publishDiagnostics(PublishDiagnosticsParams params) {
            }

            @Override
            public void showMessage(MessageParams arg0) {
            }

            @Override
            public CompletableFuture<MessageActionItem> showMessageRequest(ShowMessageRequestParams arg0) {
                throw new UnsupportedOperationException("Not supported yet.");
            }

            @Override
            public void logMessage(MessageParams arg0) {
                throw new UnsupportedOperationException("Not supported yet.");
            }

            @Override
            public CompletableFuture<ApplyWorkspaceEditResponse> applyEdit(ApplyWorkspaceEditParams params) {
                edit[0] = params.getEdit();
                return CompletableFuture.completedFuture(new ApplyWorkspaceEditResponse(false));
            }

        }, client.getInputStream(), client.getOutputStream());
        serverLauncher.startListening();
        LanguageServer server = serverLauncher.getRemoteProxy();
        server.initialize(new InitializeParams()).get();
        String uri = src.toURI().toString();
        server.getTextDocumentService().didOpen(new DidOpenTextDocumentParams(new TextDocumentItem(uri, "java", 0, code)));
        VersionedTextDocumentIdentifier id = new VersionedTextDocumentIdentifier(src.toURI().toString(), 1);
        List<Either<Command, CodeAction>> codeActions = server.getTextDocumentService().codeAction(new CodeActionParams(id, new Range(new Position(3, 0), new Position(3, 0)), new CodeActionContext(Arrays.asList(), Arrays.asList(CodeActionKind.Source)))).get();
        assertEquals(9, codeActions.size());
        Optional<CodeAction> generateGetterSetter =
                codeActions.stream()
                           .filter(Either::isRight)
                           .map(Either::getRight)
                           .filter(a -> Bundle.DN_GenerateGetterSetterFor("f2").equals(a.getTitle()))
                           .findAny();
        assertTrue(generateGetterSetter.isPresent());
        server.getWorkspaceService().executeCommand(new ExecuteCommandParams(generateGetterSetter.get().getCommand().getCommand(), generateGetterSetter.get().getCommand().getArguments())).get();
        assertEquals(1, edit[0].getChanges().size());
        List<TextEdit> fileChanges = edit[0].getChanges().get(uri);
        assertNotNull(fileChanges);
        assertEquals(1, fileChanges.size());
        assertEquals(new Range(new Position(3, 0),
                               new Position(3, 0)),
                     fileChanges.get(0).getRange());
        assertEquals("\n" +
                     "    public String getF2() {\n" +
                     "        return f2;\n" +
                     "    }\n" +
                     "\n" +
                     "    public void setF2(String f2) {\n" +
                     "        this.f2 = f2;\n" +
                     "    }\n",
                     fileChanges.get(0).getNewText());
        server.getTextDocumentService().didChange(new DidChangeTextDocumentParams(id, Arrays.asList(new TextDocumentContentChangeEvent(fileChanges.get(0).getRange(), 0, fileChanges.get(0).getNewText()))));
        codeActions = server.getTextDocumentService().codeAction(new CodeActionParams(id, new Range(new Position(3, 0), new Position(3, 0)), new CodeActionContext(Arrays.asList(), Arrays.asList(CodeActionKind.Source)))).get();
        assertEquals(7, codeActions.size());
        Optional<CodeAction> generateGetter =
                codeActions.stream()
                           .filter(Either::isRight)
                           .map(Either::getRight)
                           .filter(a -> Bundle.DN_GenerateGetterFor("f1").equals(a.getTitle()))
                           .findAny();
        assertTrue(generateGetter.isPresent());
        server.getWorkspaceService().executeCommand(new ExecuteCommandParams(generateGetter.get().getCommand().getCommand(), generateGetter.get().getCommand().getArguments())).get();
        assertEquals(1, edit[0].getChanges().size());
        fileChanges = edit[0].getChanges().get(uri);
        assertNotNull(fileChanges);
        assertEquals(1, fileChanges.size());
        assertEquals(new Range(new Position(11, 0),
                               new Position(11, 0)),
                     fileChanges.get(0).getRange());
        assertEquals("\n" +
                     "    public String getF1() {\n" +
                     "        return f1;\n" +
                     "    }\n",
                     fileChanges.get(0).getNewText());
    }

    public void testSourceActionConstructor() throws Exception {
        File src = new File(getWorkDir(), "Test.java");
        src.getParentFile().mkdirs();
        String code = "public class Test extends Exception {\n" +
                      "    private final String f1;\n" +
                      "}\n";
        try (Writer w = new FileWriter(src)) {
            w.write(code);
        }
        WorkspaceEdit[] edit = new WorkspaceEdit[1];
        Launcher<LanguageServer> serverLauncher = LSPLauncher.createClientLauncher(new NbCodeLanguageClient() {
            @Override
            public void telemetryEvent(Object arg0) {
                throw new UnsupportedOperationException("Not supported yet.");
            }

            @Override
            public void publishDiagnostics(PublishDiagnosticsParams params) {
            }

            @Override
            public void showMessage(MessageParams arg0) {
            }

            @Override
            public CompletableFuture<MessageActionItem> showMessageRequest(ShowMessageRequestParams arg0) {
                throw new UnsupportedOperationException("Not supported yet.");
            }

            @Override
            public void logMessage(MessageParams arg0) {
                throw new UnsupportedOperationException("Not supported yet.");
            }

            @Override
            public CompletableFuture<ApplyWorkspaceEditResponse> applyEdit(ApplyWorkspaceEditParams params) {
                edit[0] = params.getEdit();
                return CompletableFuture.completedFuture(new ApplyWorkspaceEditResponse(false));
            }

            @Override
            public void showStatusBarMessage(ShowStatusMessageParams params) {
                throw new UnsupportedOperationException("Not supported yet."); //To change body of generated methods, choose Tools | Templates.
            }

            @Override
            public CompletableFuture<List<QuickPickItem>> showQuickPick(ShowQuickPickParams params) {
                return CompletableFuture.completedFuture(params.getItems().size() > 2 ? params.getItems().subList(0, 2) : params.getItems());
            }

            @Override
            public CompletableFuture<String> showInputBox(ShowInputBoxParams params) {
                throw new UnsupportedOperationException("Not supported yet.");
            }

            @Override
            public NbCodeClientCapabilities getNbCodeCapabilities() {
                throw new UnsupportedOperationException("Not supported yet.");
            }

        }, client.getInputStream(), client.getOutputStream());
        serverLauncher.startListening();
        LanguageServer server = serverLauncher.getRemoteProxy();
        server.initialize(new InitializeParams()).get();
        String uri = src.toURI().toString();
        server.getTextDocumentService().didOpen(new DidOpenTextDocumentParams(new TextDocumentItem(uri, "java", 0, code)));
        VersionedTextDocumentIdentifier id = new VersionedTextDocumentIdentifier(src.toURI().toString(), 1);
        List<Either<Command, CodeAction>> codeActions = server.getTextDocumentService().codeAction(new CodeActionParams(id, new Range(new Position(2, 0), new Position(2, 0)), new CodeActionContext(Arrays.asList(), Arrays.asList(CodeActionKind.Source)))).get();
        assertEquals(7, codeActions.size());
        Optional<CodeAction> generateConstructor =
                codeActions.stream()
                           .filter(Either::isRight)
                           .map(Either::getRight)
                           .filter(a -> Bundle.DN_GenerateConstructor().equals(a.getTitle()))
                           .findAny();
        assertTrue(generateConstructor.isPresent());
        server.getWorkspaceService().executeCommand(new ExecuteCommandParams(generateConstructor.get().getCommand().getCommand(), generateConstructor.get().getCommand().getArguments())).get();
        int cnt = 0;
        while(edit[0] == null && cnt++ < 10) {
            Thread.sleep(1000);
        }
        assertEquals(1, edit[0].getChanges().size());
        List<TextEdit> fileChanges = edit[0].getChanges().get(uri);
        assertNotNull(fileChanges);
        assertEquals(1, fileChanges.size());
        assertEquals(new Range(new Position(2, 0),
                               new Position(2, 0)),
                     fileChanges.get(0).getRange());
        assertEquals("\n" +
                     "    public Test(String f1) {\n" +
                     "        this.f1 = f1;\n" +
                     "    }\n" +
                     "\n" +
                     "    public Test(String f1, String string) {\n" +
                     "        super(string);\n" +
                     "        this.f1 = f1;\n" +
                     "    }\n",
                     fileChanges.get(0).getNewText());
    }

    public void testSourceActionEqualsHashCode() throws Exception {
        File src = new File(getWorkDir(), "Test.java");
        src.getParentFile().mkdirs();
        String code = "import java.util.Objects;\n" +
                      "\n" +
                      "public class Test {\n" +
                      "    private final String f1;\n" +
                      "    private java.util.List<String> f2;\n" +
                      "\n" +
                      "    @Override\n" +
                      "    public int hashCode() {\n" +
                      "        int hash = 3;\n" +
                      "        hash = 71 * hash + Objects.hashCode(this.f1);\n" +
                      "        hash = 71 * hash + Objects.hashCode(this.f2);\n" +
                      "        return hash;\n" +
                      "    }\n" +
                      "}\n";
        try (Writer w = new FileWriter(src)) {
            w.write(code);
        }
        WorkspaceEdit[] edit = new WorkspaceEdit[1];
        Launcher<LanguageServer> serverLauncher = LSPLauncher.createClientLauncher(new NbCodeLanguageClient() {
            @Override
            public void telemetryEvent(Object arg0) {
                throw new UnsupportedOperationException("Not supported yet.");
            }

            @Override
            public void publishDiagnostics(PublishDiagnosticsParams params) {
            }

            @Override
            public void showMessage(MessageParams arg0) {
            }

            @Override
            public CompletableFuture<MessageActionItem> showMessageRequest(ShowMessageRequestParams arg0) {
                throw new UnsupportedOperationException("Not supported yet.");
            }

            @Override
            public void logMessage(MessageParams arg0) {
                throw new UnsupportedOperationException("Not supported yet.");
            }

            @Override
            public CompletableFuture<ApplyWorkspaceEditResponse> applyEdit(ApplyWorkspaceEditParams params) {
                edit[0] = params.getEdit();
                return CompletableFuture.completedFuture(new ApplyWorkspaceEditResponse(false));
            }

            @Override
            public void showStatusBarMessage(ShowStatusMessageParams params) {
                throw new UnsupportedOperationException("Not supported yet."); //To change body of generated methods, choose Tools | Templates.
            }

            @Override
            public CompletableFuture<List<QuickPickItem>> showQuickPick(ShowQuickPickParams params) {
                return CompletableFuture.completedFuture(params.getItems().size() > 2 ? params.getItems().subList(0, 2) : params.getItems());
            }

            @Override
            public CompletableFuture<String> showInputBox(ShowInputBoxParams params) {
                throw new UnsupportedOperationException("Not supported yet.");
            }

            @Override
            public NbCodeClientCapabilities getNbCodeCapabilities() {
                throw new UnsupportedOperationException("Not supported yet.");
            }

        }, client.getInputStream(), client.getOutputStream());
        serverLauncher.startListening();
        LanguageServer server = serverLauncher.getRemoteProxy();
        server.initialize(new InitializeParams()).get();
        String uri = src.toURI().toString();
        server.getTextDocumentService().didOpen(new DidOpenTextDocumentParams(new TextDocumentItem(uri, "java", 0, code)));
        VersionedTextDocumentIdentifier id = new VersionedTextDocumentIdentifier(src.toURI().toString(), 1);
        List<Either<Command, CodeAction>> codeActions = server.getTextDocumentService().codeAction(new CodeActionParams(id, new Range(new Position(5, 0), new Position(5, 0)), new CodeActionContext(Arrays.asList(), Arrays.asList(CodeActionKind.Source)))).get();
        assertEquals(9, codeActions.size());
        Optional<CodeAction> generateEquals =
                codeActions.stream()
                           .filter(Either::isRight)
                           .map(Either::getRight)
                           .filter(a -> Bundle.DN_GenerateEquals().equals(a.getTitle()))
                           .findAny();
        assertTrue(generateEquals.isPresent());
        server.getWorkspaceService().executeCommand(new ExecuteCommandParams(generateEquals.get().getCommand().getCommand(), generateEquals.get().getCommand().getArguments())).get();
        int cnt = 0;
        while(edit[0] == null && cnt++ < 10) {
            Thread.sleep(1000);
        }
        assertEquals(1, edit[0].getChanges().size());
        List<TextEdit> fileChanges = edit[0].getChanges().get(uri);
        assertNotNull(fileChanges);
        assertEquals(1, fileChanges.size());
        assertEquals(new Range(new Position(13, 0),
                               new Position(13, 0)),
                     fileChanges.get(0).getRange());
        assertEquals("\n" +
                     "    @Override\n" +
                     "    public boolean equals(Object obj) {\n" +
                     "        if (this == obj) {\n" +
                     "            return true;\n" +
                     "        }\n" +
                     "        if (obj == null) {\n" +
                     "            return false;\n" +
                     "        }\n" +
                     "        if (getClass() != obj.getClass()) {\n" +
                     "            return false;\n" +
                     "        }\n" +
                     "        final Test other = (Test) obj;\n" +
                     "        if (!Objects.equals(this.f1, other.f1)) {\n" +
                     "            return false;\n" +
                     "        }\n" +
                     "        if (!Objects.equals(this.f2, other.f2)) {\n" +
                     "            return false;\n" +
                     "        }\n" +
                     "        return true;\n" +
                     "    }\n",
                     fileChanges.get(0).getNewText());
    }

<<<<<<< HEAD
    public void testRenameDocumentChangesCapabilitiesRenameOp() throws Exception {
        doTestRename(init -> {
                        WorkspaceEditCapabilities wec = new WorkspaceEditCapabilities();
                        wec.setDocumentChanges(true);
                        wec.setResourceOperations(Arrays.asList("rename"));
                        WorkspaceClientCapabilities wcc = new WorkspaceClientCapabilities();
                        wcc.setWorkspaceEdit(wec);
                        init.setCapabilities(new ClientCapabilities(wcc, null, null));
                     },
                     cf -> {
                         WorkspaceEdit edit = cf.get();
                         assertTrue(edit.getChanges().isEmpty());
                         Set<String> actual = edit.getDocumentChanges().stream().map(this::toString).collect(Collectors.toSet());
                         Set<String> expected = new HashSet<>(Arrays.asList("Test2.java:[3:25-3:28=>nue]", "Test2.java:[1:8-1:11=>nue]"));
                         assertEquals(expected, actual);
                     },
                     cf -> {
                         WorkspaceEdit edit = cf.get();
                         assertTrue(edit.getChanges().isEmpty());
                         Set<String> actual = edit.getDocumentChanges().stream().map(this::toString).collect(Collectors.toSet());
                         Set<String> expected = new HashSet<>(Arrays.asList("Test.java:[0:27-0:31=>TestNew, 1:4-1:8=>TestNew, 2:11-2:15=>TestNew]", "Test.java:[0:13-0:17=>TestNew]", "Test.java=>TestNew.java"));
                         assertEquals(expected, actual);
                     });
    }
    
    public void testRenameDocumentChangesCapabilitiesNoRenameOp() throws Exception {
        doTestRename(init -> {
                        WorkspaceEditCapabilities wec = new WorkspaceEditCapabilities();
                        wec.setDocumentChanges(true);
                        WorkspaceClientCapabilities wcc = new WorkspaceClientCapabilities();
                        wcc.setWorkspaceEdit(wec);
                        init.setCapabilities(new ClientCapabilities(wcc, null, null));
                     },
                     cf -> {
                         WorkspaceEdit edit = cf.get();
                         assertTrue(edit.getChanges().isEmpty());
                         Set<String> actual = edit.getDocumentChanges().stream().map(this::toString).collect(Collectors.toSet());
                         Set<String> expected = new HashSet<>(Arrays.asList("Test2.java:[3:25-3:28=>nue]", "Test2.java:[1:8-1:11=>nue]"));
                         assertEquals(expected, actual);
                     },
                     cf -> {
                         WorkspaceEdit edit = cf.get();
                         assertTrue(edit.getChanges().isEmpty());
                         Set<String> actual = edit.getDocumentChanges().stream().map(this::toString).collect(Collectors.toSet());
                         Set<String> expected = new HashSet<>(Arrays.asList("Test.java:[0:27-0:31=>TestNew, 1:4-1:8=>TestNew, 2:11-2:15=>TestNew]", "Test.java:[0:13-0:17=>TestNew]", "Test.java=>TestNew.java"));
                         assertEquals(expected, actual);
                     });
    }
    
    private void doTestRename(Consumer<InitializeParams> settings,
                              Validator<CompletableFuture<WorkspaceEdit>> validateFieldRename,
                              Validator<CompletableFuture<WorkspaceEdit>> validateClassRename) throws Exception {
        File src = new File(getWorkDir(), "Test.java");
        src.getParentFile().mkdirs();
        try (Writer w = new FileWriter(new File(src.getParentFile(), ".test-project"))) {}
        String code = "public class Test {\n" +
                      "    int val = new Test2().get();\n" +
=======
    public void testSourceActionToString() throws Exception {
        File src = new File(getWorkDir(), "Test.java");
        src.getParentFile().mkdirs();
        String code = "public class Test {\n" +
                      "    private final String f1;\n" +
>>>>>>> b6104f59
                      "}\n";
        try (Writer w = new FileWriter(src)) {
            w.write(code);
        }
<<<<<<< HEAD
        File src2 = new File(getWorkDir(), "Test2.java");
        try (Writer w = new FileWriter(src2)) {
            w.write("public class Test2 extends Test {\n" +
                    "    Test t;\n" +
                    "    void m(Test p) {};\n" +
                    "    int get() { return t.val; };\n" +
                    "}\n");
        }
        List<Diagnostic>[] diags = new List[1];
        CountDownLatch indexingComplete = new CountDownLatch(1);
        Launcher<LanguageServer> serverLauncher = LSPLauncher.createClientLauncher(new LanguageClient() {
=======
        WorkspaceEdit[] edit = new WorkspaceEdit[1];
        Launcher<LanguageServer> serverLauncher = LSPLauncher.createClientLauncher(new NbCodeLanguageClient() {
>>>>>>> b6104f59
            @Override
            public void telemetryEvent(Object arg0) {
                throw new UnsupportedOperationException("Not supported yet.");
            }

            @Override
            public void publishDiagnostics(PublishDiagnosticsParams params) {
<<<<<<< HEAD
                synchronized (diags) {
                    diags[0] = params.getDiagnostics();
                    diags.notifyAll();
                }
            }

            @Override
            public void showMessage(MessageParams params) {
                if (Server.INDEXING_COMPLETED.equals(params.getMessage())) {
                    indexingComplete.countDown();
                } else {
                    throw new UnsupportedOperationException("Unexpected message.");
                }
=======
            }

            @Override
            public void showMessage(MessageParams arg0) {
>>>>>>> b6104f59
            }

            @Override
            public CompletableFuture<MessageActionItem> showMessageRequest(ShowMessageRequestParams arg0) {
                throw new UnsupportedOperationException("Not supported yet.");
            }

            @Override
            public void logMessage(MessageParams arg0) {
                throw new UnsupportedOperationException("Not supported yet.");
            }
<<<<<<< HEAD
        }, client.getInputStream(), client.getOutputStream());
        serverLauncher.startListening();
        LanguageServer server = serverLauncher.getRemoteProxy();
        InitializeParams initParams = new InitializeParams();
        initParams.setRootUri(getWorkDir().toURI().toString());
        settings.accept(initParams);
        InitializeResult result = server.initialize(initParams).get();
        indexingComplete.await();
        server.getTextDocumentService().didOpen(new DidOpenTextDocumentParams(new TextDocumentItem(toURI(src), "java", 0, code)));

        {
            RenameParams params = new RenameParams(new TextDocumentIdentifier(src2.toURI().toString()),
                                                   new Position(3, 27),
                                                   "nue");

            validateFieldRename.validate(server.getTextDocumentService().rename(params));
        }

        {
            RenameParams params = new RenameParams(new TextDocumentIdentifier(src.toURI().toString()),
                                                   new Position(0, 15),
                                                   "TestNew");

            validateClassRename.validate(server.getTextDocumentService().rename(params));
        }

    }

    interface Validator<T> {
        public void validate(T t) throws Exception;
    }

    private String toString(Either<TextDocumentEdit, ResourceOperation> e) {
        if (e.isLeft()) {
            TextDocumentEdit ted = e.getLeft();
            VersionedTextDocumentIdentifier td = ted.getTextDocument();

            return toString(td) + ":" + ted.getEdits().stream().map(this::toString).collect(Collectors.joining(", ", "[", "]"));
        } else {
            switch (e.getRight().getKind()) {
                case "rename":
                    RenameFile rf = (RenameFile) e.getRight();
                    return uriToString(rf.getOldUri()) + "=>" + uriToString(rf.getNewUri());
                default:
                    throw new IllegalStateException(e.getRight().getKind());
            }
        }
    }

    private String toString(VersionedTextDocumentIdentifier td) {
        return uriToString(td.getUri())/* + "(" + td.getVersion() + ")"*/;
    }

    private String toString(TextEdit edit) {
        return toString(edit.getRange()) + "=>" + edit.getNewText();
=======

            @Override
            public CompletableFuture<ApplyWorkspaceEditResponse> applyEdit(ApplyWorkspaceEditParams params) {
                edit[0] = params.getEdit();
                return CompletableFuture.completedFuture(new ApplyWorkspaceEditResponse(false));
            }

            @Override
            public void showStatusBarMessage(ShowStatusMessageParams params) {
                throw new UnsupportedOperationException("Not supported yet."); //To change body of generated methods, choose Tools | Templates.
            }

            @Override
            public CompletableFuture<List<QuickPickItem>> showQuickPick(ShowQuickPickParams params) {
                return CompletableFuture.completedFuture(params.getItems().size() > 2 ? params.getItems().subList(0, 2) : params.getItems());
            }

            @Override
            public CompletableFuture<String> showInputBox(ShowInputBoxParams params) {
                throw new UnsupportedOperationException("Not supported yet.");
            }

            @Override
            public NbCodeClientCapabilities getNbCodeCapabilities() {
                throw new UnsupportedOperationException("Not supported yet.");
            }

        }, client.getInputStream(), client.getOutputStream());
        serverLauncher.startListening();
        LanguageServer server = serverLauncher.getRemoteProxy();
        server.initialize(new InitializeParams()).get();
        String uri = src.toURI().toString();
        server.getTextDocumentService().didOpen(new DidOpenTextDocumentParams(new TextDocumentItem(uri, "java", 0, code)));
        VersionedTextDocumentIdentifier id = new VersionedTextDocumentIdentifier(src.toURI().toString(), 1);
        List<Either<Command, CodeAction>> codeActions = server.getTextDocumentService().codeAction(new CodeActionParams(id, new Range(new Position(2, 0), new Position(2, 0)), new CodeActionContext(Arrays.asList(), Arrays.asList(CodeActionKind.Source)))).get();
        assertEquals(7, codeActions.size());
        Optional<CodeAction> generateToString =
                codeActions.stream()
                           .filter(Either::isRight)
                           .map(Either::getRight)
                           .filter(a -> Bundle.DN_GenerateToString().equals(a.getTitle()))
                           .findAny();
        assertTrue(generateToString.isPresent());
        server.getWorkspaceService().executeCommand(new ExecuteCommandParams(generateToString.get().getCommand().getCommand(), generateToString.get().getCommand().getArguments())).get();
        int cnt = 0;
        while(edit[0] == null && cnt++ < 10) {
            Thread.sleep(1000);
        }
        assertEquals(1, edit[0].getChanges().size());
        List<TextEdit> fileChanges = edit[0].getChanges().get(uri);
        assertNotNull(fileChanges);
        assertEquals(1, fileChanges.size());
        assertEquals(new Range(new Position(2, 0),
                               new Position(2, 0)),
                     fileChanges.get(0).getRange());
        assertEquals("\n" +
                     "    @Override\n" +
                     "    public String toString() {\n" +
                     "        StringBuilder sb = new StringBuilder();\n" +
                     "        sb.append(\"Test{f1=\").append(f1);\n" +
                     "        sb.append('}');\n" +
                     "        return sb.toString();\n" +
                     "    }\n",
                     fileChanges.get(0).getNewText());
    }

    public void testSourceActionDelegateMethod() throws Exception {
        File src = new File(getWorkDir(), "Test.java");
        src.getParentFile().mkdirs();
        String code = "public class Test {\n" +
                      "    private final String f1;\n" +
                      "}\n";
        try (Writer w = new FileWriter(src)) {
            w.write(code);
        }
        WorkspaceEdit[] edit = new WorkspaceEdit[1];
        Launcher<LanguageServer> serverLauncher = LSPLauncher.createClientLauncher(new NbCodeLanguageClient() {
            @Override
            public void telemetryEvent(Object arg0) {
                throw new UnsupportedOperationException("Not supported yet.");
            }

            @Override
            public void publishDiagnostics(PublishDiagnosticsParams params) {
            }

            @Override
            public void showMessage(MessageParams arg0) {
            }

            @Override
            public CompletableFuture<MessageActionItem> showMessageRequest(ShowMessageRequestParams arg0) {
                throw new UnsupportedOperationException("Not supported yet.");
            }

            @Override
            public void logMessage(MessageParams arg0) {
                throw new UnsupportedOperationException("Not supported yet.");
            }

            @Override
            public CompletableFuture<ApplyWorkspaceEditResponse> applyEdit(ApplyWorkspaceEditParams params) {
                edit[0] = params.getEdit();
                return CompletableFuture.completedFuture(new ApplyWorkspaceEditResponse(false));
            }

            @Override
            public void showStatusBarMessage(ShowStatusMessageParams params) {
                throw new UnsupportedOperationException("Not supported yet."); //To change body of generated methods, choose Tools | Templates.
            }

            @Override
            public CompletableFuture<List<QuickPickItem>> showQuickPick(ShowQuickPickParams params) {
                return CompletableFuture.completedFuture(params.getItems().size() > 2 ? params.getItems().subList(0, 2) : params.getItems());
            }

            @Override
            public CompletableFuture<String> showInputBox(ShowInputBoxParams params) {
                throw new UnsupportedOperationException("Not supported yet.");
            }

            @Override
            public NbCodeClientCapabilities getNbCodeCapabilities() {
                throw new UnsupportedOperationException("Not supported yet.");
            }

        }, client.getInputStream(), client.getOutputStream());
        serverLauncher.startListening();
        LanguageServer server = serverLauncher.getRemoteProxy();
        server.initialize(new InitializeParams()).get();
        String uri = src.toURI().toString();
        server.getTextDocumentService().didOpen(new DidOpenTextDocumentParams(new TextDocumentItem(uri, "java", 0, code)));
        VersionedTextDocumentIdentifier id = new VersionedTextDocumentIdentifier(src.toURI().toString(), 1);
        List<Either<Command, CodeAction>> codeActions = server.getTextDocumentService().codeAction(new CodeActionParams(id, new Range(new Position(2, 0), new Position(2, 0)), new CodeActionContext(Arrays.asList(), Arrays.asList(CodeActionKind.Source)))).get();
        assertEquals(7, codeActions.size());
        Optional<CodeAction> generateDelegateMethod =
                codeActions.stream()
                           .filter(Either::isRight)
                           .map(Either::getRight)
                           .filter(a -> Bundle.DN_GenerateDelegateMethod().equals(a.getTitle()))
                           .findAny();
        assertTrue(generateDelegateMethod.isPresent());
        server.getWorkspaceService().executeCommand(new ExecuteCommandParams(generateDelegateMethod.get().getCommand().getCommand(), generateDelegateMethod.get().getCommand().getArguments())).get();
        int cnt = 0;
        while(edit[0] == null && cnt++ < 10) {
            Thread.sleep(1000);
        }
        assertEquals(1, edit[0].getChanges().size());
        List<TextEdit> fileChanges = edit[0].getChanges().get(uri);
        assertNotNull(fileChanges);
        assertEquals(2, fileChanges.size());
        assertEquals(new Range(new Position(0, 0),
                               new Position(0, 0)),
                     fileChanges.get(0).getRange());
        assertEquals("\nimport java.util.stream.IntStream;\n\n",
                     fileChanges.get(0).getNewText());
        assertEquals(new Range(new Position(2, 0),
                               new Position(2, 0)),
                     fileChanges.get(1).getRange());
        assertEquals("\n" +
                     "    public IntStream chars() {\n" +
                     "        return f1.chars();\n" +
                     "    }\n" +
                     "\n" +
                     "    public IntStream codePoints() {\n" +
                     "        return f1.codePoints();\n" +
                     "    }\n",
                     fileChanges.get(1).getNewText());
    }

    public void testSourceActionOverrideMethod() throws Exception {
        File src = new File(getWorkDir(), "Test.java");
        src.getParentFile().mkdirs();
        String code = "public class Test {\n" +
                      "    private final String f1;\n" +
                      "}\n";
        try (Writer w = new FileWriter(src)) {
            w.write(code);
        }
        WorkspaceEdit[] edit = new WorkspaceEdit[1];
        Launcher<LanguageServer> serverLauncher = LSPLauncher.createClientLauncher(new NbCodeLanguageClient() {
            @Override
            public void telemetryEvent(Object arg0) {
                throw new UnsupportedOperationException("Not supported yet.");
            }

            @Override
            public void publishDiagnostics(PublishDiagnosticsParams params) {
            }

            @Override
            public void showMessage(MessageParams arg0) {
            }

            @Override
            public CompletableFuture<MessageActionItem> showMessageRequest(ShowMessageRequestParams arg0) {
                throw new UnsupportedOperationException("Not supported yet.");
            }

            @Override
            public void logMessage(MessageParams arg0) {
                throw new UnsupportedOperationException("Not supported yet.");
            }

            @Override
            public CompletableFuture<ApplyWorkspaceEditResponse> applyEdit(ApplyWorkspaceEditParams params) {
                edit[0] = params.getEdit();
                return CompletableFuture.completedFuture(new ApplyWorkspaceEditResponse(false));
            }

            @Override
            public void showStatusBarMessage(ShowStatusMessageParams params) {
                throw new UnsupportedOperationException("Not supported yet."); //To change body of generated methods, choose Tools | Templates.
            }

            @Override
            public CompletableFuture<List<QuickPickItem>> showQuickPick(ShowQuickPickParams params) {
                return CompletableFuture.completedFuture(params.getItems().size() > 2 ? params.getItems().subList(0, 2) : params.getItems());
            }

            @Override
            public CompletableFuture<String> showInputBox(ShowInputBoxParams params) {
                throw new UnsupportedOperationException("Not supported yet.");
            }

            @Override
            public NbCodeClientCapabilities getNbCodeCapabilities() {
                throw new UnsupportedOperationException("Not supported yet.");
            }

        }, client.getInputStream(), client.getOutputStream());
        serverLauncher.startListening();
        LanguageServer server = serverLauncher.getRemoteProxy();
        server.initialize(new InitializeParams()).get();
        String uri = src.toURI().toString();
        server.getTextDocumentService().didOpen(new DidOpenTextDocumentParams(new TextDocumentItem(uri, "java", 0, code)));
        VersionedTextDocumentIdentifier id = new VersionedTextDocumentIdentifier(src.toURI().toString(), 1);
        List<Either<Command, CodeAction>> codeActions = server.getTextDocumentService().codeAction(new CodeActionParams(id, new Range(new Position(2, 0), new Position(2, 0)), new CodeActionContext(Arrays.asList(), Arrays.asList(CodeActionKind.Source)))).get();
        assertEquals(7, codeActions.size());
        Optional<CodeAction> generateOverrideMethod =
                codeActions.stream()
                           .filter(Either::isRight)
                           .map(Either::getRight)
                           .filter(a -> Bundle.DN_GenerateOverrideMethod().equals(a.getTitle()))
                           .findAny();
        assertTrue(generateOverrideMethod.isPresent());
        server.getWorkspaceService().executeCommand(new ExecuteCommandParams(generateOverrideMethod.get().getCommand().getCommand(), generateOverrideMethod.get().getCommand().getArguments())).get();
        int cnt = 0;
        while(edit[0] == null && cnt++ < 10) {
            Thread.sleep(1000);
        }
        assertEquals(1, edit[0].getChanges().size());
        List<TextEdit> fileChanges = edit[0].getChanges().get(uri);
        assertNotNull(fileChanges);
        assertEquals(1, fileChanges.size());
        assertEquals(new Range(new Position(2, 0),
                               new Position(2, 0)),
                     fileChanges.get(0).getRange());
        assertEquals("\n" +
                     "    @Override\n" +
                     "    protected void finalize() throws Throwable {\n" +
                     "        super.finalize(); //To change body of generated methods, choose Tools | Templates.\n" +
                     "    }\n" +
                     "\n" +
                     "    @Override\n" +
                     "    public String toString() {\n" +
                     "        return super.toString(); //To change body of generated methods, choose Tools | Templates.\n" +
                     "    }\n",
                     fileChanges.get(0).getNewText());
    }

    public void testSourceActionLogger() throws Exception {
        File src = new File(getWorkDir(), "Test.java");
        src.getParentFile().mkdirs();
        String code = "public class Test {\n" +
                      "    private final String f1;\n" +
                      "}\n";
        try (Writer w = new FileWriter(src)) {
            w.write(code);
        }
        WorkspaceEdit[] edit = new WorkspaceEdit[1];
        Launcher<LanguageServer> serverLauncher = LSPLauncher.createClientLauncher(new NbCodeLanguageClient() {
            @Override
            public void telemetryEvent(Object arg0) {
                throw new UnsupportedOperationException("Not supported yet.");
            }

            @Override
            public void publishDiagnostics(PublishDiagnosticsParams params) {
            }

            @Override
            public void showMessage(MessageParams arg0) {
            }

            @Override
            public CompletableFuture<MessageActionItem> showMessageRequest(ShowMessageRequestParams arg0) {
                throw new UnsupportedOperationException("Not supported yet.");
            }

            @Override
            public void logMessage(MessageParams arg0) {
                throw new UnsupportedOperationException("Not supported yet.");
            }

            @Override
            public CompletableFuture<ApplyWorkspaceEditResponse> applyEdit(ApplyWorkspaceEditParams params) {
                edit[0] = params.getEdit();
                return CompletableFuture.completedFuture(new ApplyWorkspaceEditResponse(false));
            }

            @Override
            public void showStatusBarMessage(ShowStatusMessageParams params) {
                throw new UnsupportedOperationException("Not supported yet."); //To change body of generated methods, choose Tools | Templates.
            }

            @Override
            public CompletableFuture<List<QuickPickItem>> showQuickPick(ShowQuickPickParams params) {
                return CompletableFuture.completedFuture(params.getItems().size() > 2 ? params.getItems().subList(0, 2) : params.getItems());
            }

            @Override
            public CompletableFuture<String> showInputBox(ShowInputBoxParams params) {
                return CompletableFuture.completedFuture("LOGGER");
            }

            @Override
            public NbCodeClientCapabilities getNbCodeCapabilities() {
                throw new UnsupportedOperationException("Not supported yet.");
            }

        }, client.getInputStream(), client.getOutputStream());
        serverLauncher.startListening();
        LanguageServer server = serverLauncher.getRemoteProxy();
        server.initialize(new InitializeParams()).get();
        String uri = src.toURI().toString();
        server.getTextDocumentService().didOpen(new DidOpenTextDocumentParams(new TextDocumentItem(uri, "java", 0, code)));
        VersionedTextDocumentIdentifier id = new VersionedTextDocumentIdentifier(src.toURI().toString(), 1);
        List<Either<Command, CodeAction>> codeActions = server.getTextDocumentService().codeAction(new CodeActionParams(id, new Range(new Position(2, 0), new Position(2, 0)), new CodeActionContext(Arrays.asList(), Arrays.asList(CodeActionKind.Source)))).get();
        assertEquals(7, codeActions.size());
        Optional<CodeAction> generateLogger =
                codeActions.stream()
                           .filter(Either::isRight)
                           .map(Either::getRight)
                           .filter(a -> Bundle.DN_GenerateLogger().equals(a.getTitle()))
                           .findAny();
        assertTrue(generateLogger.isPresent());
        server.getWorkspaceService().executeCommand(new ExecuteCommandParams(generateLogger.get().getCommand().getCommand(), generateLogger.get().getCommand().getArguments())).get();
        int cnt = 0;
        while(edit[0] == null && cnt++ < 10) {
            Thread.sleep(1000);
        }
        assertEquals(1, edit[0].getChanges().size());
        List<TextEdit> fileChanges = edit[0].getChanges().get(uri);
        assertNotNull(fileChanges);
        assertEquals(2, fileChanges.size());
        assertEquals(new Range(new Position(0, 0),
                               new Position(0, 0)),
                     fileChanges.get(0).getRange());
        assertEquals("\nimport java.util.logging.Logger;\n\n",
                     fileChanges.get(0).getNewText());
        assertEquals(new Range(new Position(1, 0),
                               new Position(1, 0)),
                     fileChanges.get(1).getRange());
        assertEquals("\n" +
                     "    private static final Logger LOGGER = Logger.getLogger(Test.class.getName());\n",
                     fileChanges.get(1).getNewText());
>>>>>>> b6104f59
    }

    private String toString(Location location) {
        String path = location.getUri();
        String simpleName = path.substring(path.lastIndexOf('/') + 1);
        return simpleName + ":" + toString(location.getRange());
    }

    private String uriToString(String uri) {
        return uri.substring(uri.lastIndexOf('/') + 1);
    }

    private String toString(Range range) {
        return       range.getStart().getLine() + ":" + range.getStart().getCharacter() +
               "-" + range.getEnd().getLine() + ":" + range.getEnd().getCharacter();
    }

    private void assertHighlights(List<? extends DocumentHighlight> highlights, String... expected) {
        Set<String> stringHighlights = new HashSet<>();
        for (DocumentHighlight h : highlights) {
            DocumentHighlightKind kind = h.getKind();
            stringHighlights.add((kind != null ? kind.name() : "<none>") + ":" +
                                 h.getRange().getStart().getLine() + ":" + h.getRange().getStart().getCharacter() + "-" +
                                 h.getRange().getEnd().getLine() + ":" + h.getRange().getEnd().getCharacter());
        }
        assertEquals(new HashSet<>(Arrays.asList(expected)),
                     stringHighlights);
    }

    private String toURI(File f) {
        return Utilities.toURI(f).toString();
    }

    private static boolean jdk9Plus() {
        String version = System.getProperty("java.version");
        if (version == null || version.startsWith("1.")) {
            return false;
        }
        return true;
    }

    //make sure files can access other files in the same directory:
    @ServiceProvider(service=ClassPathProvider.class, position=100)
    public static final class ClassPathProviderImpl implements ClassPathProvider {

        @Override
        public ClassPath findClassPath(FileObject file, String type) {
            if (ClassPath.SOURCE.equals(type) && file.isData()) {
                return ClassPathSupport.createClassPath(file.getParent());
            }
            if (ClassPath.BOOT.equals(type)) {
                return BootClassPathUtil.getBootClassPath();
            }
            return null;
        }

    }

    //tests may run as a project, so that indexing works properly:
    @ServiceProvider(service=ProjectFactory.class)
    public static class TestProjectFactory implements ProjectFactory {

        @Override
        public boolean isProject(FileObject projectDirectory) {
            return projectDirectory.getFileObject(".test-project") != null;
        }

        @Override
        public Project loadProject(FileObject projectDirectory, ProjectState state) throws IOException {
            if (isProject(projectDirectory)) {
                ClassPath source = ClassPathSupport.createClassPath(projectDirectory);
                Lookup lookup = Lookups.fixed(new ProjectOpenedHook() {
                        @Override
                        protected void projectOpened() {
                            GlobalPathRegistry.getDefault().register(ClassPath.SOURCE, new ClassPath[] {source});
                        }

                        @Override
                        protected void projectClosed() {
                            GlobalPathRegistry.getDefault().unregister(ClassPath.SOURCE, new ClassPath[] {source});
                        }
                    }, new ClassPathProvider() {
                        @Override
                        public ClassPath findClassPath(FileObject file, String type) {
                            switch (type) {
                                case ClassPath.SOURCE: return source;
                                case ClassPath.BOOT: return BootClassPathUtil.getBootClassPath();
                            }
                            return null;
                        }
                    }
                );
                return new Project() {
                    @Override
                    public FileObject getProjectDirectory() {
                        return projectDirectory;
                    }

                    @Override
                    public Lookup getLookup() {
                        return lookup;
                    }
                };
            }
            return null;
        }

        @Override
        public void saveProject(Project project) throws IOException, ClassCastException {
        }
    }

    static {
        System.setProperty("SourcePath.no.source.filter", "true");
    }
}<|MERGE_RESOLUTION|>--- conflicted
+++ resolved
@@ -1778,7 +1778,408 @@
                      fileChanges.get(0).getNewText());
     }
 
-<<<<<<< HEAD
+    public void testSourceActionToString() throws Exception {
+        File src = new File(getWorkDir(), "Test.java");
+        src.getParentFile().mkdirs();
+        String code = "public class Test {\n" +
+                      "    private final String f1;\n" +
+                      "}\n";
+        try (Writer w = new FileWriter(src)) {
+            w.write(code);
+        }
+        WorkspaceEdit[] edit = new WorkspaceEdit[1];
+        Launcher<LanguageServer> serverLauncher = LSPLauncher.createClientLauncher(new NbCodeLanguageClient() {
+            @Override
+            public void telemetryEvent(Object arg0) {
+                throw new UnsupportedOperationException("Not supported yet.");
+            }
+
+            @Override
+            public void publishDiagnostics(PublishDiagnosticsParams params) {
+            }
+
+            @Override
+            public void showMessage(MessageParams arg0) {
+            }
+
+            @Override
+            public CompletableFuture<MessageActionItem> showMessageRequest(ShowMessageRequestParams arg0) {
+                throw new UnsupportedOperationException("Not supported yet.");
+            }
+
+            @Override
+            public void logMessage(MessageParams arg0) {
+                throw new UnsupportedOperationException("Not supported yet.");
+            }
+
+            @Override
+            public CompletableFuture<ApplyWorkspaceEditResponse> applyEdit(ApplyWorkspaceEditParams params) {
+                edit[0] = params.getEdit();
+                return CompletableFuture.completedFuture(new ApplyWorkspaceEditResponse(false));
+            }
+
+            @Override
+            public void showStatusBarMessage(ShowStatusMessageParams params) {
+                throw new UnsupportedOperationException("Not supported yet."); //To change body of generated methods, choose Tools | Templates.
+            }
+
+            @Override
+            public CompletableFuture<List<QuickPickItem>> showQuickPick(ShowQuickPickParams params) {
+                return CompletableFuture.completedFuture(params.getItems().size() > 2 ? params.getItems().subList(0, 2) : params.getItems());
+            }
+
+            @Override
+            public CompletableFuture<String> showInputBox(ShowInputBoxParams params) {
+                throw new UnsupportedOperationException("Not supported yet.");
+            }
+
+            @Override
+            public NbCodeClientCapabilities getNbCodeCapabilities() {
+                throw new UnsupportedOperationException("Not supported yet.");
+            }
+
+        }, client.getInputStream(), client.getOutputStream());
+        serverLauncher.startListening();
+        LanguageServer server = serverLauncher.getRemoteProxy();
+        server.initialize(new InitializeParams()).get();
+        String uri = src.toURI().toString();
+        server.getTextDocumentService().didOpen(new DidOpenTextDocumentParams(new TextDocumentItem(uri, "java", 0, code)));
+        VersionedTextDocumentIdentifier id = new VersionedTextDocumentIdentifier(src.toURI().toString(), 1);
+        List<Either<Command, CodeAction>> codeActions = server.getTextDocumentService().codeAction(new CodeActionParams(id, new Range(new Position(2, 0), new Position(2, 0)), new CodeActionContext(Arrays.asList(), Arrays.asList(CodeActionKind.Source)))).get();
+        assertEquals(7, codeActions.size());
+        Optional<CodeAction> generateToString =
+                codeActions.stream()
+                           .filter(Either::isRight)
+                           .map(Either::getRight)
+                           .filter(a -> Bundle.DN_GenerateToString().equals(a.getTitle()))
+                           .findAny();
+        assertTrue(generateToString.isPresent());
+        server.getWorkspaceService().executeCommand(new ExecuteCommandParams(generateToString.get().getCommand().getCommand(), generateToString.get().getCommand().getArguments())).get();
+        int cnt = 0;
+        while(edit[0] == null && cnt++ < 10) {
+            Thread.sleep(1000);
+        }
+        assertEquals(1, edit[0].getChanges().size());
+        List<TextEdit> fileChanges = edit[0].getChanges().get(uri);
+        assertNotNull(fileChanges);
+        assertEquals(1, fileChanges.size());
+        assertEquals(new Range(new Position(2, 0),
+                               new Position(2, 0)),
+                     fileChanges.get(0).getRange());
+        assertEquals("\n" +
+                     "    @Override\n" +
+                     "    public String toString() {\n" +
+                     "        StringBuilder sb = new StringBuilder();\n" +
+                     "        sb.append(\"Test{f1=\").append(f1);\n" +
+                     "        sb.append('}');\n" +
+                     "        return sb.toString();\n" +
+                     "    }\n",
+                     fileChanges.get(0).getNewText());
+    }
+
+    public void testSourceActionDelegateMethod() throws Exception {
+        File src = new File(getWorkDir(), "Test.java");
+        src.getParentFile().mkdirs();
+        String code = "public class Test {\n" +
+                      "    private final String f1;\n" +
+                      "}\n";
+        try (Writer w = new FileWriter(src)) {
+            w.write(code);
+        }
+        WorkspaceEdit[] edit = new WorkspaceEdit[1];
+        Launcher<LanguageServer> serverLauncher = LSPLauncher.createClientLauncher(new NbCodeLanguageClient() {
+            @Override
+            public void telemetryEvent(Object arg0) {
+                throw new UnsupportedOperationException("Not supported yet.");
+            }
+
+            @Override
+            public void publishDiagnostics(PublishDiagnosticsParams params) {
+            }
+
+            @Override
+            public void showMessage(MessageParams arg0) {
+            }
+
+            @Override
+            public CompletableFuture<MessageActionItem> showMessageRequest(ShowMessageRequestParams arg0) {
+                throw new UnsupportedOperationException("Not supported yet.");
+            }
+
+            @Override
+            public void logMessage(MessageParams arg0) {
+                throw new UnsupportedOperationException("Not supported yet.");
+            }
+
+            @Override
+            public CompletableFuture<ApplyWorkspaceEditResponse> applyEdit(ApplyWorkspaceEditParams params) {
+                edit[0] = params.getEdit();
+                return CompletableFuture.completedFuture(new ApplyWorkspaceEditResponse(false));
+            }
+
+            @Override
+            public void showStatusBarMessage(ShowStatusMessageParams params) {
+                throw new UnsupportedOperationException("Not supported yet."); //To change body of generated methods, choose Tools | Templates.
+            }
+
+            @Override
+            public CompletableFuture<List<QuickPickItem>> showQuickPick(ShowQuickPickParams params) {
+                return CompletableFuture.completedFuture(params.getItems().size() > 2 ? params.getItems().subList(0, 2) : params.getItems());
+            }
+
+            @Override
+            public CompletableFuture<String> showInputBox(ShowInputBoxParams params) {
+                throw new UnsupportedOperationException("Not supported yet.");
+            }
+
+            @Override
+            public NbCodeClientCapabilities getNbCodeCapabilities() {
+                throw new UnsupportedOperationException("Not supported yet.");
+            }
+
+        }, client.getInputStream(), client.getOutputStream());
+        serverLauncher.startListening();
+        LanguageServer server = serverLauncher.getRemoteProxy();
+        server.initialize(new InitializeParams()).get();
+        String uri = src.toURI().toString();
+        server.getTextDocumentService().didOpen(new DidOpenTextDocumentParams(new TextDocumentItem(uri, "java", 0, code)));
+        VersionedTextDocumentIdentifier id = new VersionedTextDocumentIdentifier(src.toURI().toString(), 1);
+        List<Either<Command, CodeAction>> codeActions = server.getTextDocumentService().codeAction(new CodeActionParams(id, new Range(new Position(2, 0), new Position(2, 0)), new CodeActionContext(Arrays.asList(), Arrays.asList(CodeActionKind.Source)))).get();
+        assertEquals(7, codeActions.size());
+        Optional<CodeAction> generateDelegateMethod =
+                codeActions.stream()
+                           .filter(Either::isRight)
+                           .map(Either::getRight)
+                           .filter(a -> Bundle.DN_GenerateDelegateMethod().equals(a.getTitle()))
+                           .findAny();
+        assertTrue(generateDelegateMethod.isPresent());
+        server.getWorkspaceService().executeCommand(new ExecuteCommandParams(generateDelegateMethod.get().getCommand().getCommand(), generateDelegateMethod.get().getCommand().getArguments())).get();
+        int cnt = 0;
+        while(edit[0] == null && cnt++ < 10) {
+            Thread.sleep(1000);
+        }
+        assertEquals(1, edit[0].getChanges().size());
+        List<TextEdit> fileChanges = edit[0].getChanges().get(uri);
+        assertNotNull(fileChanges);
+        assertEquals(2, fileChanges.size());
+        assertEquals(new Range(new Position(0, 0),
+                               new Position(0, 0)),
+                     fileChanges.get(0).getRange());
+        assertEquals("\nimport java.util.stream.IntStream;\n\n",
+                     fileChanges.get(0).getNewText());
+        assertEquals(new Range(new Position(2, 0),
+                               new Position(2, 0)),
+                     fileChanges.get(1).getRange());
+        assertEquals("\n" +
+                     "    public IntStream chars() {\n" +
+                     "        return f1.chars();\n" +
+                     "    }\n" +
+                     "\n" +
+                     "    public IntStream codePoints() {\n" +
+                     "        return f1.codePoints();\n" +
+                     "    }\n",
+                     fileChanges.get(1).getNewText());
+    }
+
+    public void testSourceActionOverrideMethod() throws Exception {
+        File src = new File(getWorkDir(), "Test.java");
+        src.getParentFile().mkdirs();
+        String code = "public class Test {\n" +
+                      "    private final String f1;\n" +
+                      "}\n";
+        try (Writer w = new FileWriter(src)) {
+            w.write(code);
+        }
+        WorkspaceEdit[] edit = new WorkspaceEdit[1];
+        Launcher<LanguageServer> serverLauncher = LSPLauncher.createClientLauncher(new NbCodeLanguageClient() {
+            @Override
+            public void telemetryEvent(Object arg0) {
+                throw new UnsupportedOperationException("Not supported yet.");
+            }
+
+            @Override
+            public void publishDiagnostics(PublishDiagnosticsParams params) {
+            }
+
+            @Override
+            public void showMessage(MessageParams arg0) {
+            }
+
+            @Override
+            public CompletableFuture<MessageActionItem> showMessageRequest(ShowMessageRequestParams arg0) {
+                throw new UnsupportedOperationException("Not supported yet.");
+            }
+
+            @Override
+            public void logMessage(MessageParams arg0) {
+                throw new UnsupportedOperationException("Not supported yet.");
+            }
+
+            @Override
+            public CompletableFuture<ApplyWorkspaceEditResponse> applyEdit(ApplyWorkspaceEditParams params) {
+                edit[0] = params.getEdit();
+                return CompletableFuture.completedFuture(new ApplyWorkspaceEditResponse(false));
+            }
+
+            @Override
+            public void showStatusBarMessage(ShowStatusMessageParams params) {
+                throw new UnsupportedOperationException("Not supported yet."); //To change body of generated methods, choose Tools | Templates.
+            }
+
+            @Override
+            public CompletableFuture<List<QuickPickItem>> showQuickPick(ShowQuickPickParams params) {
+                return CompletableFuture.completedFuture(params.getItems().size() > 2 ? params.getItems().subList(0, 2) : params.getItems());
+            }
+
+            @Override
+            public CompletableFuture<String> showInputBox(ShowInputBoxParams params) {
+                throw new UnsupportedOperationException("Not supported yet.");
+            }
+
+            @Override
+            public NbCodeClientCapabilities getNbCodeCapabilities() {
+                throw new UnsupportedOperationException("Not supported yet.");
+            }
+
+        }, client.getInputStream(), client.getOutputStream());
+        serverLauncher.startListening();
+        LanguageServer server = serverLauncher.getRemoteProxy();
+        server.initialize(new InitializeParams()).get();
+        String uri = src.toURI().toString();
+        server.getTextDocumentService().didOpen(new DidOpenTextDocumentParams(new TextDocumentItem(uri, "java", 0, code)));
+        VersionedTextDocumentIdentifier id = new VersionedTextDocumentIdentifier(src.toURI().toString(), 1);
+        List<Either<Command, CodeAction>> codeActions = server.getTextDocumentService().codeAction(new CodeActionParams(id, new Range(new Position(2, 0), new Position(2, 0)), new CodeActionContext(Arrays.asList(), Arrays.asList(CodeActionKind.Source)))).get();
+        assertEquals(7, codeActions.size());
+        Optional<CodeAction> generateOverrideMethod =
+                codeActions.stream()
+                           .filter(Either::isRight)
+                           .map(Either::getRight)
+                           .filter(a -> Bundle.DN_GenerateOverrideMethod().equals(a.getTitle()))
+                           .findAny();
+        assertTrue(generateOverrideMethod.isPresent());
+        server.getWorkspaceService().executeCommand(new ExecuteCommandParams(generateOverrideMethod.get().getCommand().getCommand(), generateOverrideMethod.get().getCommand().getArguments())).get();
+        int cnt = 0;
+        while(edit[0] == null && cnt++ < 10) {
+            Thread.sleep(1000);
+        }
+        assertEquals(1, edit[0].getChanges().size());
+        List<TextEdit> fileChanges = edit[0].getChanges().get(uri);
+        assertNotNull(fileChanges);
+        assertEquals(1, fileChanges.size());
+        assertEquals(new Range(new Position(2, 0),
+                               new Position(2, 0)),
+                     fileChanges.get(0).getRange());
+        assertEquals("\n" +
+                     "    @Override\n" +
+                     "    protected void finalize() throws Throwable {\n" +
+                     "        super.finalize(); //To change body of generated methods, choose Tools | Templates.\n" +
+                     "    }\n" +
+                     "\n" +
+                     "    @Override\n" +
+                     "    public String toString() {\n" +
+                     "        return super.toString(); //To change body of generated methods, choose Tools | Templates.\n" +
+                     "    }\n",
+                     fileChanges.get(0).getNewText());
+    }
+
+    public void testSourceActionLogger() throws Exception {
+        File src = new File(getWorkDir(), "Test.java");
+        src.getParentFile().mkdirs();
+        String code = "public class Test {\n" +
+                      "    private final String f1;\n" +
+                      "}\n";
+        try (Writer w = new FileWriter(src)) {
+            w.write(code);
+        }
+        WorkspaceEdit[] edit = new WorkspaceEdit[1];
+        Launcher<LanguageServer> serverLauncher = LSPLauncher.createClientLauncher(new NbCodeLanguageClient() {
+            @Override
+            public void telemetryEvent(Object arg0) {
+                throw new UnsupportedOperationException("Not supported yet.");
+            }
+
+            @Override
+            public void publishDiagnostics(PublishDiagnosticsParams params) {
+            }
+
+            @Override
+            public void showMessage(MessageParams arg0) {
+            }
+
+            @Override
+            public CompletableFuture<MessageActionItem> showMessageRequest(ShowMessageRequestParams arg0) {
+                throw new UnsupportedOperationException("Not supported yet.");
+            }
+
+            @Override
+            public void logMessage(MessageParams arg0) {
+                throw new UnsupportedOperationException("Not supported yet.");
+            }
+
+            @Override
+            public CompletableFuture<ApplyWorkspaceEditResponse> applyEdit(ApplyWorkspaceEditParams params) {
+                edit[0] = params.getEdit();
+                return CompletableFuture.completedFuture(new ApplyWorkspaceEditResponse(false));
+            }
+
+            @Override
+            public void showStatusBarMessage(ShowStatusMessageParams params) {
+                throw new UnsupportedOperationException("Not supported yet."); //To change body of generated methods, choose Tools | Templates.
+            }
+
+            @Override
+            public CompletableFuture<List<QuickPickItem>> showQuickPick(ShowQuickPickParams params) {
+                return CompletableFuture.completedFuture(params.getItems().size() > 2 ? params.getItems().subList(0, 2) : params.getItems());
+            }
+
+            @Override
+            public CompletableFuture<String> showInputBox(ShowInputBoxParams params) {
+                return CompletableFuture.completedFuture("LOGGER");
+            }
+
+            @Override
+            public NbCodeClientCapabilities getNbCodeCapabilities() {
+                throw new UnsupportedOperationException("Not supported yet.");
+            }
+
+        }, client.getInputStream(), client.getOutputStream());
+        serverLauncher.startListening();
+        LanguageServer server = serverLauncher.getRemoteProxy();
+        server.initialize(new InitializeParams()).get();
+        String uri = src.toURI().toString();
+        server.getTextDocumentService().didOpen(new DidOpenTextDocumentParams(new TextDocumentItem(uri, "java", 0, code)));
+        VersionedTextDocumentIdentifier id = new VersionedTextDocumentIdentifier(src.toURI().toString(), 1);
+        List<Either<Command, CodeAction>> codeActions = server.getTextDocumentService().codeAction(new CodeActionParams(id, new Range(new Position(2, 0), new Position(2, 0)), new CodeActionContext(Arrays.asList(), Arrays.asList(CodeActionKind.Source)))).get();
+        assertEquals(7, codeActions.size());
+        Optional<CodeAction> generateLogger =
+                codeActions.stream()
+                           .filter(Either::isRight)
+                           .map(Either::getRight)
+                           .filter(a -> Bundle.DN_GenerateLogger().equals(a.getTitle()))
+                           .findAny();
+        assertTrue(generateLogger.isPresent());
+        server.getWorkspaceService().executeCommand(new ExecuteCommandParams(generateLogger.get().getCommand().getCommand(), generateLogger.get().getCommand().getArguments())).get();
+        int cnt = 0;
+        while(edit[0] == null && cnt++ < 10) {
+            Thread.sleep(1000);
+        }
+        assertEquals(1, edit[0].getChanges().size());
+        List<TextEdit> fileChanges = edit[0].getChanges().get(uri);
+        assertNotNull(fileChanges);
+        assertEquals(2, fileChanges.size());
+        assertEquals(new Range(new Position(0, 0),
+                               new Position(0, 0)),
+                     fileChanges.get(0).getRange());
+        assertEquals("\nimport java.util.logging.Logger;\n\n",
+                     fileChanges.get(0).getNewText());
+        assertEquals(new Range(new Position(1, 0),
+                               new Position(1, 0)),
+                     fileChanges.get(1).getRange());
+        assertEquals("\n" +
+                     "    private static final Logger LOGGER = Logger.getLogger(Test.class.getName());\n",
+                     fileChanges.get(1).getNewText());
+    }
+
     public void testRenameDocumentChangesCapabilitiesRenameOp() throws Exception {
         doTestRename(init -> {
                         WorkspaceEditCapabilities wec = new WorkspaceEditCapabilities();
@@ -1836,18 +2237,10 @@
         try (Writer w = new FileWriter(new File(src.getParentFile(), ".test-project"))) {}
         String code = "public class Test {\n" +
                       "    int val = new Test2().get();\n" +
-=======
-    public void testSourceActionToString() throws Exception {
-        File src = new File(getWorkDir(), "Test.java");
-        src.getParentFile().mkdirs();
-        String code = "public class Test {\n" +
-                      "    private final String f1;\n" +
->>>>>>> b6104f59
                       "}\n";
         try (Writer w = new FileWriter(src)) {
             w.write(code);
         }
-<<<<<<< HEAD
         File src2 = new File(getWorkDir(), "Test2.java");
         try (Writer w = new FileWriter(src2)) {
             w.write("public class Test2 extends Test {\n" +
@@ -1859,10 +2252,6 @@
         List<Diagnostic>[] diags = new List[1];
         CountDownLatch indexingComplete = new CountDownLatch(1);
         Launcher<LanguageServer> serverLauncher = LSPLauncher.createClientLauncher(new LanguageClient() {
-=======
-        WorkspaceEdit[] edit = new WorkspaceEdit[1];
-        Launcher<LanguageServer> serverLauncher = LSPLauncher.createClientLauncher(new NbCodeLanguageClient() {
->>>>>>> b6104f59
             @Override
             public void telemetryEvent(Object arg0) {
                 throw new UnsupportedOperationException("Not supported yet.");
@@ -1870,7 +2259,6 @@
 
             @Override
             public void publishDiagnostics(PublishDiagnosticsParams params) {
-<<<<<<< HEAD
                 synchronized (diags) {
                     diags[0] = params.getDiagnostics();
                     diags.notifyAll();
@@ -1884,12 +2272,6 @@
                 } else {
                     throw new UnsupportedOperationException("Unexpected message.");
                 }
-=======
-            }
-
-            @Override
-            public void showMessage(MessageParams arg0) {
->>>>>>> b6104f59
             }
 
             @Override
@@ -1901,7 +2283,6 @@
             public void logMessage(MessageParams arg0) {
                 throw new UnsupportedOperationException("Not supported yet.");
             }
-<<<<<<< HEAD
         }, client.getInputStream(), client.getOutputStream());
         serverLauncher.startListening();
         LanguageServer server = serverLauncher.getRemoteProxy();
@@ -1957,375 +2338,6 @@
 
     private String toString(TextEdit edit) {
         return toString(edit.getRange()) + "=>" + edit.getNewText();
-=======
-
-            @Override
-            public CompletableFuture<ApplyWorkspaceEditResponse> applyEdit(ApplyWorkspaceEditParams params) {
-                edit[0] = params.getEdit();
-                return CompletableFuture.completedFuture(new ApplyWorkspaceEditResponse(false));
-            }
-
-            @Override
-            public void showStatusBarMessage(ShowStatusMessageParams params) {
-                throw new UnsupportedOperationException("Not supported yet."); //To change body of generated methods, choose Tools | Templates.
-            }
-
-            @Override
-            public CompletableFuture<List<QuickPickItem>> showQuickPick(ShowQuickPickParams params) {
-                return CompletableFuture.completedFuture(params.getItems().size() > 2 ? params.getItems().subList(0, 2) : params.getItems());
-            }
-
-            @Override
-            public CompletableFuture<String> showInputBox(ShowInputBoxParams params) {
-                throw new UnsupportedOperationException("Not supported yet.");
-            }
-
-            @Override
-            public NbCodeClientCapabilities getNbCodeCapabilities() {
-                throw new UnsupportedOperationException("Not supported yet.");
-            }
-
-        }, client.getInputStream(), client.getOutputStream());
-        serverLauncher.startListening();
-        LanguageServer server = serverLauncher.getRemoteProxy();
-        server.initialize(new InitializeParams()).get();
-        String uri = src.toURI().toString();
-        server.getTextDocumentService().didOpen(new DidOpenTextDocumentParams(new TextDocumentItem(uri, "java", 0, code)));
-        VersionedTextDocumentIdentifier id = new VersionedTextDocumentIdentifier(src.toURI().toString(), 1);
-        List<Either<Command, CodeAction>> codeActions = server.getTextDocumentService().codeAction(new CodeActionParams(id, new Range(new Position(2, 0), new Position(2, 0)), new CodeActionContext(Arrays.asList(), Arrays.asList(CodeActionKind.Source)))).get();
-        assertEquals(7, codeActions.size());
-        Optional<CodeAction> generateToString =
-                codeActions.stream()
-                           .filter(Either::isRight)
-                           .map(Either::getRight)
-                           .filter(a -> Bundle.DN_GenerateToString().equals(a.getTitle()))
-                           .findAny();
-        assertTrue(generateToString.isPresent());
-        server.getWorkspaceService().executeCommand(new ExecuteCommandParams(generateToString.get().getCommand().getCommand(), generateToString.get().getCommand().getArguments())).get();
-        int cnt = 0;
-        while(edit[0] == null && cnt++ < 10) {
-            Thread.sleep(1000);
-        }
-        assertEquals(1, edit[0].getChanges().size());
-        List<TextEdit> fileChanges = edit[0].getChanges().get(uri);
-        assertNotNull(fileChanges);
-        assertEquals(1, fileChanges.size());
-        assertEquals(new Range(new Position(2, 0),
-                               new Position(2, 0)),
-                     fileChanges.get(0).getRange());
-        assertEquals("\n" +
-                     "    @Override\n" +
-                     "    public String toString() {\n" +
-                     "        StringBuilder sb = new StringBuilder();\n" +
-                     "        sb.append(\"Test{f1=\").append(f1);\n" +
-                     "        sb.append('}');\n" +
-                     "        return sb.toString();\n" +
-                     "    }\n",
-                     fileChanges.get(0).getNewText());
-    }
-
-    public void testSourceActionDelegateMethod() throws Exception {
-        File src = new File(getWorkDir(), "Test.java");
-        src.getParentFile().mkdirs();
-        String code = "public class Test {\n" +
-                      "    private final String f1;\n" +
-                      "}\n";
-        try (Writer w = new FileWriter(src)) {
-            w.write(code);
-        }
-        WorkspaceEdit[] edit = new WorkspaceEdit[1];
-        Launcher<LanguageServer> serverLauncher = LSPLauncher.createClientLauncher(new NbCodeLanguageClient() {
-            @Override
-            public void telemetryEvent(Object arg0) {
-                throw new UnsupportedOperationException("Not supported yet.");
-            }
-
-            @Override
-            public void publishDiagnostics(PublishDiagnosticsParams params) {
-            }
-
-            @Override
-            public void showMessage(MessageParams arg0) {
-            }
-
-            @Override
-            public CompletableFuture<MessageActionItem> showMessageRequest(ShowMessageRequestParams arg0) {
-                throw new UnsupportedOperationException("Not supported yet.");
-            }
-
-            @Override
-            public void logMessage(MessageParams arg0) {
-                throw new UnsupportedOperationException("Not supported yet.");
-            }
-
-            @Override
-            public CompletableFuture<ApplyWorkspaceEditResponse> applyEdit(ApplyWorkspaceEditParams params) {
-                edit[0] = params.getEdit();
-                return CompletableFuture.completedFuture(new ApplyWorkspaceEditResponse(false));
-            }
-
-            @Override
-            public void showStatusBarMessage(ShowStatusMessageParams params) {
-                throw new UnsupportedOperationException("Not supported yet."); //To change body of generated methods, choose Tools | Templates.
-            }
-
-            @Override
-            public CompletableFuture<List<QuickPickItem>> showQuickPick(ShowQuickPickParams params) {
-                return CompletableFuture.completedFuture(params.getItems().size() > 2 ? params.getItems().subList(0, 2) : params.getItems());
-            }
-
-            @Override
-            public CompletableFuture<String> showInputBox(ShowInputBoxParams params) {
-                throw new UnsupportedOperationException("Not supported yet.");
-            }
-
-            @Override
-            public NbCodeClientCapabilities getNbCodeCapabilities() {
-                throw new UnsupportedOperationException("Not supported yet.");
-            }
-
-        }, client.getInputStream(), client.getOutputStream());
-        serverLauncher.startListening();
-        LanguageServer server = serverLauncher.getRemoteProxy();
-        server.initialize(new InitializeParams()).get();
-        String uri = src.toURI().toString();
-        server.getTextDocumentService().didOpen(new DidOpenTextDocumentParams(new TextDocumentItem(uri, "java", 0, code)));
-        VersionedTextDocumentIdentifier id = new VersionedTextDocumentIdentifier(src.toURI().toString(), 1);
-        List<Either<Command, CodeAction>> codeActions = server.getTextDocumentService().codeAction(new CodeActionParams(id, new Range(new Position(2, 0), new Position(2, 0)), new CodeActionContext(Arrays.asList(), Arrays.asList(CodeActionKind.Source)))).get();
-        assertEquals(7, codeActions.size());
-        Optional<CodeAction> generateDelegateMethod =
-                codeActions.stream()
-                           .filter(Either::isRight)
-                           .map(Either::getRight)
-                           .filter(a -> Bundle.DN_GenerateDelegateMethod().equals(a.getTitle()))
-                           .findAny();
-        assertTrue(generateDelegateMethod.isPresent());
-        server.getWorkspaceService().executeCommand(new ExecuteCommandParams(generateDelegateMethod.get().getCommand().getCommand(), generateDelegateMethod.get().getCommand().getArguments())).get();
-        int cnt = 0;
-        while(edit[0] == null && cnt++ < 10) {
-            Thread.sleep(1000);
-        }
-        assertEquals(1, edit[0].getChanges().size());
-        List<TextEdit> fileChanges = edit[0].getChanges().get(uri);
-        assertNotNull(fileChanges);
-        assertEquals(2, fileChanges.size());
-        assertEquals(new Range(new Position(0, 0),
-                               new Position(0, 0)),
-                     fileChanges.get(0).getRange());
-        assertEquals("\nimport java.util.stream.IntStream;\n\n",
-                     fileChanges.get(0).getNewText());
-        assertEquals(new Range(new Position(2, 0),
-                               new Position(2, 0)),
-                     fileChanges.get(1).getRange());
-        assertEquals("\n" +
-                     "    public IntStream chars() {\n" +
-                     "        return f1.chars();\n" +
-                     "    }\n" +
-                     "\n" +
-                     "    public IntStream codePoints() {\n" +
-                     "        return f1.codePoints();\n" +
-                     "    }\n",
-                     fileChanges.get(1).getNewText());
-    }
-
-    public void testSourceActionOverrideMethod() throws Exception {
-        File src = new File(getWorkDir(), "Test.java");
-        src.getParentFile().mkdirs();
-        String code = "public class Test {\n" +
-                      "    private final String f1;\n" +
-                      "}\n";
-        try (Writer w = new FileWriter(src)) {
-            w.write(code);
-        }
-        WorkspaceEdit[] edit = new WorkspaceEdit[1];
-        Launcher<LanguageServer> serverLauncher = LSPLauncher.createClientLauncher(new NbCodeLanguageClient() {
-            @Override
-            public void telemetryEvent(Object arg0) {
-                throw new UnsupportedOperationException("Not supported yet.");
-            }
-
-            @Override
-            public void publishDiagnostics(PublishDiagnosticsParams params) {
-            }
-
-            @Override
-            public void showMessage(MessageParams arg0) {
-            }
-
-            @Override
-            public CompletableFuture<MessageActionItem> showMessageRequest(ShowMessageRequestParams arg0) {
-                throw new UnsupportedOperationException("Not supported yet.");
-            }
-
-            @Override
-            public void logMessage(MessageParams arg0) {
-                throw new UnsupportedOperationException("Not supported yet.");
-            }
-
-            @Override
-            public CompletableFuture<ApplyWorkspaceEditResponse> applyEdit(ApplyWorkspaceEditParams params) {
-                edit[0] = params.getEdit();
-                return CompletableFuture.completedFuture(new ApplyWorkspaceEditResponse(false));
-            }
-
-            @Override
-            public void showStatusBarMessage(ShowStatusMessageParams params) {
-                throw new UnsupportedOperationException("Not supported yet."); //To change body of generated methods, choose Tools | Templates.
-            }
-
-            @Override
-            public CompletableFuture<List<QuickPickItem>> showQuickPick(ShowQuickPickParams params) {
-                return CompletableFuture.completedFuture(params.getItems().size() > 2 ? params.getItems().subList(0, 2) : params.getItems());
-            }
-
-            @Override
-            public CompletableFuture<String> showInputBox(ShowInputBoxParams params) {
-                throw new UnsupportedOperationException("Not supported yet.");
-            }
-
-            @Override
-            public NbCodeClientCapabilities getNbCodeCapabilities() {
-                throw new UnsupportedOperationException("Not supported yet.");
-            }
-
-        }, client.getInputStream(), client.getOutputStream());
-        serverLauncher.startListening();
-        LanguageServer server = serverLauncher.getRemoteProxy();
-        server.initialize(new InitializeParams()).get();
-        String uri = src.toURI().toString();
-        server.getTextDocumentService().didOpen(new DidOpenTextDocumentParams(new TextDocumentItem(uri, "java", 0, code)));
-        VersionedTextDocumentIdentifier id = new VersionedTextDocumentIdentifier(src.toURI().toString(), 1);
-        List<Either<Command, CodeAction>> codeActions = server.getTextDocumentService().codeAction(new CodeActionParams(id, new Range(new Position(2, 0), new Position(2, 0)), new CodeActionContext(Arrays.asList(), Arrays.asList(CodeActionKind.Source)))).get();
-        assertEquals(7, codeActions.size());
-        Optional<CodeAction> generateOverrideMethod =
-                codeActions.stream()
-                           .filter(Either::isRight)
-                           .map(Either::getRight)
-                           .filter(a -> Bundle.DN_GenerateOverrideMethod().equals(a.getTitle()))
-                           .findAny();
-        assertTrue(generateOverrideMethod.isPresent());
-        server.getWorkspaceService().executeCommand(new ExecuteCommandParams(generateOverrideMethod.get().getCommand().getCommand(), generateOverrideMethod.get().getCommand().getArguments())).get();
-        int cnt = 0;
-        while(edit[0] == null && cnt++ < 10) {
-            Thread.sleep(1000);
-        }
-        assertEquals(1, edit[0].getChanges().size());
-        List<TextEdit> fileChanges = edit[0].getChanges().get(uri);
-        assertNotNull(fileChanges);
-        assertEquals(1, fileChanges.size());
-        assertEquals(new Range(new Position(2, 0),
-                               new Position(2, 0)),
-                     fileChanges.get(0).getRange());
-        assertEquals("\n" +
-                     "    @Override\n" +
-                     "    protected void finalize() throws Throwable {\n" +
-                     "        super.finalize(); //To change body of generated methods, choose Tools | Templates.\n" +
-                     "    }\n" +
-                     "\n" +
-                     "    @Override\n" +
-                     "    public String toString() {\n" +
-                     "        return super.toString(); //To change body of generated methods, choose Tools | Templates.\n" +
-                     "    }\n",
-                     fileChanges.get(0).getNewText());
-    }
-
-    public void testSourceActionLogger() throws Exception {
-        File src = new File(getWorkDir(), "Test.java");
-        src.getParentFile().mkdirs();
-        String code = "public class Test {\n" +
-                      "    private final String f1;\n" +
-                      "}\n";
-        try (Writer w = new FileWriter(src)) {
-            w.write(code);
-        }
-        WorkspaceEdit[] edit = new WorkspaceEdit[1];
-        Launcher<LanguageServer> serverLauncher = LSPLauncher.createClientLauncher(new NbCodeLanguageClient() {
-            @Override
-            public void telemetryEvent(Object arg0) {
-                throw new UnsupportedOperationException("Not supported yet.");
-            }
-
-            @Override
-            public void publishDiagnostics(PublishDiagnosticsParams params) {
-            }
-
-            @Override
-            public void showMessage(MessageParams arg0) {
-            }
-
-            @Override
-            public CompletableFuture<MessageActionItem> showMessageRequest(ShowMessageRequestParams arg0) {
-                throw new UnsupportedOperationException("Not supported yet.");
-            }
-
-            @Override
-            public void logMessage(MessageParams arg0) {
-                throw new UnsupportedOperationException("Not supported yet.");
-            }
-
-            @Override
-            public CompletableFuture<ApplyWorkspaceEditResponse> applyEdit(ApplyWorkspaceEditParams params) {
-                edit[0] = params.getEdit();
-                return CompletableFuture.completedFuture(new ApplyWorkspaceEditResponse(false));
-            }
-
-            @Override
-            public void showStatusBarMessage(ShowStatusMessageParams params) {
-                throw new UnsupportedOperationException("Not supported yet."); //To change body of generated methods, choose Tools | Templates.
-            }
-
-            @Override
-            public CompletableFuture<List<QuickPickItem>> showQuickPick(ShowQuickPickParams params) {
-                return CompletableFuture.completedFuture(params.getItems().size() > 2 ? params.getItems().subList(0, 2) : params.getItems());
-            }
-
-            @Override
-            public CompletableFuture<String> showInputBox(ShowInputBoxParams params) {
-                return CompletableFuture.completedFuture("LOGGER");
-            }
-
-            @Override
-            public NbCodeClientCapabilities getNbCodeCapabilities() {
-                throw new UnsupportedOperationException("Not supported yet.");
-            }
-
-        }, client.getInputStream(), client.getOutputStream());
-        serverLauncher.startListening();
-        LanguageServer server = serverLauncher.getRemoteProxy();
-        server.initialize(new InitializeParams()).get();
-        String uri = src.toURI().toString();
-        server.getTextDocumentService().didOpen(new DidOpenTextDocumentParams(new TextDocumentItem(uri, "java", 0, code)));
-        VersionedTextDocumentIdentifier id = new VersionedTextDocumentIdentifier(src.toURI().toString(), 1);
-        List<Either<Command, CodeAction>> codeActions = server.getTextDocumentService().codeAction(new CodeActionParams(id, new Range(new Position(2, 0), new Position(2, 0)), new CodeActionContext(Arrays.asList(), Arrays.asList(CodeActionKind.Source)))).get();
-        assertEquals(7, codeActions.size());
-        Optional<CodeAction> generateLogger =
-                codeActions.stream()
-                           .filter(Either::isRight)
-                           .map(Either::getRight)
-                           .filter(a -> Bundle.DN_GenerateLogger().equals(a.getTitle()))
-                           .findAny();
-        assertTrue(generateLogger.isPresent());
-        server.getWorkspaceService().executeCommand(new ExecuteCommandParams(generateLogger.get().getCommand().getCommand(), generateLogger.get().getCommand().getArguments())).get();
-        int cnt = 0;
-        while(edit[0] == null && cnt++ < 10) {
-            Thread.sleep(1000);
-        }
-        assertEquals(1, edit[0].getChanges().size());
-        List<TextEdit> fileChanges = edit[0].getChanges().get(uri);
-        assertNotNull(fileChanges);
-        assertEquals(2, fileChanges.size());
-        assertEquals(new Range(new Position(0, 0),
-                               new Position(0, 0)),
-                     fileChanges.get(0).getRange());
-        assertEquals("\nimport java.util.logging.Logger;\n\n",
-                     fileChanges.get(0).getNewText());
-        assertEquals(new Range(new Position(1, 0),
-                               new Position(1, 0)),
-                     fileChanges.get(1).getRange());
-        assertEquals("\n" +
-                     "    private static final Logger LOGGER = Logger.getLogger(Test.class.getName());\n",
-                     fileChanges.get(1).getNewText());
->>>>>>> b6104f59
     }
 
     private String toString(Location location) {
