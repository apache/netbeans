/*
 * Licensed to the Apache Software Foundation (ASF) under one
 * or more contributor license agreements.  See the NOTICE file
 * distributed with this work for additional information
 * regarding copyright ownership.  The ASF licenses this file
 * to you under the Apache License, Version 2.0 (the
 * "License"); you may not use this file except in compliance
 * with the License.  You may obtain a copy of the License at
 *
 *   http://www.apache.org/licenses/LICENSE-2.0
 *
 * Unless required by applicable law or agreed to in writing,
 * software distributed under the License is distributed on an
 * "AS IS" BASIS, WITHOUT WARRANTIES OR CONDITIONS OF ANY
 * KIND, either express or implied.  See the License for the
 * specific language governing permissions and limitations
 * under the License.
 */

package org.netbeans.modules.java.editor.javadoc;

import java.util.ArrayList;
import java.util.EnumSet;
import java.util.List;
import java.util.Set;
import javax.lang.model.element.ElementKind;

/**
 *
 * @author Jan Pokorsky
 */
final class TagRegistery {
    
    private static final Set<ElementKind> ALL_KINDS = EnumSet.<ElementKind>of(
            ElementKind.ANNOTATION_TYPE, ElementKind.CLASS,
            ElementKind.CONSTRUCTOR, ElementKind.ENUM,
            ElementKind.ENUM_CONSTANT, ElementKind.FIELD,
            ElementKind.INTERFACE, ElementKind.METHOD,
            // OTHER stands for Overview here
            ElementKind.OTHER, ElementKind.MODULE,
            ElementKind.PACKAGE);
    
    private static final TagRegistery DEFAULT = new TagRegistery();
    
    private final List<TagEntry> tags;
    
    public static TagRegistery getDefault() {
        return DEFAULT;
    }

    public List<TagEntry> getTags(ElementKind kind, boolean inline) {
        List<TagEntry> selection = new ArrayList<TagEntry>();
        for (TagEntry te : tags) {
            if (te.isInline == inline && te.whereUsed.contains(kind)) {
                selection.add(te);
            }
        }
        return selection;
    }
    
    private TagRegistery() {
        this.tags = new ArrayList<TagEntry>(20);
        addTag("@author", false, EnumSet.of(
                ElementKind.ANNOTATION_TYPE, ElementKind.CLASS,
                ElementKind.ENUM, ElementKind.INTERFACE,
                ElementKind.OTHER, ElementKind.MODULE,
                ElementKind.PACKAGE));
        addTag("@exception", false, EnumSet.of(ElementKind.METHOD, ElementKind.CONSTRUCTOR));
        // deprecated: not in PACKAGE and OVERVIEW!
        addTag("@deprecated", false, EnumSet.<ElementKind>of(
                ElementKind.ANNOTATION_TYPE, ElementKind.CLASS,
                ElementKind.CONSTRUCTOR, ElementKind.ENUM,
                ElementKind.ENUM_CONSTANT, ElementKind.FIELD,
                ElementKind.INTERFACE, ElementKind.METHOD));

        addTag("@param", false, EnumSet.of(
                ElementKind.METHOD, ElementKind.CONSTRUCTOR, ElementKind.CLASS,
                ElementKind.INTERFACE));
        addTag("@return", false, EnumSet.of(ElementKind.METHOD));
        addTag("@see", false, ALL_KINDS);
        addTag("@serial", false, EnumSet.<ElementKind>of(
                ElementKind.ANNOTATION_TYPE, ElementKind.CLASS,
                ElementKind.ENUM,
                ElementKind.ENUM_CONSTANT, ElementKind.FIELD,
                ElementKind.INTERFACE,
                ElementKind.PACKAGE));

        // serialData can be used just for writeObject, readObject, writeExternal, readExternal, writeReplace, and readResolve methods
        addTag("@serialData", false, EnumSet.of(ElementKind.METHOD));
        addTag("@serialField", false, EnumSet.of(ElementKind.FIELD));
        addTag("@since", false, ALL_KINDS);
        addTag("@throws", false, EnumSet.of(ElementKind.METHOD, ElementKind.CONSTRUCTOR));
        addTag("@version", false, EnumSet.<ElementKind>of(
                ElementKind.ANNOTATION_TYPE, ElementKind.CLASS,
                ElementKind.ENUM,
                ElementKind.INTERFACE,
                ElementKind.OTHER, ElementKind.PACKAGE));
        addTag("@hidden", false, ALL_KINDS);
        addTag("@provides", false, EnumSet.of(ElementKind.MODULE));
        addTag("@uses", false, EnumSet.of(ElementKind.MODULE));
        
        addTag("@code", true, ALL_KINDS);
<<<<<<< HEAD
		addTag("@snippet", true, ALL_KINDS);
=======
        addTag("@snippet", true, ALL_KINDS);
>>>>>>> 186e8774
        addTag("@docRoot", true, ALL_KINDS);
        // just in empty tag description
        addTag("@inheritDoc", true, EnumSet.of(ElementKind.METHOD));
        addTag("@link", true, ALL_KINDS);
        addTag("@linkplain", true, ALL_KINDS);
        addTag("@literal", true, ALL_KINDS);
        addTag("@value", true, EnumSet.of(ElementKind.FIELD));
    }
    
    void addTag(String name, boolean isInline, Set<ElementKind> where) {
        if (name == null || where == null) {
            throw new NullPointerException();
        }
        TagEntry te = new TagEntry();
        te.name = name;
        te.isInline = isInline;
        te.whereUsed = where;
        this.tags.add(te);
    }
    
    static final class TagEntry {
        String name;
        boolean isInline;
        Set<ElementKind> whereUsed;
        String format;
    }
}<|MERGE_RESOLUTION|>--- conflicted
+++ resolved
@@ -100,11 +100,7 @@
         addTag("@uses", false, EnumSet.of(ElementKind.MODULE));
         
         addTag("@code", true, ALL_KINDS);
-<<<<<<< HEAD
-		addTag("@snippet", true, ALL_KINDS);
-=======
         addTag("@snippet", true, ALL_KINDS);
->>>>>>> 186e8774
         addTag("@docRoot", true, ALL_KINDS);
         // just in empty tag description
         addTag("@inheritDoc", true, EnumSet.of(ElementKind.METHOD));
