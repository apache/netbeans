/*
 * Licensed to the Apache Software Foundation (ASF) under one
 * or more contributor license agreements.  See the NOTICE file
 * distributed with this work for additional information
 * regarding copyright ownership.  The ASF licenses this file
 * to you under the Apache License, Version 2.0 (the
 * "License"); you may not use this file except in compliance
 * with the License.  You may obtain a copy of the License at
 *
 *   http://www.apache.org/licenses/LICENSE-2.0
 *
 * Unless required by applicable law or agreed to in writing,
 * software distributed under the License is distributed on an
 * "AS IS" BASIS, WITHOUT WARRANTIES OR CONDITIONS OF ANY
 * KIND, either express or implied.  See the License for the
 * specific language governing permissions and limitations
 * under the License.
 */
package org.netbeans.modules.java.source;

import com.sun.source.doctree.DocTree;
import com.sun.source.doctree.TextTree;
import com.sun.source.doctree.ReferenceTree;
import com.sun.source.tree.BreakTree;
import com.sun.source.tree.CaseTree;
import com.sun.source.tree.ClassTree;
import com.sun.source.tree.CompilationUnitTree;
import com.sun.source.tree.ExpressionTree;
import com.sun.source.tree.InstanceOfTree;
import com.sun.source.tree.ModuleTree;
import com.sun.source.tree.SwitchTree;
import com.sun.source.tree.Tree;
import com.sun.source.tree.VariableTree;
import com.sun.tools.javac.tree.DocTreeMaker;
import com.sun.tools.javac.tree.JCTree;
import com.sun.tools.javac.tree.JCTree.JCClassDecl;
import com.sun.tools.javac.util.Names;
import java.lang.reflect.Field;
import java.lang.reflect.InvocationTargetException;
import java.lang.reflect.Method;
import java.util.ArrayList;
import java.util.Collections;
import java.util.List;
import javax.lang.model.SourceVersion;
import javax.lang.model.element.Name;
import javax.lang.model.element.Element;
import javax.lang.model.element.ElementKind;
import javax.lang.model.element.TypeElement;
import javax.lang.model.util.ElementFilter;

public class TreeShims {

//    public static final String BINDING_PATTERN = "BINDING_PATTERN"; //NOI18N
//    public static final String SWITCH_EXPRESSION = "SWITCH_EXPRESSION"; //NOI18N
//    public static final String YIELD = "YIELD"; //NOI18N
//    public static final String BINDING_VARIABLE = "BINDING_VARIABLE"; //NOI18N
//    public static final String RECORD = "RECORD"; //NOI18N
//    public static final int PATTERN_MATCHING_INSTANCEOF_PREVIEW_JDK_VERSION = 15; //NOI18N
//    public static final String DEFAULT_CASE_LABEL = "DEFAULT_CASE_LABEL"; //NOI18N
//    public static final String NULL_LITERAL = "NULL_LITERAL"; //NOI18N
//    public static final String PARENTHESIZED_PATTERN = "PARENTHESIZED_PATTERN"; //NOI18N
//    public static final String GUARDED_PATTERN = "GUARDED_PATTERN"; //NOI18N
//
//    public static List<? extends ExpressionTree> getExpressions(CaseTree node) {
//        try {
//            Method getExpressions = CaseTree.class.getDeclaredMethod("getExpressions");
//            return (List<? extends ExpressionTree>) getExpressions.invoke(node);
//        } catch (NoSuchMethodException ex) {
//            return Collections.singletonList(node.getExpression());
//        } catch (IllegalAccessException | IllegalArgumentException | InvocationTargetException ex) {
//            throw TreeShims.<RuntimeException>throwAny(ex);
//        }
//    }
//
//    public static List<? extends Tree> getLabels(CaseTree node) {
//        try {
//            Method getLabels = CaseTree.class.getDeclaredMethod("getLabels");
//            return (List<? extends Tree>) getLabels.invoke(node);
//        } catch (NoSuchMethodException ex) {
//            return null;
//        } catch (IllegalAccessException | IllegalArgumentException | InvocationTargetException ex) {
//            throw TreeShims.<RuntimeException>throwAny(ex);
//        }
//    }
//
//    public static Tree getBody(CaseTree node) {
//        try {
//            Method getBody = CaseTree.class.getDeclaredMethod("getBody");
//            return (Tree) getBody.invoke(node);
//        } catch (NoSuchMethodException ex) {
//            return null;
//        } catch (IllegalAccessException | IllegalArgumentException | InvocationTargetException ex) {
//            throw TreeShims.<RuntimeException>throwAny(ex);
//        }
//    }
//
//    public static boolean isRuleCase(CaseTree node) {
//        try {
//            Method getCaseKind = CaseTree.class.getDeclaredMethod("getCaseKind");
//            return "RULE".equals(String.valueOf(getCaseKind.invoke(node)));
//        } catch (NoSuchMethodException ex) {
//            return false;
//        } catch (IllegalAccessException | IllegalArgumentException | InvocationTargetException ex) {
//            throw TreeShims.<RuntimeException>throwAny(ex);
//        }
//    }
//
//    public static Tree getPattern(InstanceOfTree node) {
//        try {
//            Method getPattern = InstanceOfTree.class.getDeclaredMethod("getPattern");
//            return (Tree) getPattern.invoke(node);
//        } catch (NoSuchMethodException ex) {
//            return null;
//        } catch (IllegalAccessException | IllegalArgumentException | InvocationTargetException ex) {
//            throw TreeShims.<RuntimeException>throwAny(ex);
//        }
//    }
//
//    public static List<? extends ExpressionTree> getExpressions(Tree node) {
//        List<? extends ExpressionTree> exprTrees = new ArrayList<>();
//
//        switch (node.getKind().toString()) {
//            case "CASE":
//                exprTrees = getExpressions((CaseTree) node);
//                break;
//            case SWITCH_EXPRESSION: {
//                try {
//                    Class swExprTreeClass = Class.forName("com.sun.source.tree.SwitchExpressionTree");
//                    Method getExpressions = swExprTreeClass.getDeclaredMethod("getExpression");
//                    exprTrees = Collections.singletonList((ExpressionTree) getExpressions.invoke(node));
//                } catch (ClassNotFoundException | NoSuchMethodException | SecurityException | IllegalAccessException | IllegalArgumentException | InvocationTargetException ex) {
//                    throw TreeShims.<RuntimeException>throwAny(ex);
//                }
//                break;
//            }
//            case "SWITCH":
//                exprTrees = Collections.singletonList(((SwitchTree) node).getExpression());
//                break;
//            default:
//                break;
//        }
//        return exprTrees;
//    }
//
//    public static List<? extends CaseTree> getCases(Tree node) {
//        List<? extends CaseTree> caseTrees = new ArrayList<>();
//
//        switch (node.getKind().toString()) {
//            case "SWITCH":
//                caseTrees = ((SwitchTree) node).getCases();
//                break;
//            case "SWITCH_EXPRESSION": {
//                try {
//                    Class swExprTreeClass = Class.forName("com.sun.source.tree.SwitchExpressionTree");
//                    Method getCases = swExprTreeClass.getDeclaredMethod("getCases");
//                    caseTrees = (List<? extends CaseTree>) getCases.invoke(node);
//                } catch (ClassNotFoundException | NoSuchMethodException | SecurityException | IllegalAccessException | IllegalArgumentException | InvocationTargetException ex) {
//                    throw TreeShims.<RuntimeException>throwAny(ex);
//                }
//            }
//        }
//        return caseTrees;
//    }
//
//    public static ExpressionTree getValue(BreakTree node) {
//        try {
//            Method getExpression = BreakTree.class.getDeclaredMethod("getValue");
//            return (ExpressionTree) getExpression.invoke(node);
//        } catch (NoSuchMethodException ex) {
//            return null;
//        } catch (IllegalAccessException | IllegalArgumentException | InvocationTargetException ex) {
//            throw TreeShims.<RuntimeException>throwAny(ex);
//        }
//    }
//
//    public static Name getBinding(Tree node) {
//        try {
//            Class bpt = Class.forName("com.sun.source.tree.BindingPatternTree"); //NOI18N
//            return isJDKVersionSupportEnablePreview()
//                    ? (Name)bpt.getDeclaredMethod("getBinding").invoke(node)  //NOI18N
//                    : ((VariableTree)bpt.getDeclaredMethod("getVariable").invoke(node)).getName(); //NOI18N
//
//        } catch (NoSuchMethodException | ClassNotFoundException ex) {
//            return null;
//        } catch (IllegalAccessException | IllegalArgumentException | InvocationTargetException ex) {
//            throw TreeShims.<RuntimeException>throwAny(ex);
//        }
//    }
//
//    public static Tree getGuardedPattern(Tree node) {
//        try {
//            Class gpt = Class.forName("com.sun.source.tree.GuardedPatternTree"); //NOI18N
//            return isJDKVersionRelease17_Or_Above()
//                    ? (Tree)gpt.getDeclaredMethod("getPattern").invoke(node)  //NOI18N
//                    : null;
//
//        } catch (NoSuchMethodException | ClassNotFoundException ex) {
//            return null;
//        } catch (IllegalAccessException | IllegalArgumentException | InvocationTargetException ex) {
//            throw TreeShims.<RuntimeException>throwAny(ex);
//        }
//    }
//
//    public static Tree getParenthesizedPattern(Tree node) {
//        try {
//            Class ppt = Class.forName("com.sun.source.tree.ParenthesizedPatternTree"); //NOI18N
//            return isJDKVersionRelease17_Or_Above()
//                    ? (Tree)ppt.getDeclaredMethod("getPattern").invoke(node)  //NOI18N
//                    : null;
//
//        } catch (NoSuchMethodException | ClassNotFoundException ex) {
//            return null;
//        } catch (IllegalAccessException | IllegalArgumentException | InvocationTargetException ex) {
//            throw TreeShims.<RuntimeException>throwAny(ex);
//        }
//    }
//
//    public static ExpressionTree getGuardedExpression(Tree node) {
//        try {
//            Class gpt = Class.forName("com.sun.source.tree.GuardedPatternTree"); //NOI18N
//            return isJDKVersionRelease17_Or_Above()
//                    ? (ExpressionTree)gpt.getDeclaredMethod("getExpression").invoke(node)  //NOI18N
//                    : null;
//
//        } catch (NoSuchMethodException | ClassNotFoundException ex) {
//            return null;
//        } catch (IllegalAccessException | IllegalArgumentException | InvocationTargetException ex) {
//            throw TreeShims.<RuntimeException>throwAny(ex);
//        }
//    }
//
//    public static List<? extends Tree> getPermits(ClassTree node) {
//        List<? extends Tree> perms = null;
//        try {
//            Class classTree = Class.forName("com.sun.source.tree.ClassTree");
//            Method getPerms = classTree.getDeclaredMethod("getPermitsClause");
//            perms = (List<? extends Tree>) getPerms.invoke(node);
//        } catch (ClassNotFoundException | NoSuchMethodException ex) {
//            return null;
//        } catch (SecurityException | IllegalAccessException | IllegalArgumentException | InvocationTargetException ex) {
//            throw TreeShims.<RuntimeException>throwAny(ex);
//        }
//        return perms;
//    }
//
//    public static ReferenceTree getRefrenceTree(DocTreeMaker docMake, ExpressionTree qualExpr, CharSequence member, List<? extends Tree> paramTypes, Names names, List<JCTree> paramTypesList) {
//        int NOPOS = -2;
//        try {
//            Class classTree = Class.forName("com.sun.tools.javac.tree.DocTreeMaker");
//            Method newReferenceTree = classTree.getDeclaredMethod("newReferenceTree", java.lang.String.class, com.sun.tools.javac.tree.JCTree.JCExpression.class, com.sun.tools.javac.tree.JCTree.class, javax.lang.model.element.Name.class, java.util.List.class);
//            return (ReferenceTree) newReferenceTree.invoke(docMake.at(NOPOS), "", (JCTree.JCExpression) qualExpr, qualExpr == null ? null : ((JCTree.JCExpression) qualExpr).getTree(), member != null ? (com.sun.tools.javac.util.Name) names.fromString(member.toString()) : null, paramTypesList);
//        } catch (ClassNotFoundException | NoSuchMethodException ex) {
//            return null;
//        } catch (SecurityException | IllegalAccessException | IllegalArgumentException | InvocationTargetException ex) {
//            throw TreeShims.<RuntimeException>throwAny(ex);
//        }
//    }
//
//    public static List<? extends Tree> getPermits(JCClassDecl newT) {
//        List<JCTree.JCExpression> newPermitings = new ArrayList<>();
//        try {
//            Class jCClassDecl = Class.forName("com.sun.tools.javac.tree.JCTree$JCClassDecl");
//            newPermitings = (com.sun.tools.javac.util.List<JCTree.JCExpression>) jCClassDecl.getDeclaredField("permitting").get(newT);
//        } catch (ClassNotFoundException | NoSuchFieldException ex) {
//            return null;
//        } catch (IllegalArgumentException | IllegalAccessException ex) {
//            throw TreeShims.<RuntimeException>throwAny(ex);
//        }
//        return newPermitings;
//    }
//
//    public static ExpressionTree getYieldValue(Tree node) {
//        if (!node.getKind().toString().equals(YIELD)) {
//            return null;
//        }
//        try {
//            Class yieldTreeClass = Class.forName("com.sun.source.tree.YieldTree"); //NOI18N
//            Method getExpression = yieldTreeClass.getDeclaredMethod("getValue");  //NOI18N
//            return (ExpressionTree) getExpression.invoke(node);
//        } catch (NoSuchMethodException ex) {
//            return null;
//        } catch (IllegalAccessException | IllegalArgumentException | InvocationTargetException | ClassNotFoundException ex) {
//            throw TreeShims.<RuntimeException>throwAny(ex);
//        }
//    }
//
//    public static Tree getBindingPatternType(Tree node) {
//        if (!node.getKind().toString().equals(BINDING_PATTERN)) {
//            return null;
//        }
//        try {
//            Class bpt = Class.forName("com.sun.source.tree.BindingPatternTree"); //NOI18N
//            return isJDKVersionSupportEnablePreview()
//                    ? (Tree) bpt.getDeclaredMethod("getType").invoke(node) //NOI18N
//                    : ((VariableTree) bpt.getDeclaredMethod("getVariable").invoke(node)).getType(); //NOI18N
//
//        } catch (NoSuchMethodException ex) {
//            return null;
//        } catch (IllegalAccessException | IllegalArgumentException | InvocationTargetException | ClassNotFoundException ex) {
//            throw TreeShims.<RuntimeException>throwAny(ex);
//        }
//    }
//
//    public static boolean isRecord(Element el) {
//        return el != null && "RECORD".equals(el.getKind().name());
//    }
//
//    public static<N extends Tree> boolean isRecord(final N node) {
//        return node != null && TreeShims.RECORD.equals(node.getKind().name());
//    }
//
//    public static boolean isRecordComponent(Element el) {
//        return el != null && "RECORD_COMPONENT".equals(el.getKind().name());
//    }
//
//
//    public static boolean isRecordComponent(ElementKind kind) {
//        return "RECORD_COMPONENT".equals(kind.name());
//    }
//
//    public static ElementKind getRecordKind() {
//        try {
//            return ElementKind.valueOf(RECORD); //NOI18N
//        } catch (IllegalArgumentException ex) {
//            return null;
//        }
//    }
//
//    public static Tree getTarget(Tree node) {
//        if (!node.getKind().name().equals(YIELD)) {
//            throw new IllegalStateException();
//        }
//        try {
//            Field target = node.getClass().getField("target");
//            return (Tree) target.get(node);
//        } catch (NoSuchFieldException ex) {
//            return null;
//        } catch (IllegalAccessException | IllegalArgumentException ex) {
//            throw TreeShims.<RuntimeException>throwAny(ex);
//        }
//    }
//
//
//    public static boolean isJDKVersionSupportEnablePreview() {
//        return Integer.valueOf(SourceVersion.latest().name().split("_")[1]).compareTo(PATTERN_MATCHING_INSTANCEOF_PREVIEW_JDK_VERSION) <= 0;
//    }
//
//    public static boolean isJDKVersionRelease16_Or_Above(){
//        return Integer.valueOf(SourceVersion.latest().name().split("_")[1]).compareTo(16) >= 0;
//    }
//
//
//    public static ModuleTree getModule(CompilationUnitTree cut) {
//        try {
//            return (ModuleTree) CompilationUnitTree.class.getDeclaredMethod("getModule").invoke(cut);
//        } catch (NoSuchMethodException | SecurityException ex) {
//            final List<? extends Tree> typeDecls = cut.getTypeDecls();
//            if (!typeDecls.isEmpty()) {
//                final Tree typeDecl = typeDecls.get(0);
//                if (typeDecl.getKind() == Tree.Kind.MODULE) {
//                    return (ModuleTree)typeDecl;
//                }
//            }
//        } catch (IllegalAccessException | IllegalArgumentException | InvocationTargetException ex) {
//            throwAny(ex);
//        }
//        return null;
//    }
<<<<<<< HEAD
//    public static List<DocTree> getSnippetDocTreeAttributes(DocTree node) {
//        try {
//            Class gpt = Class.forName("com.sun.source.doctree.SnippetTree"); //NOI18N
//            return isJDKVersionRelease18_Or_Above()
//                    ? (List<DocTree>) gpt.getDeclaredMethod("getAttributes").invoke(node) //NOI18N
//                    : null;
//        } catch (NoSuchMethodException | ClassNotFoundException ex) {
//            return null;
//        } catch (IllegalAccessException | IllegalArgumentException | InvocationTargetException ex) {
//            throw TreeShims.<RuntimeException>throwAny(ex);
//        }
//    }
//
//    public static TextTree getSnippetDocTreeText(DocTree node) {
//        try {
//            Class gpt = Class.forName("com.sun.source.doctree.SnippetTree"); //NOI18N
//            return isJDKVersionRelease18_Or_Above()
//                    ? (TextTree) gpt.getDeclaredMethod("getBody").invoke(node) //NOI18N
//                    : null;
//        } catch (NoSuchMethodException | ClassNotFoundException ex) {
//            return null;
//        } catch (IllegalAccessException | IllegalArgumentException | InvocationTargetException ex) {
//            throw TreeShims.<RuntimeException>throwAny(ex);
//        }
//    }
=======
    public static List<DocTree> getSnippetDocTreeAttributes(DocTree node) {
        try {
            Class gpt = Class.forName("com.sun.source.doctree.SnippetTree"); //NOI18N
            return isJDKVersionRelease18_Or_Above()
                    ? (List<DocTree>) gpt.getDeclaredMethod("getAttributes").invoke(node) //NOI18N
                    : Collections.emptyList();
        } catch (NoSuchMethodException | ClassNotFoundException ex) {
            return null;
        } catch (IllegalAccessException | IllegalArgumentException | InvocationTargetException ex) {
            throw TreeShims.<RuntimeException>throwAny(ex);
        }
    }

    public static TextTree getSnippetDocTreeText(DocTree node) {
        try {
            Class gpt = Class.forName("com.sun.source.doctree.SnippetTree"); //NOI18N
            return isJDKVersionRelease18_Or_Above()
                    ? (TextTree) gpt.getDeclaredMethod("getBody").invoke(node) //NOI18N
                    : null;
        } catch (NoSuchMethodException | ClassNotFoundException ex) {
            return null;
        } catch (IllegalAccessException | IllegalArgumentException | InvocationTargetException ex) {
            throw TreeShims.<RuntimeException>throwAny(ex);
        }
    }
>>>>>>> 1f1da733

    public static Element toRecordComponent(Element el) {
        if (el == null ||el.getKind() != ElementKind.FIELD) {
            return el;
        }
        TypeElement owner = (TypeElement) el.getEnclosingElement();
        if (!"RECORD".equals(owner.getKind().name())) {
            return el;
        }
        for (Element encl : ElementFilter.recordComponentsIn(owner.getEnclosedElements())) {
            if (encl.getSimpleName().equals(el.getSimpleName())) {
                return encl;
            }
        }
        return el;
    }

    public static boolean isPatternMatch(Tree node) {
        if (isJDKVersionRelease17_Or_Above()) {
            try {
                return node.getClass().getField("patternSwitch").getBoolean(node);
            } catch(NoSuchFieldException e){
                return false;
            }catch (IllegalArgumentException | IllegalAccessException | SecurityException ex) {
                throw TreeShims.<RuntimeException>throwAny(ex);
            }
        }
        return false;
    }

    public static boolean isJDKVersionRelease17_Or_Above(){
        return Integer.valueOf(SourceVersion.latest().name().split("_")[1]).compareTo(17) >= 0;
    }

//    public static boolean isJDKVersionRelease18_Or_Above() {
//        return Integer.valueOf(SourceVersion.latest().name().split("_")[1]).compareTo(18) >= 0;
//    }

    @SuppressWarnings("unchecked")
    public static <T extends Throwable> RuntimeException throwAny(Throwable t) throws T {
        throw (T) t;
    }
}<|MERGE_RESOLUTION|>--- conflicted
+++ resolved
@@ -366,7 +366,6 @@
 //        }
 //        return null;
 //    }
-<<<<<<< HEAD
 //    public static List<DocTree> getSnippetDocTreeAttributes(DocTree node) {
 //        try {
 //            Class gpt = Class.forName("com.sun.source.doctree.SnippetTree"); //NOI18N
@@ -392,33 +391,6 @@
 //            throw TreeShims.<RuntimeException>throwAny(ex);
 //        }
 //    }
-=======
-    public static List<DocTree> getSnippetDocTreeAttributes(DocTree node) {
-        try {
-            Class gpt = Class.forName("com.sun.source.doctree.SnippetTree"); //NOI18N
-            return isJDKVersionRelease18_Or_Above()
-                    ? (List<DocTree>) gpt.getDeclaredMethod("getAttributes").invoke(node) //NOI18N
-                    : Collections.emptyList();
-        } catch (NoSuchMethodException | ClassNotFoundException ex) {
-            return null;
-        } catch (IllegalAccessException | IllegalArgumentException | InvocationTargetException ex) {
-            throw TreeShims.<RuntimeException>throwAny(ex);
-        }
-    }
-
-    public static TextTree getSnippetDocTreeText(DocTree node) {
-        try {
-            Class gpt = Class.forName("com.sun.source.doctree.SnippetTree"); //NOI18N
-            return isJDKVersionRelease18_Or_Above()
-                    ? (TextTree) gpt.getDeclaredMethod("getBody").invoke(node) //NOI18N
-                    : null;
-        } catch (NoSuchMethodException | ClassNotFoundException ex) {
-            return null;
-        } catch (IllegalAccessException | IllegalArgumentException | InvocationTargetException ex) {
-            throw TreeShims.<RuntimeException>throwAny(ex);
-        }
-    }
->>>>>>> 1f1da733
 
     public static Element toRecordComponent(Element el) {
         if (el == null ||el.getKind() != ElementKind.FIELD) {
