/*
 * Licensed to the Apache Software Foundation (ASF) under one
 * or more contributor license agreements.  See the NOTICE file
 * distributed with this work for additional information
 * regarding copyright ownership.  The ASF licenses this file
 * to you under the Apache License, Version 2.0 (the
 * "License"); you may not use this file except in compliance
 * with the License.  You may obtain a copy of the License at
 *
 *   http://www.apache.org/licenses/LICENSE-2.0
 *
 * Unless required by applicable law or agreed to in writing,
 * software distributed under the License is distributed on an
 * "AS IS" BASIS, WITHOUT WARRANTIES OR CONDITIONS OF ANY
 * KIND, either express or implied.  See the License for the
 * specific language governing permissions and limitations
 * under the License.
 */
package org.netbeans.modules.java.lsp.server.db;

import com.google.gson.Gson;
import com.google.gson.JsonObject;
import java.net.URL;
import java.sql.DatabaseMetaData;
import java.sql.ResultSet;
import java.sql.SQLException;
import java.util.ArrayList;
import java.util.Collections;
import java.util.List;
import java.util.Map;
import java.util.Set;
import java.util.concurrent.CompletableFuture;
import java.util.stream.Collectors;
import org.eclipse.lsp4j.CodeAction;
import org.eclipse.lsp4j.CodeActionParams;
import org.eclipse.lsp4j.MessageParams;
import org.eclipse.lsp4j.MessageType;
import org.netbeans.api.db.explorer.ConnectionManager;
import org.netbeans.api.db.explorer.DatabaseConnection;
import org.netbeans.api.db.explorer.DatabaseException;
import org.netbeans.api.db.explorer.JDBCDriver;
import org.netbeans.api.db.explorer.JDBCDriverManager;
import org.netbeans.modules.java.lsp.server.protocol.CodeActionsProvider;
import org.netbeans.modules.java.lsp.server.protocol.NbCodeLanguageClient;
import org.netbeans.modules.java.lsp.server.protocol.QuickPickItem;
import org.netbeans.modules.java.lsp.server.protocol.ShowInputBoxParams;
import org.netbeans.modules.java.lsp.server.protocol.ShowQuickPickParams;
import org.netbeans.modules.parsing.api.ResultIterator;
import org.openide.awt.StatusDisplayer;
import org.openide.filesystems.FileObject;
import org.openide.filesystems.URLMapper;
import org.openide.util.NbBundle;
import org.openide.util.lookup.ServiceProvider;

/**
 *
 * @author Jan Horvath
 */
@NbBundle.Messages({
    "MSG_EnterDbUrl=Enter DB URL",
    "MSG_EnterUsername=Enter Username",
    "MSG_EnterPassword=Enter Password",
    "MSG_SelectDriver=Select db driver",
    "MSG_DriverNotFound=Driver not found",
    "MSG_ConnectionAdded=Connection added",
    "MSG_ConnectionFailed=Connection failed",
    "MSG_SelectSchema=Select Database Schema"
})
@ServiceProvider(service = CodeActionsProvider.class)
public class DBAddConnection extends CodeActionsProvider {
    public static final String DB_ADD_CONNECTION =  "db.add.connection"; // NOI18N
    public static final String USER_ID =  "userId"; // NOI18N
    public static final String PASSWORD =  "password"; // NOI18N
    public static final String DRIVER =  "driver"; // NOI18N
    public static final String DB_URL =  "url"; // NOI18N
    public static final String SCHEMA =  "schema"; // NOI18N
    public static final String DISPLAY_NAME =  "displayName"; // NOI18N
    
    private final Gson gson = new Gson();

    @Override
    public CompletableFuture<Object> processCommand(NbCodeLanguageClient client, String command, List<Object> arguments) {
        if (!DB_ADD_CONNECTION.equals(command)) {
            return null;
        }
        
        String userId = null;
        String dbUrl = null;
        String driverClass = null;
<<<<<<< HEAD
        final Map m = arguments.isEmpty() ? null : gson.fromJson((JsonObject) arguments.get(0), Map.class);
        if (m != null) {
            userId = (String) m.get(USER_ID);
            dbUrl = (String) m.get(DB_URL);
            driverClass = (String) m.get(DRIVER);
        }
        if (dbUrl != null && driverClass != null) {
            
            JDBCDriver[] driver = JDBCDriverManager.getDefault().getDrivers(driverClass); //NOI18N
            if (driver != null && driver.length > 0) {
                CompletableFuture<String> usernameFuture = userId != null ? CompletableFuture.completedFuture(userId) : client.showInputBox(new ShowInputBoxParams(
                        Bundle.MSG_EnterUsername(), userId));
                
                usernameFuture.thenAccept((username) -> { //NOI18N
                    if (username == null) {
                        return;
                    }
                    String password = (String) m.get(PASSWORD);
                    CompletableFuture<String> passwordFuture = password != null ? CompletableFuture.completedFuture(password) : client.showInputBox(new ShowInputBoxParams(
                            Bundle.MSG_EnterPassword(), "", true));
                    passwordFuture.thenAccept((p) -> { //NOI18N
                        if (p == null) {
=======
        if (arguments != null && arguments.size() > 0) {
            final Map m = gson.fromJson((JsonObject) arguments.get(0), Map.class);
            if (m != null) {
                userId = (String) m.get(USER_ID);
                dbUrl = (String) m.get(DB_URL);
                driverClass = (String) m.get(DRIVER);
            }
            if (dbUrl != null && driverClass != null) {

                JDBCDriver[] driver = JDBCDriverManager.getDefault().getDrivers(driverClass); //NOI18N
                if (driver != null && driver.length > 0) {
                    CompletableFuture<String> usernameFuture = userId != null ? CompletableFuture.completedFuture(userId) : client.showInputBox(new ShowInputBoxParams(
                            Bundle.MSG_EnterUsername(), userId));

                    usernameFuture.thenAccept((username) -> { //NOI18N
                        if (username == null) {
>>>>>>> 6f0c87c3
                            return;
                        }
                        String password = (String) m.get(PASSWORD);
                        CompletableFuture<String> passwordFuture = password != null ? CompletableFuture.completedFuture(password) : client.showInputBox(new ShowInputBoxParams(
                                Bundle.MSG_EnterPassword(), "", true));
                        passwordFuture.thenAccept((p) -> { //NOI18N
                            if (p == null) {
                                return;
                            }
                            DatabaseConnection dbconn = DatabaseConnection.create(driver[0], (String) m.get(DB_URL), username, (String) m.get(SCHEMA), p, true, (String) m.get(DISPLAY_NAME));
                            try {
                                ConnectionManager.getDefault().addConnection(dbconn);
                            } catch (DatabaseException ex) {
                                client.showMessage(new MessageParams(MessageType.Error, ex.getMessage()));
                            }
                        });
                    });
                    client.showMessage(new MessageParams(MessageType.Info, Bundle.MSG_ConnectionAdded()));
                }
                return CompletableFuture.completedFuture(null);
            }
        }
        
        JDBCDriver[] drivers = JDBCDriverManager.getDefault().getDrivers();
        List<QuickPickItem> items = new ArrayList<>();
        for (int i = 0; i < drivers.length; i++) {
            URL[] jars = drivers[i].getURLs();
            if (jars != null && jars.length > 0) {
                FileObject jarFO = URLMapper.findFileObject(jars[0]);
                if (jarFO != null && jarFO.isValid()) {
                    items.add(
                            new QuickPickItem(drivers[i].getName(), null, drivers[i].getDisplayName() + " (" + drivers[i].getClassName() + ")", false, i) // NOI18N
                    );
                }
            }
        }

        return client.showQuickPick(new ShowQuickPickParams(Bundle.MSG_SelectDriver(), false, items))
                .thenApply(selectedItems -> {
                    if (selectedItems == null) {
                        return null;
                    }
                    if (!selectedItems.isEmpty()) {
                        int i = ((Double) selectedItems.get(0).getUserData()).intValue();
                        JDBCDriver driver = drivers[i];
                        client.showInputBox(new ShowInputBoxParams(
                                Bundle.MSG_EnterDbUrl(), "")).thenAccept((u) -> {
                            if (u == null) {
                                return;
                            }
                            client.showInputBox(new ShowInputBoxParams(
                                    Bundle.MSG_EnterUsername(), "")).thenAccept((username) -> { //NOI18N
                                if (username == null) {
                                    return;
                                }
                                client.showInputBox(new ShowInputBoxParams(
                                        Bundle.MSG_EnterPassword(), "", true)).thenAccept((password) -> { //NOI18N
                                    if (password == null) {
                                        return;
                                    }
                                    DatabaseConnection dbconn = DatabaseConnection.create(driver, u, username, null, password, true);
                                    try {
                                        ConnectionManager.getDefault().addConnection(dbconn);
                                        List<String> schemas = getSchemas(dbconn);
                                        if (schemas.isEmpty()) {
                                            client.showMessage(new MessageParams(MessageType.Info, Bundle.MSG_ConnectionAdded()));
                                        } else {
                                            List<QuickPickItem> schemaItems = schemas.stream().map(schema -> new QuickPickItem(schema)).collect(Collectors.toList());
                                            client.showQuickPick(new ShowQuickPickParams(Bundle.MSG_SelectSchema(), schemaItems)).thenAccept((s) -> {
                                                if (s == null) {
                                                    try {
                                                        // Command was interrupted, we don't want the connection to be added
                                                        ConnectionManager.getDefault().removeConnection(dbconn);
                                                    } catch (DatabaseException ex) {
                                                        StatusDisplayer.getDefault().setStatusText(ex.getMessage());
                                                    }
                                                    return;
                                                }
                                                String schema = s.get(0).getLabel();
                                                DatabaseConnection dbconn1 = DatabaseConnection.create(driver, u, username, schema, password, true);
                                                try {
                                                    ConnectionManager.getDefault().removeConnection(dbconn);
                                                    ConnectionManager.getDefault().addConnection(dbconn1);
                                                } catch (DatabaseException ex) {
                                                    client.showMessage(new MessageParams(MessageType.Error, ex.getMessage()));
                                                    return;
                                                }
                                                client.showMessage(new MessageParams(MessageType.Info, Bundle.MSG_ConnectionAdded()));
                                            });
                                        }
                                    } catch (SQLException | DatabaseException ex) {
                                        client.showMessage(new MessageParams(MessageType.Error, ex.getMessage()));
                                    } 
                                });
                            });

                        });

                    } else {
                        client.showMessage(new MessageParams(MessageType.Error, Bundle.MSG_DriverNotFound()));
                    }
                    return null;
                });
    }

    private static List<String> getSchemas(DatabaseConnection dbconn) throws SQLException, DatabaseException {
        List<String> schemas = new ArrayList<>();
        if (ConnectionManager.getDefault().connect(dbconn)) {
            DatabaseMetaData dbMetaData = dbconn.getJDBCConnection().getMetaData();
            if (dbMetaData.supportsSchemasInTableDefinitions()) {
                ResultSet rs = dbMetaData.getSchemas();
                if (rs != null) {
                    while (rs.next()) {
                        schemas.add(rs.getString(1).trim());
                    }
                }
            }
        }
        return schemas;
    }

    @Override
    public Set<String> getCommands() {
        return Collections.singleton(DB_ADD_CONNECTION);
    }

    @Override
    public List<CodeAction> getCodeActions(ResultIterator resultIterator, CodeActionParams params) throws Exception {
        return Collections.emptyList();
    }
    
}<|MERGE_RESOLUTION|>--- conflicted
+++ resolved
@@ -87,30 +87,6 @@
         String userId = null;
         String dbUrl = null;
         String driverClass = null;
-<<<<<<< HEAD
-        final Map m = arguments.isEmpty() ? null : gson.fromJson((JsonObject) arguments.get(0), Map.class);
-        if (m != null) {
-            userId = (String) m.get(USER_ID);
-            dbUrl = (String) m.get(DB_URL);
-            driverClass = (String) m.get(DRIVER);
-        }
-        if (dbUrl != null && driverClass != null) {
-            
-            JDBCDriver[] driver = JDBCDriverManager.getDefault().getDrivers(driverClass); //NOI18N
-            if (driver != null && driver.length > 0) {
-                CompletableFuture<String> usernameFuture = userId != null ? CompletableFuture.completedFuture(userId) : client.showInputBox(new ShowInputBoxParams(
-                        Bundle.MSG_EnterUsername(), userId));
-                
-                usernameFuture.thenAccept((username) -> { //NOI18N
-                    if (username == null) {
-                        return;
-                    }
-                    String password = (String) m.get(PASSWORD);
-                    CompletableFuture<String> passwordFuture = password != null ? CompletableFuture.completedFuture(password) : client.showInputBox(new ShowInputBoxParams(
-                            Bundle.MSG_EnterPassword(), "", true));
-                    passwordFuture.thenAccept((p) -> { //NOI18N
-                        if (p == null) {
-=======
         if (arguments != null && arguments.size() > 0) {
             final Map m = gson.fromJson((JsonObject) arguments.get(0), Map.class);
             if (m != null) {
@@ -127,7 +103,6 @@
 
                     usernameFuture.thenAccept((username) -> { //NOI18N
                         if (username == null) {
->>>>>>> 6f0c87c3
                             return;
                         }
                         String password = (String) m.get(PASSWORD);
