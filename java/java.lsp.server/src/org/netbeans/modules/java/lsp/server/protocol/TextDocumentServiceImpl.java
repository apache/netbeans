/*
 * Licensed to the Apache Software Foundation (ASF) under one
 * or more contributor license agreements.  See the NOTICE file
 * distributed with this work for additional information
 * regarding copyright ownership.  The ASF licenses this file
 * to you under the Apache License, Version 2.0 (the
 * "License"); you may not use this file except in compliance
 * with the License.  You may obtain a copy of the License at
 *
 *   http://www.apache.org/licenses/LICENSE-2.0
 *
 * Unless required by applicable law or agreed to in writing,
 * software distributed under the License is distributed on an
 * "AS IS" BASIS, WITHOUT WARRANTIES OR CONDITIONS OF ANY
 * KIND, either express or implied.  See the License for the
 * specific language governing permissions and limitations
 * under the License.
 */
package org.netbeans.modules.java.lsp.server.protocol;

import com.google.gson.Gson;
import com.google.gson.JsonObject;
import com.google.gson.JsonPrimitive;
import com.sun.source.tree.ClassTree;
import com.sun.source.tree.CompilationUnitTree;
import com.sun.source.tree.LineMap;
import com.sun.source.tree.MethodTree;
import com.sun.source.tree.NewClassTree;
import com.sun.source.tree.Tree;
import com.sun.source.tree.Tree.Kind;
import com.sun.source.tree.VariableTree;
import com.sun.source.util.TreePath;
import com.sun.source.util.TreePathScanner;
import com.sun.source.util.Trees;
import com.vladsch.flexmark.html2md.converter.FlexmarkHtmlConverter;
import java.io.FileNotFoundException;
import java.io.IOException;
import java.net.MalformedURLException;
import java.net.URI;
import java.net.URL;
import java.time.Instant;
import java.util.ArrayList;
import java.util.Arrays;
import java.util.Collection;
import java.util.Collections;
import java.util.EnumMap;
import java.util.EnumSet;
import java.util.HashMap;
import java.util.HashSet;
import java.util.Iterator;
import java.util.LinkedHashMap;
import java.util.List;
import java.util.Locale;
import java.util.Map;
import java.util.Map.Entry;
import java.util.Optional;
import java.util.Set;
import java.util.TreeMap;
import java.util.concurrent.Callable;
import java.util.concurrent.CompletableFuture;
import java.util.concurrent.TimeUnit;
import java.util.concurrent.atomic.AtomicBoolean;
import java.util.concurrent.atomic.AtomicInteger;
import java.util.concurrent.atomic.AtomicReference;
import java.util.function.BiConsumer;
import java.util.function.IntFunction;
import java.util.logging.Level;
import java.util.logging.Logger;
import java.util.prefs.Preferences;
import java.util.stream.Collectors;
import javax.lang.model.element.Element;
import javax.lang.model.element.ElementKind;
import javax.lang.model.element.ExecutableElement;
import javax.lang.model.element.TypeElement;
import javax.lang.model.type.DeclaredType;
import javax.lang.model.type.TypeKind;
import javax.lang.model.type.TypeMirror;
import javax.swing.event.DocumentEvent;
import javax.swing.event.DocumentListener;
import javax.swing.text.BadLocationException;
import javax.swing.text.Document;
import javax.swing.text.StyledDocument;
import org.eclipse.lsp4j.ClientCapabilities;
import org.eclipse.lsp4j.CodeAction;
import org.eclipse.lsp4j.CodeActionKind;
import org.eclipse.lsp4j.CodeActionParams;
import org.eclipse.lsp4j.CodeLens;
import org.eclipse.lsp4j.CodeLensParams;
import org.eclipse.lsp4j.Command;
import org.eclipse.lsp4j.CompletionItem;
import org.eclipse.lsp4j.CompletionItemKind;
import org.eclipse.lsp4j.CompletionItemTag;
import org.eclipse.lsp4j.CompletionList;
import org.eclipse.lsp4j.CompletionParams;
import org.eclipse.lsp4j.ConfigurationItem;
import org.eclipse.lsp4j.ConfigurationParams;
import org.eclipse.lsp4j.CreateFile;
import org.eclipse.lsp4j.DefinitionParams;
import org.eclipse.lsp4j.Diagnostic;
import org.eclipse.lsp4j.DiagnosticSeverity;
import org.eclipse.lsp4j.DidChangeTextDocumentParams;
import org.eclipse.lsp4j.DidCloseTextDocumentParams;
import org.eclipse.lsp4j.DidOpenTextDocumentParams;
import org.eclipse.lsp4j.DidSaveTextDocumentParams;
import org.eclipse.lsp4j.DocumentFormattingParams;
import org.eclipse.lsp4j.DocumentHighlight;
import org.eclipse.lsp4j.DocumentHighlightParams;
import org.eclipse.lsp4j.DocumentOnTypeFormattingParams;
import org.eclipse.lsp4j.DocumentRangeFormattingParams;
import org.eclipse.lsp4j.DocumentSymbol;
import org.eclipse.lsp4j.DocumentSymbolParams;
import org.eclipse.lsp4j.FoldingRange;
import org.eclipse.lsp4j.FoldingRangeKind;
import org.eclipse.lsp4j.FoldingRangeRequestParams;
import org.eclipse.lsp4j.Hover;
import org.eclipse.lsp4j.HoverParams;
import org.eclipse.lsp4j.ImplementationParams;
import org.eclipse.lsp4j.InsertTextFormat;
import org.eclipse.lsp4j.Location;
import org.eclipse.lsp4j.LocationLink;
import org.eclipse.lsp4j.MarkupContent;
import org.eclipse.lsp4j.MessageParams;
import org.eclipse.lsp4j.MessageType;
import org.eclipse.lsp4j.Position;
import org.eclipse.lsp4j.PrepareRenameParams;
import org.eclipse.lsp4j.PrepareRenameResult;
import org.eclipse.lsp4j.PublishDiagnosticsParams;
import org.eclipse.lsp4j.Range;
import org.eclipse.lsp4j.ReferenceParams;
import org.eclipse.lsp4j.RenameFile;
import org.eclipse.lsp4j.RenameParams;
import org.eclipse.lsp4j.ResourceOperation;
import org.eclipse.lsp4j.SemanticTokens;
import org.eclipse.lsp4j.SemanticTokensCapabilities;
import org.eclipse.lsp4j.SemanticTokensLegend;
import org.eclipse.lsp4j.SemanticTokensParams;
import org.eclipse.lsp4j.SemanticTokensServerFull;
import org.eclipse.lsp4j.SemanticTokensWithRegistrationOptions;
import org.eclipse.lsp4j.ServerCapabilities;
import org.eclipse.lsp4j.SignatureHelp;
import org.eclipse.lsp4j.SignatureHelpParams;
import org.eclipse.lsp4j.SymbolInformation;
import org.eclipse.lsp4j.SymbolKind;
import org.eclipse.lsp4j.TextDocumentContentChangeEvent;
import org.eclipse.lsp4j.TextDocumentEdit;
import org.eclipse.lsp4j.TextEdit;
import org.eclipse.lsp4j.TypeDefinitionParams;
import org.eclipse.lsp4j.VersionedTextDocumentIdentifier;
import org.eclipse.lsp4j.WorkspaceEdit;
import org.eclipse.lsp4j.jsonrpc.messages.Either;
import org.eclipse.lsp4j.jsonrpc.messages.ResponseErrorCode;
import org.eclipse.lsp4j.services.LanguageClient;
import org.eclipse.lsp4j.services.LanguageClientAware;
import org.eclipse.lsp4j.services.TextDocumentService;
import org.netbeans.api.annotations.common.CheckForNull;
import org.netbeans.api.editor.document.LineDocument;
import org.netbeans.api.editor.document.LineDocumentUtils;
import org.netbeans.api.editor.mimelookup.MimeLookup;
import org.netbeans.api.java.lexer.JavaTokenId;
import org.netbeans.api.java.project.JavaProjectConstants;
import org.netbeans.api.java.source.CodeStyle;
import org.netbeans.api.java.source.CompilationController;
import org.netbeans.api.java.source.CompilationInfo;
import org.netbeans.api.java.source.ElementHandle;
import org.netbeans.api.java.source.JavaSource;
import org.netbeans.api.java.source.ModificationResult;
import org.netbeans.api.java.source.SourceUtils;
import org.netbeans.api.java.source.Task;
import org.netbeans.api.java.source.TreePathHandle;
import org.netbeans.api.java.source.TreeUtilities;
import org.netbeans.api.java.source.WorkingCopy;
import org.netbeans.api.java.source.ui.ElementOpen;
import org.netbeans.api.lexer.Token;
import org.netbeans.api.lexer.TokenSequence;
import org.netbeans.api.lsp.Completion;
import org.netbeans.api.lsp.HyperlinkLocation;
import org.netbeans.api.project.FileOwnerQuery;
import org.netbeans.api.project.Project;
import org.netbeans.api.project.ProjectUtils;
import org.netbeans.api.project.SourceGroup;
import org.netbeans.api.project.Sources;
import org.netbeans.lib.editor.util.swing.DocumentUtilities;
import org.netbeans.modules.editor.indent.spi.CodeStylePreferences;
import org.netbeans.modules.editor.java.GoToSupport;
import org.netbeans.modules.editor.java.GoToSupport.GoToTarget;
import org.netbeans.modules.java.editor.base.fold.JavaElementFoldVisitor;
import org.netbeans.modules.java.editor.base.fold.JavaElementFoldVisitor.FoldCreator;
import org.netbeans.modules.java.editor.base.semantic.ColoringAttributes;
import org.netbeans.modules.java.editor.base.semantic.MarkOccurrencesHighlighterBase;
import org.netbeans.modules.java.editor.codegen.GeneratorUtils;
import org.netbeans.modules.java.editor.base.semantic.SemanticHighlighterBase;
import org.netbeans.modules.java.editor.base.semantic.SemanticHighlighterBase.ErrorDescriptionSetter;
import org.netbeans.modules.java.editor.options.MarkOccurencesSettings;
import org.netbeans.modules.java.editor.overridden.ComputeOverriding;
import org.netbeans.modules.java.editor.overridden.ElementDescription;
import org.netbeans.modules.java.hints.introduce.IntroduceFixBase;
import org.netbeans.modules.java.hints.introduce.IntroduceHint;
import org.netbeans.modules.java.hints.introduce.IntroduceKind;
import org.netbeans.modules.java.lsp.server.LspServerState;
import org.netbeans.modules.java.lsp.server.Utils;
import org.netbeans.modules.java.lsp.server.debugging.utils.ErrorUtilities;
import org.netbeans.modules.parsing.api.ParserManager;
import org.netbeans.modules.parsing.api.ResultIterator;
import org.netbeans.modules.parsing.api.Source;
import org.netbeans.modules.parsing.api.UserTask;
import org.netbeans.modules.parsing.impl.indexing.implspi.ActiveDocumentProvider.IndexingAware;
import org.netbeans.modules.parsing.spi.ParseException;
import org.netbeans.modules.parsing.spi.Parser;
import org.netbeans.modules.parsing.spi.SchedulerEvent;
import org.netbeans.modules.refactoring.api.Problem;
import org.netbeans.modules.refactoring.api.RefactoringElement;
import org.netbeans.modules.refactoring.api.RefactoringSession;
import org.netbeans.modules.refactoring.api.RenameRefactoring;
import org.netbeans.modules.refactoring.api.WhereUsedQuery;
import org.netbeans.modules.refactoring.api.impl.APIAccessor;
import org.netbeans.modules.refactoring.api.impl.SPIAccessor;
import org.netbeans.modules.refactoring.java.api.WhereUsedQueryConstants;
import org.netbeans.modules.refactoring.java.spi.hooks.JavaModificationResult;
import org.netbeans.modules.refactoring.plugins.FileRenamePlugin;
import org.netbeans.modules.refactoring.spi.RefactoringCommit;
import org.netbeans.modules.refactoring.spi.RefactoringElementImplementation;
import org.netbeans.modules.refactoring.spi.Transaction;
import org.netbeans.spi.editor.hints.ErrorDescription;
import org.netbeans.spi.editor.hints.Fix;
import org.netbeans.spi.lsp.ErrorProvider;
import org.netbeans.spi.project.ActionProvider;
import org.netbeans.spi.project.ProjectConfiguration;
import org.netbeans.spi.project.ProjectConfigurationProvider;
import org.openide.cookies.EditorCookie;
import org.openide.filesystems.FileObject;
import org.openide.text.NbDocument;
import org.openide.text.PositionBounds;
import org.openide.util.BaseUtilities;
import org.openide.util.Exceptions;
import org.openide.util.Lookup;
import org.openide.util.NbBundle;
import org.openide.util.Pair;
import org.openide.util.RequestProcessor;
import org.openide.util.Union2;
import org.openide.util.WeakSet;
import org.openide.util.lookup.Lookups;
import org.openide.util.lookup.ServiceProvider;

/**
 *
 * @author lahvac
 */
public class TextDocumentServiceImpl implements TextDocumentService, LanguageClientAware {
    private static final Logger LOG = Logger.getLogger(TextDocumentServiceImpl.class.getName());
    
    private static final String COMMAND_RUN_SINGLE = "java.run.single";         // NOI18N
    private static final String COMMAND_DEBUG_SINGLE = "java.debug.single";     // NOI18N
    private static final String NETBEANS_JAVADOC_LOAD_TIMEOUT = "netbeans.javadoc.load.timeout";// NOI18N
    
    private static final RequestProcessor BACKGROUND_TASKS = new RequestProcessor(TextDocumentServiceImpl.class.getName(), 1, false, false);
    private static final RequestProcessor WORKER = new RequestProcessor(TextDocumentServiceImpl.class.getName(), 1, false, false);

    /**
     * File URIs touched / queried by the client.
     */
    private Map<String, Instant> knownFiles = new HashMap<>();
    
    /**
     * Documents actually opened by the client.
     */
    private final Map<String, RequestProcessor.Task> diagnosticTasks = new HashMap<>();
    private final LspServerState server;
    private NbCodeLanguageClient client;

    TextDocumentServiceImpl(LspServerState server) {
        this.server = server;
        Lookup.getDefault().lookup(RefreshDocument.class).register(this);
    }

    private void reRunDiagnostics() {
        for (String doc : server.getOpenedDocuments().getUris()) {
            runDiagnosticTasks(doc);
        }
    }

    @ServiceProvider(service=IndexingAware.class, position=0)
    public static final class RefreshDocument implements IndexingAware {

        private final Set<TextDocumentServiceImpl> delegates = new WeakSet<>();

        public synchronized void register(TextDocumentServiceImpl delegate) {
            delegates.add(delegate);
        }

        @Override
        public void indexingComplete(Set<URL> indexedRoots) {
            TextDocumentServiceImpl[] delegates;
            synchronized (this) {
                delegates = this.delegates.toArray(new TextDocumentServiceImpl[this.delegates.size()]);
            }
            for (TextDocumentServiceImpl delegate : delegates) {
                delegate.reRunDiagnostics();
            }
        }
    }

    private final AtomicInteger javadocTimeout = new AtomicInteger(-1);
    private List<Completion> lastCompletions = null;

    @Override
    public CompletableFuture<Either<List<CompletionItem>, CompletionList>> completion(CompletionParams params) {
        lastCompletions = new ArrayList<>();
        AtomicInteger index = new AtomicInteger(0);
        final CompletionList completionList = new CompletionList();
        // shortcut: if the projects are not yet initialized, return empty:
        if (server.openedProjects().getNow(null) == null) {
            return CompletableFuture.completedFuture(Either.forRight(completionList));
        }
        try {
            String uri = params.getTextDocument().getUri();
            FileObject file = fromURI(uri);
            if (file == null) {
                return CompletableFuture.completedFuture(Either.forRight(completionList));
            }
            EditorCookie ec = file.getLookup().lookup(EditorCookie.class);
            Document doc = ec.openDocument();
            if (!(doc instanceof LineDocument)) {
                return CompletableFuture.completedFuture(Either.forRight(completionList));
            }
            ConfigurationItem conf = new ConfigurationItem();
            conf.setScopeUri(uri);
            conf.setSection(NETBEANS_JAVADOC_LOAD_TIMEOUT);
            return client.configuration(new ConfigurationParams(Collections.singletonList(conf))).thenApply(c -> {
                if (c != null && !c.isEmpty()) {
                    javadocTimeout.set(((JsonPrimitive)c.get(0)).getAsInt());
                }
                final int caret = Utils.getOffset((LineDocument) doc, params.getPosition());
                List<CompletionItem> items = new ArrayList<>();
                Completion.Context context = params.getContext() != null
                        ? new Completion.Context(Completion.TriggerKind.valueOf(params.getContext().getTriggerKind().name()),
                                params.getContext().getTriggerCharacter() == null || params.getContext().getTriggerCharacter().isEmpty() ? null : params.getContext().getTriggerCharacter().charAt(0))
                        : null;
                Preferences prefs = CodeStylePreferences.get(doc, "text/x-java").getPreferences();
                String point = prefs.get("classMemberInsertionPoint", null);
                try {
                    prefs.put("classMemberInsertionPoint", CodeStyle.InsertionPoint.CARET_LOCATION.name());
                    boolean isComplete = Completion.collect(doc, caret, context, completion -> {
                        CompletionItem item = new CompletionItem(completion.getLabel());
                        if (completion.getKind() != null) {
                            item.setKind(CompletionItemKind.valueOf(completion.getKind().name()));
                        }
<<<<<<< HEAD
                    }
                    if (completion.isPreselect()) {
                        item.setPreselect(true);
                    }
                    item.setSortText(completion.getSortText());
                    item.setFilterText(completion.getFilterText());
                    item.setInsertText(completion.getInsertText());
                    if (completion.getInsertTextFormat() != null) {
                        item.setInsertTextFormat(InsertTextFormat.valueOf(completion.getInsertTextFormat().name()));
                    }
                    org.netbeans.api.lsp.TextEdit edit = completion.getTextEdit();
                    if (edit != null) {
                        item.setTextEdit(Either.forLeft(new TextEdit(new Range(Utils.createPosition(file, edit.getStartOffset()), Utils.createPosition(file, edit.getEndOffset())), edit.getNewText())));
                    }
                    if (completion.getAdditionalTextEdits() != null && completion.getAdditionalTextEdits().isDone()) {
                        List<org.netbeans.api.lsp.TextEdit> additionalTextEdits = completion.getAdditionalTextEdits().getNow(null);
                        if (additionalTextEdits != null && !additionalTextEdits.isEmpty()) {
                            item.setAdditionalTextEdits(additionalTextEdits.stream().map(ed -> {
                                return new TextEdit(new Range(Utils.createPosition(file, ed.getStartOffset()), Utils.createPosition(file, ed.getEndOffset())), ed.getNewText());
                            }).collect(Collectors.toList()));
=======
                        if (completion.getTags() != null) {
                            item.setTags(completion.getTags().stream().map(tag -> CompletionItemTag.valueOf(tag.name())).collect(Collectors.toList()));
                        }
                        if (completion.getDetail() != null && completion.getDetail().isDone()) {
                            item.setDetail(completion.getDetail().getNow(null));
>>>>>>> a92befa9
                        }
                        if (completion.getDocumentation() != null && completion.getDocumentation().isDone()) {
                            String documentation = completion.getDocumentation().getNow(null);
                            if (documentation != null) {
                                MarkupContent markup = new MarkupContent();
                                markup.setKind("markdown");
                                markup.setValue(html2MD(documentation));
                                item.setDocumentation(markup);
                            }
                        }
                        if (completion.isPreselect()) {
                            item.setPreselect(true);
                        }
                        item.setSortText(completion.getSortText());
                        item.setFilterText(completion.getFilterText());
                        item.setInsertText(completion.getInsertText());
                        if (completion.getInsertTextFormat() != null) {
                            item.setInsertTextFormat(InsertTextFormat.valueOf(completion.getInsertTextFormat().name()));
                        }
                        org.netbeans.api.lsp.TextEdit edit = completion.getTextEdit();
                        if (edit != null) {
                            item.setTextEdit(Either.forLeft(new TextEdit(new Range(Utils.createPosition(file, edit.getStartOffset()), Utils.createPosition(file, edit.getEndOffset())), edit.getNewText())));
                        }
                        if (completion.getAdditionalTextEdits() != null && completion.getAdditionalTextEdits().isDone()) {
                            List<org.netbeans.api.lsp.TextEdit> additionalTextEdits = completion.getAdditionalTextEdits().getNow(null);
                            if (additionalTextEdits != null && !additionalTextEdits.isEmpty()) {
                                item.setAdditionalTextEdits(additionalTextEdits.stream().map(ed -> {
                                    return new TextEdit(new Range(Utils.createPosition(file, ed.getStartOffset()), Utils.createPosition(file, ed.getEndOffset())), ed.getNewText());
                                }).collect(Collectors.toList()));
                            }
                        }
                        if (completion.getCommitCharacters() != null) {
                            item.setCommitCharacters(completion.getCommitCharacters().stream().map(ch -> ch.toString()).collect(Collectors.toList()));
                        }
                        lastCompletions.add(completion);
                        item.setData(new CompletionData(uri, index.getAndIncrement()));
                        items.add(item);
                    });
                    if (!isComplete) {
                        completionList.setIsIncomplete(true);
                    }
                } finally {
                    if (point != null) {
                        prefs.put("classMemberInsertionPoint", point);
                    } else {
                        prefs.remove("classMemberInsertionPoint");
                    }
                }
                completionList.setItems(items);
                return Either.forRight(completionList);
            });
        } catch (IOException ex) {
            throw new IllegalStateException(ex);
        }
    }

    public static final class CompletionData {
        public String uri;
        public int index;

        public CompletionData() {
        }

        public CompletionData(String uri, int index) {
            this.uri = uri;
            this.index = index;
        }

        @Override
        public String toString() {
            return "CompletionData{" + "uri=" + uri + ", index=" + index + '}';
        }
    }

    @Override
    public void connect(LanguageClient client) {
        this.client = (NbCodeLanguageClient)client;
    }

    private int[] coloring2TokenType;
    private int[] coloring2TokenModifier;

    {
        coloring2TokenType = new int[ColoringAttributes.values().length];
        Arrays.fill(coloring2TokenType, -1);
        coloring2TokenModifier = new int[ColoringAttributes.values().length];
        Arrays.fill(coloring2TokenModifier, -1);
    }

    public void init(ClientCapabilities clientCapabilities, ServerCapabilities severCapabilities) {
        SemanticTokensCapabilities semanticTokens = clientCapabilities != null && clientCapabilities.getTextDocument() != null ? clientCapabilities.getTextDocument().getSemanticTokens() : null;
        if (semanticTokens != null) {
            SemanticTokensWithRegistrationOptions cap = new SemanticTokensWithRegistrationOptions();
            cap.setFull(new SemanticTokensServerFull(false));
            Set<String> knownTokenTypes = semanticTokens.getTokenTypes() != null ? new HashSet<>(semanticTokens.getTokenTypes()) : Collections.emptySet();
            Map<String, Integer> tokenLegend = new LinkedHashMap<>();
            for (Entry<ColoringAttributes, List<String>> e : COLORING_TO_TOKEN_TYPE_CANDIDATES.entrySet()) {
                for (String candidate : e.getValue()) {
                    if (knownTokenTypes.contains(candidate)) {
                        coloring2TokenType[e.getKey().ordinal()] = tokenLegend.computeIfAbsent(candidate, c -> tokenLegend.size());
                        break;
                    }
                }
            }
            Set<String> knownTokenModifiers = semanticTokens.getTokenModifiers() != null ? new HashSet<>(semanticTokens.getTokenModifiers()) : Collections.emptySet();
            Map<String, Integer> modifiersLegend = new LinkedHashMap<>();
            for (Entry<ColoringAttributes, List<String>> e : COLORING_TO_TOKEN_MODIFIERS_CANDIDATES.entrySet()) {
                for (String candidate : e.getValue()) {
                    if (knownTokenModifiers.contains(candidate)) {
                        coloring2TokenModifier[e.getKey().ordinal()] = modifiersLegend.computeIfAbsent(candidate, c -> 1 << modifiersLegend.size());
                        break;
                    }
                }
            }
            SemanticTokensLegend legend = new SemanticTokensLegend(new ArrayList<>(tokenLegend.keySet()), new ArrayList<>(modifiersLegend.keySet()));
            cap.setLegend(legend);
            severCapabilities.setSemanticTokensProvider(cap);
        }
    }

    @Override
    public CompletableFuture<CompletionItem> resolveCompletionItem(CompletionItem ci) {
        JsonObject rawData = (JsonObject) ci.getData();
        if (rawData != null) {
            CompletionData data = new Gson().fromJson(rawData, CompletionData.class);
            Completion completion = lastCompletions.get(data.index);
            if (completion != null) {
                FileObject file = fromURI(data.uri);
                if (file != null) {
                    CompletableFuture<CompletionItem> result = new CompletableFuture<>();
                    WORKER.post(() -> {
                        if (completion.getDetail() != null) {
                            try {
                                String detail = completion.getDetail().get();
                                if (detail != null) {
                                    ci.setDetail(detail);
                                }
                            } catch (Exception ex) {
                            }
                        }
                        if (completion.getAdditionalTextEdits() != null) {
                            try {
                                List<org.netbeans.api.lsp.TextEdit> additionalTextEdits = completion.getAdditionalTextEdits().get();
                                if (additionalTextEdits != null && !additionalTextEdits.isEmpty()) {
                                    ci.setAdditionalTextEdits(additionalTextEdits.stream().map(ed -> {
                                        return new TextEdit(new Range(Utils.createPosition(file, ed.getStartOffset()), Utils.createPosition(file, ed.getEndOffset())), ed.getNewText());
                                    }).collect(Collectors.toList()));
                                }
                            } catch (Exception ex) {
                            }
                        }
                        if (completion.getDocumentation() != null) {
                            try {
                                int timeout = javadocTimeout.get();
                                String documentation = timeout < 0
                                        ? completion.getDocumentation().get()
                                        : timeout == 0 ? completion.getDocumentation().getNow(null)
                                        : completion.getDocumentation().get(timeout, TimeUnit.MILLISECONDS);
                                if (documentation != null) {
                                    MarkupContent markup = new MarkupContent();
                                    markup.setKind("markdown");
                                    markup.setValue(html2MD(documentation));
                                    ci.setDocumentation(markup);
                                }
                            } catch (Exception ex) {
                            }
                        }
                        result.complete(ci);
                    });
                    return result;
                }
            }
        }
        return CompletableFuture.completedFuture(ci);
    }

    public static String html2MD(String html) {
        int idx = html.indexOf("<p id=\"not-found\">"); // strip "No Javadoc found" message
        return FlexmarkHtmlConverter.builder().build().convert(idx >= 0 ? html.substring(0, idx) : html).replaceAll("<br />[ \n]*$", "");
    }

    @Override
    public CompletableFuture<Hover> hover(HoverParams params) {
        // shortcut: if the projects are not yet initialized, return empty:
        if (server.openedProjects().getNow(null) == null) {
            return CompletableFuture.completedFuture(null);
        }
        String uri = params.getTextDocument().getUri();
        FileObject file = fromURI(uri);
        Document doc = server.getOpenedDocuments().getDocument(uri);
        if (file == null || !(doc instanceof LineDocument)) {
            return CompletableFuture.completedFuture(null);
        }
        return org.netbeans.api.lsp.Hover.getContent(doc, Utils.getOffset((LineDocument) doc, params.getPosition())).thenApply(content -> {
            if (content != null) {
                MarkupContent markup = new MarkupContent();
                markup.setKind("markdown");
                markup.setValue(html2MD(content));
                return new Hover(markup);
            }
            return null;
        });
    }

    @Override
    public CompletableFuture<SignatureHelp> signatureHelp(SignatureHelpParams params) {
        throw new UnsupportedOperationException("Not supported yet.");
    }

    @Override
    public CompletableFuture<Either<List<? extends Location>, List<? extends LocationLink>>> definition(DefinitionParams params) {
        try {
            String uri = params.getTextDocument().getUri();
            Document doc = server.getOpenedDocuments().getDocument(uri);
            if (doc instanceof LineDocument) {
                FileObject file = Utils.fromUri(uri);
                if (file != null) {
                    int offset = Utils.getOffset((LineDocument) doc, params.getPosition());
                    return HyperlinkLocation.resolve(doc, offset).thenApply(locs -> {
                        return Either.forLeft(locs.stream().map(location -> {
                            FileObject fo = location.getFileObject();
                            return new Location(Utils.toUri(fo), new Range(Utils.createPosition(fo, location.getStartOffset()), Utils.createPosition(fo, location.getEndOffset())));
                        }).collect(Collectors.toList()));
                    });
                }
            }
        } catch (MalformedURLException ex) {
            client.logMessage(new MessageParams(MessageType.Error, ex.getMessage()));
        }
        return CompletableFuture.completedFuture(Either.forLeft(Collections.emptyList()));
    }

    @Override
    public CompletableFuture<Either<List<? extends Location>, List<? extends LocationLink>>> typeDefinition(TypeDefinitionParams params) {
        try {
            String uri = params.getTextDocument().getUri();
            Document doc = server.getOpenedDocuments().getDocument(uri);
            if (doc instanceof LineDocument) {
                FileObject file = Utils.fromUri(uri);
                if (file != null) {
                    int offset = Utils.getOffset((LineDocument) doc, params.getPosition());
                    return HyperlinkLocation.resolveTypeDefinition(doc, offset).thenApply(locs -> {
                        return Either.forLeft(locs.stream().map(location -> {
                            FileObject fo = location.getFileObject();
                            return new Location(Utils.toUri(fo), new Range(Utils.createPosition(fo, location.getStartOffset()), Utils.createPosition(fo, location.getEndOffset())));
                        }).collect(Collectors.toList()));
                    });
                }
            }
        } catch (MalformedURLException ex) {
            client.logMessage(new MessageParams(MessageType.Error, ex.getMessage()));
        }
        return CompletableFuture.completedFuture(Either.forLeft(Collections.emptyList()));
    }

    @Override
    public CompletableFuture<Either<List<? extends Location>, List<? extends LocationLink>>> implementation(ImplementationParams params) {
        return usages(params.getTextDocument().getUri(), params.getPosition(), true, false).thenApply(locations -> Either.forLeft(locations));
    }

    @Override
    public CompletableFuture<List<? extends Location>> references(ReferenceParams params) {
        return usages(params.getTextDocument().getUri(), params.getPosition(), false, params.getContext().isIncludeDeclaration());
    }

    private CompletableFuture<List<? extends Location>> usages(String uri, Position position, boolean implementations, boolean includeDeclaration) {
        final Project[] projects = server.openedProjects().getNow(null);
        // shortcut: if the projects are not yet initialized, return empty:
        if (projects == null) {
            return CompletableFuture.completedFuture(Collections.emptyList());
        }
        AtomicBoolean cancel = new AtomicBoolean();
        Runnable[] cancelCallback = new Runnable[1];
        CompletableFuture<List<? extends Location>> result = new CompletableFuture<List<? extends Location>>() {
            @Override
            public boolean cancel(boolean mayInterruptIfRunning) {
                cancel.set(mayInterruptIfRunning);
                if (cancelCallback[0] != null) {
                    cancelCallback[0].run();
                }
                return super.cancel(mayInterruptIfRunning);
            }
        };
        WORKER.post(() -> {
            JavaSource js = getJavaSource(uri);
            if (js == null) {
                result.complete(new ArrayList<>());
                return;
            }
            try {
                WhereUsedQuery[] query = new WhereUsedQuery[1];
                List<Location> locations = new ArrayList<>();
                js.runUserActionTask(cc -> {
                    cc.toPhase(JavaSource.Phase.RESOLVED);
                    if (cancel.get()) return ;
                    Document doc = cc.getSnapshot().getSource().getDocument(true);
                    if (doc instanceof LineDocument) {
                        TreePath path = cc.getTreeUtilities().pathFor(Utils.getOffset((LineDocument) doc, position));
                        query[0] = new WhereUsedQuery(Lookups.singleton(TreePathHandle.create(path, cc)));
                        if (implementations) {
                            query[0].putValue(WhereUsedQueryConstants.FIND_SUBCLASSES, true);
                            query[0].putValue(WhereUsedQueryConstants.FIND_OVERRIDING_METHODS, true);
                            query[0].putValue(WhereUsedQuery.FIND_REFERENCES, false);
                        } else if (includeDeclaration) {
                            Element decl = cc.getTrees().getElement(path);
                            if (decl != null) {
                                TreePath declPath = cc.getTrees().getPath(decl);
                                if (declPath != null && cc.getCompilationUnit() == declPath.getCompilationUnit()) {
                                    Range range = declarationRange(cc, declPath);
                                    if (range != null) {
                                        locations.add(new Location(Utils.toUri(cc.getFileObject()),
                                                                   range));
                                    }
                                } else {
                                    ElementHandle<Element> declHandle = ElementHandle.create(decl);
                                    FileObject sourceFile = SourceUtils.getFile(declHandle, cc.getClasspathInfo());
                                    JavaSource source = sourceFile != null ? JavaSource.forFileObject(sourceFile) : null;
                                    if (source != null) {
                                        source.runUserActionTask(nestedCC -> {
                                            nestedCC.toPhase(JavaSource.Phase.ELEMENTS_RESOLVED);
                                            Element declHandle2 = declHandle.resolve(nestedCC);
                                            TreePath declPath2 = declHandle2 != null ? nestedCC.getTrees().getPath(declHandle2) : null;
                                            if (declPath2 != null) {
                                                Range range = declarationRange(nestedCC, declPath2);
                                                if (range != null) {
                                                    locations.add(new Location(Utils.toUri(nestedCC.getFileObject()),
                                                                               range));
                                                }
                                            }
                                        }, true);
                                    }
                                }
                            }
                        }
                    }
                }, true);
                if (cancel.get()) return ;
                List<FileObject> sourceRoots = new ArrayList<>();
                for (Project project : projects) {
                    Sources sources = ProjectUtils.getSources(project);
                    for (SourceGroup sourceGroup : sources.getSourceGroups(JavaProjectConstants.SOURCES_TYPE_JAVA)) {
                        sourceRoots.add(sourceGroup.getRootFolder());
                    }
                }
                if (!sourceRoots.isEmpty()) {
                    query[0].getContext().add(org.netbeans.modules.refactoring.api.Scope.create(sourceRoots, null, null, true));
                }
                cancelCallback[0] = () -> query[0].cancelRequest();
                RefactoringSession refactoring = RefactoringSession.create("FindUsages");
                Problem p;
                p = query[0].checkParameters();
                if (cancel.get()) return ;
                if (p != null && p.isFatal()) {
                    ErrorUtilities.completeExceptionally(result, p.getMessage(), ResponseErrorCode.UnknownErrorCode);
                    return ;
                }
                p = query[0].preCheck();
                if (p != null && p.isFatal()) {
                    ErrorUtilities.completeExceptionally(result, p.getMessage(), ResponseErrorCode.UnknownErrorCode);
                    return ;
                }
                if (cancel.get()) return ;
                p = query[0].prepare(refactoring);
                if (p != null && p.isFatal()) {
                    ErrorUtilities.completeExceptionally(result, p.getMessage(), ResponseErrorCode.UnknownErrorCode);
                    return ;
                }
                for (RefactoringElement re : refactoring.getRefactoringElements()) {
                    if (cancel.get()) return ;
                    FileObject parentFile = re.getParentFile();
                    if (parentFile.isData()) {
                        locations.add(new Location(Utils.toUri(parentFile), toRange(re.getPosition())));
                    }
                }

                refactoring.finished();

                result.complete(locations);
            } catch (Throwable ex) {
                result.completeExceptionally(ex);
            }
        });
        return result;
    }

    private static Range declarationRange(CompilationInfo info, TreePath tp) {
        Tree t = tp.getLeaf();
        int[] span;
        if (TreeUtilities.CLASS_TREE_KINDS.contains(t.getKind())) {
            span = info.getTreeUtilities().findNameSpan((ClassTree) t);
        } else if (t.getKind() == Kind.VARIABLE) {
            span = info.getTreeUtilities().findNameSpan((VariableTree) t);
        } else if (t.getKind() == Kind.METHOD) {
            span = info.getTreeUtilities().findNameSpan((MethodTree) t);
            if (span == null) {
                span = info.getTreeUtilities().findNameSpan((ClassTree) tp.getParentPath().getLeaf());
            }
        } else {
            return null;
        }
        if (span == null) {
            return null;
        }
        return new Range(Utils.createPosition(info.getCompilationUnit().getLineMap(), span[0]),
                         Utils.createPosition(info.getCompilationUnit().getLineMap(), span[1]));
    }

    private static Range toRange(PositionBounds bounds) throws IOException {
        return bounds != null
                ? new Range(new Position(bounds.getBegin().getLine(), bounds.getBegin().getColumn()),
                        new Position(bounds.getEnd().getLine(), bounds.getEnd().getColumn()))
                : new Range(new Position(0, 0), new Position(0, 0));
    }

    @Override
    public CompletableFuture<List<? extends DocumentHighlight>> documentHighlight(DocumentHighlightParams params) {
        class MOHighligther extends MarkOccurrencesHighlighterBase {
            @Override
            protected void process(CompilationInfo arg0, Document arg1, SchedulerEvent arg2) {
                throw new UnsupportedOperationException("Should not be called.");
            }
            @Override
            public List<int[]> processImpl(CompilationInfo info, Preferences node, Document doc, int caretPosition) {
                return super.processImpl(info, node, doc, caretPosition);
            }
        }

        Preferences node = MarkOccurencesSettings.getCurrentNode();

        JavaSource js = getJavaSource(params.getTextDocument().getUri());
        List<DocumentHighlight> result = new ArrayList<>();
        if (js == null) {
            return CompletableFuture.completedFuture(result);
        }
        try {
            js.runUserActionTask(cc -> {
                cc.toPhase(JavaSource.Phase.RESOLVED);
                Document doc = cc.getSnapshot().getSource().getDocument(true);
                if (doc instanceof LineDocument) {
                    int offset = Utils.getOffset((LineDocument) doc, params.getPosition());
                    List<int[]> spans = new MOHighligther().processImpl(cc, node, doc, offset);
                    if (spans != null) {
                        for (int[] span : spans) {
                            result.add(new DocumentHighlight(new Range(Utils.createPosition(cc.getCompilationUnit(), span[0]),
                                                                       Utils.createPosition(cc.getCompilationUnit(), span[1]))));
                        }
                    }
                }
            }, true);
        } catch (IOException ex) {
            //TODO: include stack trace:
            client.logMessage(new MessageParams(MessageType.Error, ex.getMessage()));
        }
        return CompletableFuture.completedFuture(result);
    }

    @Override
    public CompletableFuture<List<Either<SymbolInformation, DocumentSymbol>>> documentSymbol(DocumentSymbolParams params) {
        return server.openedProjects().thenCompose(projects -> {
            JavaSource js = getJavaSource(params.getTextDocument().getUri());
            if (js == null) {
                return CompletableFuture.completedFuture(Collections.emptyList());
            }
            List<Either<SymbolInformation, DocumentSymbol>> result = new ArrayList<>();
            try {
                js.runUserActionTask(cc -> {
                    cc.toPhase(JavaSource.Phase.RESOLVED);
                    Trees trees = cc.getTrees();
                    CompilationUnitTree cu = cc.getCompilationUnit();
                    if (cu.getPackage() != null) {
                        TreePath tp = trees.getPath(cu, cu.getPackage());
                        Element el = trees.getElement(tp);
                        if (el != null && el.getKind() == ElementKind.PACKAGE) {
                            String name = Utils.label(cc, el, true);
                            SymbolKind kind = Utils.elementKind2SymbolKind(el.getKind());
                            Range range = Utils.treeRange(cc, tp.getLeaf());
                            result.add(Either.forRight(new DocumentSymbol(name, kind, range, range)));
                        }
                    }
                    for (Element tel : cc.getTopLevelElements()) {
                        DocumentSymbol ds = element2DocumentSymbol(cc, tel);
                        if (ds != null)
                            result.add(Either.forRight(ds));
                    }
                }, true);
            } catch (IOException ex) {
                client.logMessage(new MessageParams(MessageType.Error, ex.getMessage()));
            }
            return CompletableFuture.completedFuture(result);
        });
    }

    private static DocumentSymbol element2DocumentSymbol(CompilationInfo info, Element el) {
        TreePath path = info.getTrees().getPath(el);
        if (path == null)
            return null;
        TreeUtilities tu = info.getTreeUtilities();
        if (tu.isSynthetic(path))
            return null;
        Range range = Utils.treeRange(info, path.getLeaf());
        if (range == null)
            return null;
        Range selection = Utils.selectionRange(info, path.getLeaf());
        List<DocumentSymbol> children = new ArrayList<>();
        for (Element c : el.getEnclosedElements()) {
            DocumentSymbol ds = element2DocumentSymbol(info, c);
            if (ds != null) {
                children.add(ds);
            }
        }
        if (path.getLeaf().getKind() == Kind.METHOD || path.getLeaf().getKind() == Kind.VARIABLE) {
            children.addAll(getAnonymousInnerClasses(info, path));
        }
        String name = Utils.label(info, el, false);
        String detail = Utils.detail(info, el, false);
        return new DocumentSymbol(name, Utils.elementKind2SymbolKind(el.getKind()), range, selection != null ? selection : range, detail, children);
    }

    private static List<DocumentSymbol> getAnonymousInnerClasses(CompilationInfo info, TreePath path) {
        List<DocumentSymbol> inner = new ArrayList<>();
        new TreePathScanner<Void, Void>() {
            @Override
            public Void visitNewClass(NewClassTree node, Void p) {
                if (node.getClassBody() != null) {
                    Range range = Utils.treeRange(info, node);
                    if (range != null) {
                        Range selectionRange = Utils.treeRange(info, node.getIdentifier());
                        Element e = info.getTrees().getElement(new TreePath(getCurrentPath(), node.getClassBody()));
                        if (e != null) {
                            Element te = info.getTrees().getElement(new TreePath(getCurrentPath(), node.getIdentifier()));
                            if (te != null) {
                                String name = "new " + te.getSimpleName() + "() {...}";
                                List<DocumentSymbol> children = new ArrayList<>();
                                for (Element c : e.getEnclosedElements()) {
                                    DocumentSymbol ds = element2DocumentSymbol(info, c);
                                    if (ds != null) {
                                        children.add(ds);
                                    }
                                }
                                inner.add(new DocumentSymbol(name, Utils.elementKind2SymbolKind(e.getKind()), range, selectionRange, null, children));
                            }
                        }
                    }
                }
                return null;
            }
        }.scan(path, null);
        return inner;
    }

    @Override
    public CompletableFuture<List<Either<Command, CodeAction>>> codeAction(CodeActionParams params) {
        // shortcut: if the projects are not yet initialized, return empty:
        if (server.openedProjects().getNow(null) == null) {
            return CompletableFuture.completedFuture(Collections.emptyList());
        }
        Document doc = server.getOpenedDocuments().getDocument(params.getTextDocument().getUri());
        if (!(doc instanceof LineDocument)) {
            return CompletableFuture.completedFuture(Collections.emptyList());
        }

        List<Either<Command, CodeAction>> result = new ArrayList<>();
        Range range = params.getRange();
        int startOffset = Utils.getOffset((LineDocument) doc, range.getStart());
        int endOffset = Utils.getOffset((LineDocument) doc, range.getEnd());
        if (startOffset == endOffset) {
            int lineStartOffset = LineDocumentUtils.getLineStart((LineDocument) doc, startOffset);
            int lineEndOffset;
            try {
                lineEndOffset = LineDocumentUtils.getLineEnd((LineDocument) doc, endOffset);
            } catch (BadLocationException ex) {
                lineEndOffset = endOffset;
            }

            ArrayList<Diagnostic> diagnostics = new ArrayList<>(params.getContext().getDiagnostics());
            diagnostics.addAll(computeDiags(params.getTextDocument().getUri(), startOffset, ErrorProvider.Kind.HINTS, documentVersion(doc)));

            Map<String, org.netbeans.api.lsp.Diagnostic> id2Errors = (Map<String, org.netbeans.api.lsp.Diagnostic>) doc.getProperty("lsp-errors");
            if (id2Errors != null) {
                for (Entry<String, org.netbeans.api.lsp.Diagnostic> entry : id2Errors.entrySet()) {
                    org.netbeans.api.lsp.Diagnostic err = entry.getValue();
                    if (err.getSeverity() == org.netbeans.api.lsp.Diagnostic.Severity.Error) {
                        if (err.getEndPosition().getOffset() < startOffset || err.getStartPosition().getOffset() > endOffset) {
                            continue;
                        }
                    } else {
                        if (err.getEndPosition().getOffset() < lineStartOffset || err.getStartPosition().getOffset() > lineEndOffset) {
                            continue;
                        }
                    }
                    Optional<Diagnostic> diag = diagnostics.stream().filter(d -> entry.getKey().equals(d.getCode().getLeft())).findFirst();
                    org.netbeans.api.lsp.Diagnostic.LazyCodeActions actions = err.getActions();
                    if (actions != null) {
                        for (org.netbeans.api.lsp.CodeAction inputAction : actions.computeCodeActions(ex -> client.logMessage(new MessageParams(MessageType.Error, ex.getMessage())))) {
                            CodeAction action = new CodeAction(inputAction.getTitle());
                            if (diag.isPresent()) {
                                action.setDiagnostics(Collections.singletonList(diag.get()));
                            }
                            action.setKind(kind(err.getSeverity()));
                            if (inputAction.getCommand() != null) {
                                action.setCommand(new Command(inputAction.getCommand().getTitle(), inputAction.getCommand().getCommand()));
                            }
                            if (inputAction.getEdit() != null) {
                                org.netbeans.api.lsp.WorkspaceEdit edit = inputAction.getEdit();
                                List<Either<TextDocumentEdit, ResourceOperation>> documentChanges = new ArrayList<>();
                                for (Union2<org.netbeans.api.lsp.TextDocumentEdit, org.netbeans.api.lsp.ResourceOperation> parts : edit.getDocumentChanges()) {
                                    if (parts.hasFirst()) {
                                        String docUri = parts.first().getDocument();
                                        try {
                                            FileObject file = Utils.fromUri(docUri);
                                            if (file == null) {
                                                file = Utils.fromUri(params.getTextDocument().getUri());
                                            }
                                            FileObject fo = file;
                                            if (fo != null) {
                                                List<TextEdit> edits = parts.first().getEdits().stream().map(te -> new TextEdit(new Range(Utils.createPosition(fo, te.getStartOffset()), Utils.createPosition(fo, te.getEndOffset())), te.getNewText())).collect(Collectors.toList());
                                                TextDocumentEdit tde = new TextDocumentEdit(new VersionedTextDocumentIdentifier(docUri, -1), edits);
                                                documentChanges.add(Either.forLeft(tde));
                                            }
                                        } catch (Exception ex) {
                                            client.logMessage(new MessageParams(MessageType.Error, ex.getMessage()));
                                        }
                                    } else {
                                        if (parts.second() instanceof org.netbeans.api.lsp.ResourceOperation.CreateFile) {
                                            documentChanges.add(Either.forRight(new CreateFile(((org.netbeans.api.lsp.ResourceOperation.CreateFile) parts.second()).getNewFile())));
                                        } else {
                                            throw new IllegalStateException(String.valueOf(parts.second()));
                                        }
                                    }
                                }

                                action.setEdit(new WorkspaceEdit(documentChanges));
                            }
                            result.add(Either.forRight(action));
                        }
                    }
                }
            }
        }

        final CompletableFuture<List<Either<Command, CodeAction>>> resultFuture = new CompletableFuture<>();
        Source source = Source.create(doc);
        BACKGROUND_TASKS.post(() -> {
            try {
                ParserManager.parse(Collections.singleton(source), new UserTask() {
                    @Override
                    public void run(ResultIterator resultIterator) throws Exception {
                        //code generators:
                        for (CodeActionsProvider codeGenerator : Lookup.getDefault().lookupAll(CodeActionsProvider.class)) {
                            try {
                                for (CodeAction codeAction : codeGenerator.getCodeActions(resultIterator, params)) {
                                    result.add(Either.forRight(codeAction));
                                }
                            } catch (Exception ex) {
                                client.logMessage(new MessageParams(MessageType.Error, ex.getMessage()));
                            }
                        }
                        //introduce hints:
                        CompilationController cc = CompilationController.get(resultIterator.getParserResult());
                        if (cc != null) {
                            cc.toPhase(JavaSource.Phase.RESOLVED);
                            if (!range.getStart().equals(range.getEnd())) {
                                for (ErrorDescription err : IntroduceHint.computeError(cc, startOffset, endOffset, new EnumMap<IntroduceKind, Fix>(IntroduceKind.class), new EnumMap<IntroduceKind, String>(IntroduceKind.class), new AtomicBoolean())) {
                                    for (Fix fix : err.getFixes().getFixes()) {
                                        if (fix instanceof IntroduceFixBase) {
                                            try {
                                                ModificationResult changes = ((IntroduceFixBase) fix).getModificationResult();
                                                if (changes != null) {
                                                    List<Either<TextDocumentEdit, ResourceOperation>> documentChanges = new ArrayList<>();
                                                    Set<? extends FileObject> fos = changes.getModifiedFileObjects();
                                                    if (fos.size() == 1) {
                                                        FileObject fileObject = fos.iterator().next();
                                                        List<? extends ModificationResult.Difference> diffs = changes.getDifferences(fileObject);
                                                        if (diffs != null) {
                                                            List<TextEdit> edits = new ArrayList<>();
                                                            for (ModificationResult.Difference diff : diffs) {
                                                                String newText = diff.getNewText();
                                                                edits.add(new TextEdit(new Range(Utils.createPosition(fileObject, diff.getStartPosition().getOffset()),
                                                                        Utils.createPosition(fileObject, diff.getEndPosition().getOffset())),
                                                                        newText != null ? newText : ""));
                                                            }
                                                            documentChanges.add(Either.forLeft(new TextDocumentEdit(new VersionedTextDocumentIdentifier(Utils.toUri(fileObject), -1), edits)));
                                                        }
                                                        CodeAction codeAction = new CodeAction(fix.getText());
                                                        codeAction.setKind(CodeActionKind.RefactorExtract);
                                                        codeAction.setEdit(new WorkspaceEdit(documentChanges));
                                                        int renameOffset = ((IntroduceFixBase) fix).getNameOffset(changes);
                                                        if (renameOffset >= 0) {
                                                            codeAction.setCommand(new Command("Rename", "java.rename.element.at", Collections.singletonList(renameOffset)));
                                                        }
                                                        result.add(Either.forRight(codeAction));
                                                    }
                                                }
                                            } catch (GeneratorUtils.DuplicateMemberException dme) {
                                            }
                                        }
                                    }
                                }
                            }
                        }
                    }
                });
            } catch (ParseException ex) {
                //TODO: include stack trace:
                client.logMessage(new MessageParams(MessageType.Error, ex.getMessage()));
            } finally {
                resultFuture.complete(result);
            }
        });
        return resultFuture;
    }

    @NbBundle.Messages({"# {0} - method name", "LBL_Run=Run {0}",
                        "# {0} - method name", "LBL_Debug=Debug {0}",
                        "# {0} - method name", "# {1} - configuration name", "LBL_RunWith=Run {0} with {1}",
                        "# {0} - method name", "# {1} - configuration name", "LBL_DebugWith=Debug {0} with {1}"})
    @Override
    public CompletableFuture<List<? extends CodeLens>> codeLens(CodeLensParams params) {
        // shortcut: if the projects are not yet initialized, return empty:
        if (server.openedProjects().getNow(null) == null) {
            return CompletableFuture.completedFuture(Collections.emptyList());
        }
        String uri = params.getTextDocument().getUri();
        Source source = getSource(uri);
        if (source == null) {
            return CompletableFuture.completedFuture(Collections.emptyList());
        }
        CompletableFuture<List<? extends CodeLens>> result = new CompletableFuture<>();
        try {
            ParserManager.parseWhenScanFinished(Collections.singleton(source), new UserTask() {
                @Override
                public void run(ResultIterator resultIterator) throws Exception {
                    Parser.Result parserResult = resultIterator.getParserResult();
                    //look for main methods:
                    List<CodeLens> lens = new ArrayList<>();
                    CompilationController cc = CompilationController.get(parserResult);
                    if (cc != null) {
                        cc.toPhase(JavaSource.Phase.ELEMENTS_RESOLVED);
                        AtomicReference<List<Pair<String, String>>> projectConfigurations = new AtomicReference<>();
                        new TreePathScanner<Void, Void>() {
                            public Void visitMethod(MethodTree tree, Void p) {
                                Element el = cc.getTrees().getElement(getCurrentPath());
                                if (el != null && el.getKind() == ElementKind.METHOD && SourceUtils.isMainMethod((ExecutableElement) el)) {
                                    Range range = Utils.treeRange(cc, tree);
                                    List<Object> arguments = Collections.singletonList(params.getTextDocument().getUri());
                                    String method = el.getSimpleName().toString();
                                    lens.add(new CodeLens(range,
                                                          new Command(Bundle.LBL_Run(method), COMMAND_RUN_SINGLE, arguments),
                                                          null));
                                    lens.add(new CodeLens(range,
                                                          new Command(Bundle.LBL_Debug(method), COMMAND_DEBUG_SINGLE, arguments),
                                                          null));
                                    // Run and Debug configurations:
                                    List<Pair<String, String>> configs = projectConfigurations.accumulateAndGet(null, (l, nul) -> l == null ? getProjectConfigurations(source) : l);
                                    for (Pair<String, String> config : configs) {
                                        String runConfig = config.first();
                                        if (runConfig != null) {
                                            lens.add(new CodeLens(range,
                                                                  new Command(Bundle.LBL_RunWith(method, runConfig), COMMAND_RUN_SINGLE, Arrays.asList(params.getTextDocument().getUri(), null, runConfig)),
                                                                  null));
                                        }
                                        String debugConfig = config.second();
                                        if (debugConfig != null) {
                                            lens.add(new CodeLens(range,
                                                                  new Command(Bundle.LBL_DebugWith(method, debugConfig), COMMAND_DEBUG_SINGLE, Arrays.asList(params.getTextDocument().getUri(), null, debugConfig)),
                                                                  null));
                                        }
                                    }
                                }
                                return null;
                            }
                        }.scan(cc.getCompilationUnit(), null);
                    }
                    result.complete(lens);
                }
            });
        } catch (ParseException ex) {
            result.completeExceptionally(ex);
        }
        return result;
    }

    private List<Pair<String, String>> getProjectConfigurations(Source source) {
        FileObject fo = source.getFileObject();
        Project p = FileOwnerQuery.getOwner(fo);
        if (p != null) {
            ProjectConfigurationProvider<ProjectConfiguration> configProvider = p.getLookup().lookup(ProjectConfigurationProvider.class);
            ActionProvider actionProvider = p.getLookup().lookup(ActionProvider.class);
            List<Pair<String, String>> configDispNames = new ArrayList<>();
            if (configProvider != null && actionProvider != null) {
                boolean skippedFirst = false;
                for (ProjectConfiguration configuration : configProvider.getConfigurations()) {
                    if (skippedFirst) {
                        String runConfig = null;
                        String debugConfig = null;
                        Lookup configLookup = Lookups.fixed(fo, configuration);
                        if (isConfigurationAction(configProvider, actionProvider, configLookup, ActionProvider.COMMAND_RUN_SINGLE)) {
                            runConfig = configuration.getDisplayName();
                        }
                        if (isConfigurationAction(configProvider, actionProvider, configLookup, ActionProvider.COMMAND_DEBUG_SINGLE)) {
                            debugConfig = configuration.getDisplayName();
                        }
                        if (runConfig != null || debugConfig != null) {
                            configDispNames.add(Pair.of(runConfig, debugConfig));
                        }
                    } else {
                        // Ignore the default config
                        skippedFirst = true;
                    }
                }
            }
            return configDispNames;
        }
        return Collections.emptyList();
    }

    private static boolean isConfigurationAction(ProjectConfigurationProvider<ProjectConfiguration> configProvider, ActionProvider actionProvider, Lookup configLookup, String action) {
        return configProvider.configurationsAffectAction(action) && actionProvider.isActionEnabled(action, configLookup);
    }

    @Override
    public CompletableFuture<CodeLens> resolveCodeLens(CodeLens arg0) {
        throw new UnsupportedOperationException("Not supported yet.");
    }

    @Override
    public CompletableFuture<List<? extends TextEdit>> formatting(DocumentFormattingParams arg0) {
        throw new UnsupportedOperationException("Not supported yet.");
    }

    @Override
    public CompletableFuture<List<? extends TextEdit>> rangeFormatting(DocumentRangeFormattingParams arg0) {
        throw new UnsupportedOperationException("Not supported yet.");
    }

    @Override
    public CompletableFuture<List<? extends TextEdit>> onTypeFormatting(DocumentOnTypeFormattingParams arg0) {
        throw new UnsupportedOperationException("Not supported yet.");
    }

    @Override
    public CompletableFuture<Either<Range, PrepareRenameResult>> prepareRename(PrepareRenameParams params) {
        // shortcut: if the projects are not yet initialized, return empty:
        if (server.openedProjects().getNow(null) == null) {
            return CompletableFuture.completedFuture(null);
        }
        JavaSource source = getJavaSource(params.getTextDocument().getUri());
        if (source == null) {
            return CompletableFuture.completedFuture(null);
        }
        CompletableFuture<Either<Range, PrepareRenameResult>> result = new CompletableFuture<>();
        try {
            source.runUserActionTask(cc -> {
                cc.toPhase(JavaSource.Phase.RESOLVED);
                Document doc = cc.getSnapshot().getSource().getDocument(true);
                if (!(doc instanceof LineDocument)) {
                    result.complete(null);
                }
                int pos = Utils.getOffset((LineDocument) doc, params.getPosition());
                TreePath path = cc.getTreeUtilities().pathFor(pos);
                RenameRefactoring ref = new RenameRefactoring(Lookups.singleton(TreePathHandle.create(path, cc)));
                ref.setNewName("any");
                Problem p = ref.fastCheckParameters();
                boolean hasFatalProblem = false;
                while (p != null) {
                    hasFatalProblem |= p.isFatal();
                    p = p.getNext();
                }
                if (hasFatalProblem) {
                    result.complete(null);
                } else {
                    //XXX: better range computation
                    TokenSequence<JavaTokenId> ts = cc.getTokenHierarchy().tokenSequence(JavaTokenId.language());
                    int d = ts.move(pos);
                    if (ts.moveNext()) {
                        if (d == 0 && ts.token().id() != JavaTokenId.IDENTIFIER) {
                            ts.movePrevious();
                        }
                        Range r = new Range(Utils.createPosition(cc.getCompilationUnit(), ts.offset()),
                                            Utils.createPosition(cc.getCompilationUnit(), ts.offset() + ts.token().length()));
                        result.complete(Either.forRight(new PrepareRenameResult(r, ts.token().text().toString())));
                    } else {
                        result.complete(null);
                    }
                }
            }, true);
        } catch (IOException ex) {
            result.completeExceptionally(ex);
        }
        return result;
    }

    @Override
    public CompletableFuture<WorkspaceEdit> rename(RenameParams params) {
        // shortcut: if the projects are not yet initialized, return empty:
        if (server.openedProjects().getNow(null) == null) {
            return CompletableFuture.completedFuture(new WorkspaceEdit());
        }
        AtomicBoolean cancel = new AtomicBoolean();
        Runnable[] cancelCallback = new Runnable[1];
        CompletableFuture<WorkspaceEdit> result = new CompletableFuture<WorkspaceEdit>() {
            @Override
            public boolean cancel(boolean mayInterruptIfRunning) {
                cancel.set(mayInterruptIfRunning);
                if (cancelCallback[0] != null) {
                    cancelCallback[0].run();
                }
                return super.cancel(mayInterruptIfRunning);
            }
        };
        WORKER.post(() -> {
            JavaSource js = getJavaSource(params.getTextDocument().getUri());
            if (js == null) {
                result.completeExceptionally(new FileNotFoundException(params.getTextDocument().getUri()));
                return;
            }
            try {
                RenameRefactoring[] refactoring = new RenameRefactoring[1];
                js.runUserActionTask(cc -> {
                    cc.toPhase(JavaSource.Phase.RESOLVED);
                    if (cancel.get()) return ;
                    Document doc = cc.getSnapshot().getSource().getDocument(true);
                    if (doc instanceof LineDocument) {
                        TreePath path = cc.getTreeUtilities().pathFor(Utils.getOffset((LineDocument) doc, params.getPosition()));
                        List<Object> lookupContent = new ArrayList<>();

                        lookupContent.add(TreePathHandle.create(path, cc));

                        //from RenameRefactoringUI:
                        Element selected = cc.getTrees().getElement(path);
                        if (selected instanceof TypeElement && !((TypeElement) selected).getNestingKind().isNested()) {
                            ElementHandle<TypeElement> handle = ElementHandle.create((TypeElement) selected);
                            FileObject f = SourceUtils.getFile(handle, cc.getClasspathInfo());
                            if (f != null && selected.getSimpleName().toString().equals(f.getName())) {
                                lookupContent.add(f);
                            }
                        }

                        refactoring[0] = new RenameRefactoring(Lookups.fixed(lookupContent.toArray(new Object[0])));
                        refactoring[0].setNewName(params.getNewName());
                        refactoring[0].setSearchInComments(true); //TODO?
                    }
                }, true);
                if (cancel.get()) return ;
                cancelCallback[0] = () -> refactoring[0].cancelRequest();
                RefactoringSession session = RefactoringSession.create("Rename");
                Problem p;
                p = refactoring[0].checkParameters();
                if (cancel.get()) return ;
                if (p != null && p.isFatal()) {
                    ErrorUtilities.completeExceptionally(result, p.getMessage(), ResponseErrorCode.UnknownErrorCode);
                    return ;
                }
                p = refactoring[0].preCheck();
                if (p != null && p.isFatal()) {
                    ErrorUtilities.completeExceptionally(result, p.getMessage(), ResponseErrorCode.UnknownErrorCode);
                    return ;
                }
                if (cancel.get()) return ;
                p = refactoring[0].prepare(session);
                if (p != null && p.isFatal()) {
                    ErrorUtilities.completeExceptionally(result, p.getMessage(), ResponseErrorCode.UnknownErrorCode);
                    return ;
                }
                //TODO: check client capabilities!
                List<Either<TextDocumentEdit, ResourceOperation>> resultChanges = new ArrayList<>();
                List<Transaction> transactions = APIAccessor.DEFAULT.getCommits(session);
                List<ModificationResult> results = new ArrayList<>();
                for (Transaction t : transactions) {
                    if (t instanceof RefactoringCommit) {
                        RefactoringCommit c = (RefactoringCommit) t;
                        for (org.netbeans.modules.refactoring.spi.ModificationResult refResult : SPIAccessor.DEFAULT.getTransactions(c)) {
                            if (refResult instanceof JavaModificationResult) {
                                results.add(((JavaModificationResult) refResult).delegate);
                            } else {
                                throw new IllegalStateException(refResult.getClass().toString());
                            }
                        }
                    } else {
                        throw new IllegalStateException(t.getClass().toString());
                    }
                }
                for (ModificationResult mr : results) {
                    for (FileObject modified : mr.getModifiedFileObjects()) {
                        resultChanges.add(Either.forLeft(new TextDocumentEdit(new VersionedTextDocumentIdentifier(Utils.toUri(modified), /*XXX*/-1), fileModifications(mr, modified, null))));
                    }
                }
                List<RefactoringElementImplementation> fileChanges = APIAccessor.DEFAULT.getFileChanges(session);
                for (RefactoringElementImplementation rei : fileChanges) {
                    if (rei instanceof FileRenamePlugin.RenameFile) {
                        String oldURI = params.getTextDocument().getUri();
                        int dot = oldURI.lastIndexOf('.');
                        int slash = oldURI.lastIndexOf('/');
                        String newURI = oldURI.substring(0, slash + 1) + params.getNewName() + oldURI.substring(dot);
                        ResourceOperation op = new RenameFile(oldURI, newURI);
                        resultChanges.add(Either.forRight(op));
                    } else {
                        throw new IllegalStateException(rei.getClass().toString());
                    }
                }
                for (RefactoringElement re : session.getRefactoringElements()) {
                    //TODO: verify no unknown elements!
                }

                session.finished();

                result.complete(new WorkspaceEdit(resultChanges));
            } catch (Throwable ex) {
                result.completeExceptionally(ex);
            }
        });
        return result;
    }

    @Override
    public CompletableFuture<List<FoldingRange>> foldingRange(FoldingRangeRequestParams params) {
        JavaSource source = getJavaSource(params.getTextDocument().getUri());
        if (source == null) {
            return CompletableFuture.completedFuture(Collections.emptyList());
        }
        CompletableFuture<List<FoldingRange>> result = new CompletableFuture<>();
        try {
            source.runUserActionTask(cc -> {
                cc.toPhase(JavaSource.Phase.RESOLVED);
                Document doc = cc.getSnapshot().getSource().getDocument(true);
                JavaElementFoldVisitor v = new JavaElementFoldVisitor(cc, cc.getCompilationUnit(), cc.getTrees().getSourcePositions(), doc, new FoldCreator<FoldingRange>() {
                    @Override
                    public FoldingRange createImportsFold(int start, int end) {
                        return createFold(start, end, FoldingRangeKind.Imports);
                    }

                    @Override
                    public FoldingRange createInnerClassFold(int start, int end) {
                        return createFold(start, end, FoldingRangeKind.Region);
                    }

                    @Override
                    public FoldingRange createCodeBlockFold(int start, int end) {
                        return createFold(start, end, FoldingRangeKind.Region);
                    }

                    @Override
                    public FoldingRange createJavadocFold(int start, int end) {
                        return createFold(start, end, FoldingRangeKind.Comment);
                    }

                    @Override
                    public FoldingRange createInitialCommentFold(int start, int end) {
                        return createFold(start, end, FoldingRangeKind.Comment);
                    }

                    private FoldingRange createFold(int start, int end, String kind) {
                        Position startPos = Utils.createPosition(cc.getCompilationUnit(), start);
                        Position endPos = Utils.createPosition(cc.getCompilationUnit(), end);
                        FoldingRange range = new FoldingRange(startPos.getLine(), endPos.getLine());

                        range.setStartCharacter(startPos.getCharacter());
                        range.setEndCharacter(endPos.getCharacter());
                        range.setKind(kind);

                        return range;
                    }
                });
                v.checkInitialFold();
                v.scan(cc.getCompilationUnit(), null);
                result.complete(v.getFolds());
            }, true);
        } catch (IOException ex) {
            result.completeExceptionally(ex);
        }
        return result;
    }

    @Override
    public void didOpen(DidOpenTextDocumentParams params) {
        try {
            FileObject file = fromURI(params.getTextDocument().getUri(), true);
            if (file == null) {
                return;
            }
            EditorCookie ec = file.getLookup().lookup(EditorCookie.class);
            Document doc = ec.getDocument();
            // the document may be not opened yet. Clash with in-memory content can happen only if
            // the doc was opened prior to request reception.
            String text = params.getTextDocument().getText();
            try {
                if (doc == null) {
                    doc = ec.openDocument();
                }
                if (!text.contentEquals(doc.getText(0, doc.getLength()))) {
                    doc.remove(0, doc.getLength());
                    doc.insertString(0, text, null);
                }
            } catch (BadLocationException ex) {
                Exceptions.printStackTrace(ex);
                //TODO: include stack trace:
                client.logMessage(new MessageParams(MessageType.Error, ex.getMessage()));
            }
            server.getOpenedDocuments().notifyOpened(params.getTextDocument().getUri(), doc);
            
            // attempt to open the directly owning project, delay diagnostics after project open:
            server.asyncOpenFileOwner(file).thenRun(() ->
                runDiagnosticTasks(params.getTextDocument().getUri())
            );
        } catch (IOException ex) {
            throw new IllegalStateException(ex);
        } finally {
            reportNotificationDone("didOpen", params);
        }
    }

    @Override
    public void didChange(DidChangeTextDocumentParams params) {
        String uri = params.getTextDocument().getUri();
        Document doc = server.getOpenedDocuments().getDocument(uri);
        if (doc != null) {
            NbDocument.runAtomic((StyledDocument) doc, () -> {
                for (TextDocumentContentChangeEvent change : params.getContentChanges()) {
                    try {
                        int start = Utils.getOffset((LineDocument) doc, change.getRange().getStart());
                        int end   = Utils.getOffset((LineDocument) doc, change.getRange().getEnd());
                        doc.remove(start, end - start);
                        doc.insertString(start, change.getText(), null);
                    } catch (BadLocationException ex) {
                        throw new IllegalStateException(ex);
                    }
                }
            });
        }
        runDiagnosticTasks(params.getTextDocument().getUri());
        reportNotificationDone("didChange", params);
    }

    @Override
    public void didClose(DidCloseTextDocumentParams params) {
        try {
            String uri = params.getTextDocument().getUri();
            // the order here is important ! As the file may cease to exist, it's
            // important that the doucment is already gone form the client.
            server.getOpenedDocuments().notifyClosed(uri);
            FileObject file = fromURI(uri, true);
            if (file == null) {
                return;
            }
            EditorCookie ec = file.getLookup().lookup(EditorCookie.class);
            ec.close();
        } finally {
            reportNotificationDone("didClose", params);
        }
    }

    @Override
    public void didSave(DidSaveTextDocumentParams arg0) {
        //TODO: nothing for now?
    }

    CompletableFuture<List<? extends Location>> superImplementations(String uri, Position position) {
        JavaSource js = getJavaSource(uri);
        List<GoToTarget> targets = new ArrayList<>();
        LineMap[] thisFileLineMap = new LineMap[1];
        try {
            if (js != null) {
                js.runUserActionTask(cc -> {
                    cc.toPhase(JavaSource.Phase.RESOLVED);
                    Document doc = cc.getSnapshot().getSource().getDocument(true);
                    if (doc instanceof LineDocument) {
                        int offset = Utils.getOffset((LineDocument) doc, position);
                        TreeUtilities treeUtilities = cc.getTreeUtilities();
                        TreePath path = treeUtilities.getPathElementOfKind(EnumSet.of(Kind.CLASS, Kind.INTERFACE, Kind.ENUM, Kind.ANNOTATION_TYPE, Kind.METHOD), treeUtilities.pathFor(offset));
                        if (path != null) {
                            Trees trees = cc.getTrees();
                            Element resolved = trees.getElement(path);
                            if (resolved != null) {
                                if (resolved.getKind() == ElementKind.METHOD) {
                                    Map<ElementHandle<? extends Element>, List<ElementDescription>> overriding = new ComputeOverriding(new AtomicBoolean()).process(cc);
                                    List<ElementDescription> eds = overriding.get(ElementHandle.create(resolved));
                                    if (eds != null) {
                                        for (ElementDescription ed : eds) {
                                            Element el = ed.getHandle().resolve(cc);
                                            TreePath tp = trees.getPath(el);
                                            long startPos = tp != null && cc.getCompilationUnit() == tp.getCompilationUnit() ? trees.getSourcePositions().getStartPosition(cc.getCompilationUnit(), tp.getLeaf()) : -1;
                                            if (startPos >= 0) {
                                                long endPos = trees.getSourcePositions().getEndPosition(cc.getCompilationUnit(), tp.getLeaf());
                                                targets.add(new GoToTarget(cc.getSnapshot().getOriginalOffset((int) startPos),
                                                        cc.getSnapshot().getOriginalOffset((int) endPos), GoToSupport.getNameSpan(tp.getLeaf(), treeUtilities),
                                                        null, null, null, ed.getDisplayName(), true));
                                            } else {
                                                TypeElement te = el != null ? cc.getElementUtilities().outermostTypeElement(el) : null;
                                                targets.add(new GoToTarget(-1, -1, null, ed.getOriginalCPInfo(), ed.getHandle(), getResourceName(te, ed.getHandle()), ed.getDisplayName(), true));
                                            }
                                        }
                                    }
                                } else if (resolved.getKind().isClass() || resolved.getKind().isInterface()) {
                                    List<TypeMirror> superTypes = new ArrayList<>();
                                    superTypes.add(((TypeElement)resolved).getSuperclass());
                                    superTypes.addAll(((TypeElement)resolved).getInterfaces());
                                    for (TypeMirror superType : superTypes) {
                                        if (superType.getKind() == TypeKind.DECLARED) {
                                            Element el = ((DeclaredType) superType).asElement();
                                            TreePath tp = trees.getPath(el);
                                            long startPos = tp != null && cc.getCompilationUnit() == tp.getCompilationUnit() ? trees.getSourcePositions().getStartPosition(cc.getCompilationUnit(), tp.getLeaf()) : -1;
                                            if (startPos >= 0) {
                                                long endPos = trees.getSourcePositions().getEndPosition(cc.getCompilationUnit(), tp.getLeaf());
                                                targets.add(new GoToTarget(cc.getSnapshot().getOriginalOffset((int) startPos),
                                                        cc.getSnapshot().getOriginalOffset((int) endPos), GoToSupport.getNameSpan(tp.getLeaf(), treeUtilities),
                                                        null, null, null, cc.getElementUtilities().getElementName(el, false).toString(), true));
                                            } else {
                                                TypeElement te = el != null ? cc.getElementUtilities().outermostTypeElement(el) : null;
                                                targets.add(new GoToTarget(-1, -1, null, cc.getClasspathInfo(), ElementHandle.create(el), getResourceName(te, null),
                                                        cc.getElementUtilities().getElementName(el, false).toString(), true));
                                            }
                                        }
                                    }
                                }
                                thisFileLineMap[0] = cc.getCompilationUnit().getLineMap();
                            }
                        }
                    }
                }, true);
            }
        } catch (IOException ex) {
            client.logMessage(new MessageParams(MessageType.Error, ex.getMessage()));
        }
        CompletableFuture<Location>[] futures = targets.stream().map(target -> gotoTarget2Location(uri, target, thisFileLineMap[0])).toArray(CompletableFuture[]::new);
        return CompletableFuture.allOf(futures).thenApply(value -> {
            ArrayList<Location> locations = new ArrayList<>(futures.length);
            for (CompletableFuture<Location> future : futures) {
                Location location = future.getNow(null);
                if (location != null) {
                    locations.add(location);
                }
            }
            return locations;
        });
    }

    private CompletableFuture<Location> gotoTarget2Location(String uri, GoToTarget target, LineMap lineMap) {
        Location location = null;
        if (target != null && target.success) {
            if (target.offsetToOpen < 0) {
                final CompletableFuture<ElementOpen.Location> future = ElementOpen.getLocation(target.cpInfo, target.elementToOpen, target.resourceName);
                return future.thenApply(loc -> {
                    if (loc != null) {
                        FileObject fo = loc.getFileObject();
                        return new Location(Utils.toUri(fo), new Range(Utils.createPosition(fo, loc.getStartOffset()), Utils.createPosition(fo, loc.getEndOffset())));
                    }
                    return null;
                });
            } else {
                int start = target.nameSpan != null ? target.nameSpan[0] : target.offsetToOpen;
                int end = target.nameSpan != null ? target.nameSpan[1] : target.endPos;
                location = new Location(uri, new Range(Utils.createPosition(lineMap, start), Utils.createPosition(lineMap, end)));
            }
        }
        return CompletableFuture.completedFuture(location);
    }

    private void runDiagnosticTasks(String uri) {
        if (server.openedProjects().getNow(null) == null) {
            return;
        }
        diagnosticTasks.computeIfAbsent(uri, u -> {
            return BACKGROUND_TASKS.create(() -> {
                Document originalDoc = server.getOpenedDocuments().getDocument(uri);
                long originalVersion = documentVersion(originalDoc);
                List<Diagnostic> errorDiags = computeDiags(u, -1, ErrorProvider.Kind.ERRORS, originalVersion);
                if (documentVersion(originalDoc) == originalVersion) {
                    publishDiagnostics(uri, errorDiags);
                    BACKGROUND_TASKS.create(() -> {
                        List<Diagnostic> hintDiags = computeDiags(u, -1, ErrorProvider.Kind.HINTS, originalVersion);
                        Document doc = server.getOpenedDocuments().getDocument(uri);
                        if (documentVersion(doc) == originalVersion) {
                            publishDiagnostics(uri, hintDiags);
                }
                    }).schedule(DELAY);
                }
            });
        }).schedule(DELAY);
    }

    private static final int DELAY = 500;

    private List<Diagnostic> computeDiags(String uri, int offset, ErrorProvider.Kind errorKind, long originalVersion) {
        List<Diagnostic> result = new ArrayList<>();
        FileObject file = fromURI(uri);
        if (file == null) {
            // the file does not exist.
            return result;
        }
        try {
            String keyPrefix = key(errorKind);
            EditorCookie ec = file.getLookup().lookup(EditorCookie.class);
            Document doc = ec.openDocument();
            Map<String, org.netbeans.api.lsp.Diagnostic> id2Errors = new HashMap<>();
            ErrorProvider errorProvider = MimeLookup.getLookup(DocumentUtilities.getMimeType(doc))
                                                    .lookup(ErrorProvider.class);
            List<? extends org.netbeans.api.lsp.Diagnostic> errors;
            if (errorProvider != null) {
                ErrorProvider.Context context = new ErrorProvider.Context(file, offset, errorKind);
                class CancelListener implements DocumentListener {
                    @Override
                    public void insertUpdate(DocumentEvent e) {
                        checkCancel();
                    }
                    @Override
                    public void removeUpdate(DocumentEvent e) {
                        checkCancel();
                    }
                    private void checkCancel() {
                        if (documentVersion(doc) != originalVersion) {
                            context.cancel();
                        }
                    }
                    @Override
                    public void changedUpdate(DocumentEvent e) {}
                }
                CancelListener l = new CancelListener();
                try {
                    doc.addDocumentListener(l);
                    l.checkCancel();
                    errors = errorProvider.computeErrors(context);
                } finally {
                    doc.removeDocumentListener(l);
                }
            } else {
                errors = null;
            }
            if (errors == null) {
                errors = Collections.emptyList();
            }
            if (documentVersion(doc) != originalVersion) {
                return result;
            }
            for (org.netbeans.api.lsp.Diagnostic err : errors) {
                String id = err.getCode();
                id2Errors.put(id, err);
            }
            if (offset < 0) {
                doc.putProperty("lsp-errors-" + keyPrefix, id2Errors);
            }
            Map<String, org.netbeans.api.lsp.Diagnostic> mergedId2Errors = new HashMap<>();
            for (String k : ERROR_KEYS) {
                Map<String, org.netbeans.api.lsp.Diagnostic> prevErrors = (Map<String, org.netbeans.api.lsp.Diagnostic>) doc.getProperty("lsp-errors-" + k);
                if (prevErrors != null) {
                    mergedId2Errors.putAll(prevErrors);
                }
            }
            for (Entry<String, org.netbeans.api.lsp.Diagnostic> id2Error : (offset < 0 ? mergedId2Errors : id2Errors).entrySet()) {
                org.netbeans.api.lsp.Diagnostic err = id2Error.getValue();
                Diagnostic diag = new Diagnostic(new Range(Utils.createPosition(file, err.getStartPosition().getOffset()),
                                                           Utils.createPosition(file, err.getEndPosition().getOffset())),
                                                 err.getDescription());
                switch (err.getSeverity()) {
                    case Error: diag.setSeverity(DiagnosticSeverity.Error); break;
                    case Warning: diag.setSeverity(DiagnosticSeverity.Warning); break;
                    case Hint: diag.setSeverity(DiagnosticSeverity.Hint); break;
                    case Information: diag.setSeverity(DiagnosticSeverity.Information); break;
                    default: throw new IllegalStateException("Unknown severity: " + err.getSeverity());
                }
                diag.setCode(id2Error.getKey());
                result.add(diag);
            }
            if (offset >= 0) {
                mergedId2Errors.putAll(id2Errors);
            }
            doc.putProperty("lsp-errors", mergedId2Errors);
        } catch (IOException ex) {
            throw new IllegalStateException(ex);
        }
        return result;
    }
    
    private String key(ErrorProvider.Kind errorKind) {
        return errorKind.name().toLowerCase(Locale.ROOT);
    }

    private String kind(org.netbeans.api.lsp.Diagnostic.Severity severity) {
        switch (severity) {
            case Hint:
                return CodeActionKind.RefactorRewrite;
            default:
                return CodeActionKind.QuickFix;
        }
    }

    private FileObject fromURI(String uri) {
        return fromURI(uri, false);
    }
    
    /**
     * Converts URI to a FileObject. Can try harder using refresh on the filesystem, useful
     * for didOpen or didClose notification which may have been fired because the client changed files on the dist.
     * @param uri the uri
     * @param tryHard if true, will refresh the filesystems first.
     * @return FileObject or null if missing.
     */
    private FileObject fromURI(String uri, boolean tryHard) {
        try {
            FileObject file = Utils.fromUri(uri);
            if (tryHard) {
                if (file != null ) {
                    file.refresh(true);
                } else {
                    URI parentU = BaseUtilities.normalizeURI(URI.create(uri).resolve(".."));
                    FileObject parentF = Utils.fromUri(parentU.toString());
                    if (parentF != null) {
                        parentF.refresh(true);
                        file = Utils.fromUri(uri);
                    }
                }
            }
            if (file != null && file.isValid()) {
                return file;
            }
            missingFileDiscovered(uri);
        } catch (MalformedURLException ex) {
            if (!uri.startsWith("untitled:")) {
                LOG.log(Level.WARNING, "Invalid file URL: " + uri, ex);
            }
        }
        return null;
    }
    
    /**
     * Handles file disappearance. The method should be called whenever a file that ought to exist 
     * is not found on the disk. The method should fire any necessary updates to the client to synchronize the
     * state, i.e. remove obsolete diagnostics for the file.
     * @param uri file URI
     */
    private void missingFileDiscovered(String uri) {
        if (server.getOpenedDocuments().getDocument(uri) != null) {
            // do not report anything, the document is still opened in the editor
            return;
        }
        Instant last = knownFiles.remove(uri);
        if (last == null) {
            return;
        }
        client.publishDiagnostics(new PublishDiagnosticsParams(uri, new ArrayList<>()));
    }
    
    /**
     * Publishes diagnostics to the client. Remembers the file, so that if the file vanishes (i.e. event is received, or
     * it's reported as missing during some processing), the client will get an empty diagnostics message for this file to
     * clear out its problem view.
     * @param uri file URI
     * @param mergedDiags the diagnostics
     */
    private void publishDiagnostics(String uri, List<Diagnostic> mergedDiags) {
        knownFiles.put(uri, Instant.now());
        client.publishDiagnostics(new PublishDiagnosticsParams(uri, mergedDiags));
    }
    
    private static final String[] ERROR_KEYS = {"errors", "hints"};

    private interface ProduceErrors {
        public List<ErrorDescription> computeErrors(CompilationInfo info, Document doc) throws IOException;
    }

    @CheckForNull
    public JavaSource getJavaSource(String fileUri) {
        Document doc = server.getOpenedDocuments().getDocument(fileUri);
        if (doc == null) {
            FileObject file = fromURI(fileUri);
            if (file == null) {
                return null;
            }
            return JavaSource.forFileObject(file);
        } else {
            return JavaSource.forDocument(doc);
        }
    }

    @CheckForNull
    public Source getSource(String fileUri) {
        Document doc = server.getOpenedDocuments().getDocument(fileUri);
        if (doc == null) {
            FileObject file = fromURI(fileUri);
            if (file == null) {
                return null;
            }
            return Source.create(file);
        } else {
            return Source.create(doc);
        }
    }

    public static List<TextEdit> modify2TextEdits(JavaSource js, Task<WorkingCopy> task) throws IOException {//TODO: is this still used?
        FileObject[] file = new FileObject[1];
        LineMap[] lm = new LineMap[1];
        ModificationResult changes = js.runModificationTask(wc -> {
            task.run(wc);
            file[0] = wc.getFileObject();
            lm[0] = wc.getCompilationUnit().getLineMap();
        });
        return fileModifications(changes, file[0], lm[0]);
    }
    
    private static List<TextEdit> fileModifications(ModificationResult changes, FileObject file, LineMap lm) {
        //TODO: full, correct and safe edit production:
        List<? extends ModificationResult.Difference> diffs = changes.getDifferences(file);
        if (diffs == null) {
            return Collections.emptyList();
        }
        List<TextEdit> edits = new ArrayList<>();
        IntFunction<Position> offset2Position = lm != null ? pos -> Utils.createPosition(lm, pos)
                                                           : pos -> Utils.createPosition(file, pos);
                                            
        for (ModificationResult.Difference diff : diffs) {
            String newText = diff.getNewText();
            edits.add(new TextEdit(new Range(offset2Position.apply(diff.getStartPosition().getOffset()),
                                             offset2Position.apply(diff.getEndPosition().getOffset())),
                                   newText != null ? newText : ""));
        }
        return edits;
    }

    private static String getResourceName(TypeElement te, ElementHandle<?> handle) {
        String qualifiedName = null;
        if (te != null) {
            qualifiedName = te.getQualifiedName().toString();
        } else if (handle != null && (handle.getKind().isClass() || handle.getKind().isInterface())) {
            qualifiedName = handle.getQualifiedName();
        }
        return qualifiedName != null ? qualifiedName.replace('.', '/') + ".class" : null;
    }

    private static long documentVersion(Document doc) {
        Object ver = doc != null ? doc.getProperty("version") : null;
        return ver instanceof Number ? ((Number) ver).longValue() : -1;
    }

    private static void reportNotificationDone(String s, Object parameter) {
        if (HOOK_NOTIFICATION != null) {
            HOOK_NOTIFICATION.accept(s, parameter);
        }
    }

    /**
     * For testing only; calls that do not return a result should call
     * this hook, if defined, with the method name and parameter.
     */
    static BiConsumer<String, Object> HOOK_NOTIFICATION = null;

    private static final Map<ColoringAttributes, List<String>> COLORING_TO_TOKEN_TYPE_CANDIDATES = new HashMap<ColoringAttributes, List<String>>() {{
        put(ColoringAttributes.FIELD, Arrays.asList("member"));
        put(ColoringAttributes.RECORD_COMPONENT, Arrays.asList("member"));
        put(ColoringAttributes.LOCAL_VARIABLE, Arrays.asList("variable"));
        put(ColoringAttributes.PARAMETER, Arrays.asList("parameter"));
        put(ColoringAttributes.METHOD, Arrays.asList("method", "function"));
        put(ColoringAttributes.CONSTRUCTOR, Arrays.asList("method", "function"));
        put(ColoringAttributes.CLASS, Arrays.asList("class"));
        put(ColoringAttributes.RECORD, Arrays.asList("class"));
        put(ColoringAttributes.INTERFACE, Arrays.asList("interface"));
        put(ColoringAttributes.ANNOTATION_TYPE, Arrays.asList("interface"));
        put(ColoringAttributes.ENUM, Arrays.asList("enum"));
        put(ColoringAttributes.TYPE_PARAMETER_DECLARATION, Arrays.asList("typeParameter"));
    }};

    private static final Map<ColoringAttributes, List<String>> COLORING_TO_TOKEN_MODIFIERS_CANDIDATES = new HashMap<ColoringAttributes, List<String>>() {{
        put(ColoringAttributes.ABSTRACT, Arrays.asList("abstract"));
        put(ColoringAttributes.DECLARATION, Arrays.asList("declaration"));
        put(ColoringAttributes.DEPRECATED, Arrays.asList("deprecated"));
        put(ColoringAttributes.STATIC, Arrays.asList("static"));
    }};

    @Override
    public CompletableFuture<SemanticTokens> semanticTokensFull(SemanticTokensParams params) {
        JavaSource js = getJavaSource(params.getTextDocument().getUri());
        List<Integer> result = new ArrayList<>();
        try {
            js.runUserActionTask(cc -> {
                cc.toPhase(JavaSource.Phase.RESOLVED);
                Document doc = cc.getSnapshot().getSource().getDocument(true);
                new SemanticHighlighterBase() {
                    @Override
                    protected boolean process(CompilationInfo info, Document doc) {
                        process(info, doc, new ErrorDescriptionSetter() {
                            @Override
                            public void setHighlights(Document doc, Collection<Pair<int[], ColoringAttributes.Coloring>> highlights, Map<int[], String> preText) {
                                //...nothing
                            }

                            @Override
                            public void setColorings(Document doc, Map<Token, ColoringAttributes.Coloring> colorings) {
                                int line = 0;
                                long column = 0;
                                int lastLine = 0;
                                long currentLineStart = 0;
                                long nextLineStart = info.getCompilationUnit().getLineMap().getStartPosition(line + 2);
                                Map<Token, ColoringAttributes.Coloring> ordered = new TreeMap<>((t1, t2) -> t1.offset(null) - t2.offset(null));
                                ordered.putAll(colorings);
                                for (Entry<Token, ColoringAttributes.Coloring> e : ordered.entrySet()) {
                                    int currentOffset = e.getKey().offset(null);
                                    while (nextLineStart < currentOffset) {
                                        line++;
                                        currentLineStart = nextLineStart;
                                        nextLineStart = info.getCompilationUnit().getLineMap().getStartPosition(line + 2);
                                        column = 0;
                                    }
                                    Optional<Integer> tokenType = e.getValue().stream().map(c -> coloring2TokenType[c.ordinal()]).collect(Collectors.maxBy((v1, v2) -> v1.intValue() - v2.intValue()));
                                    int modifiers = 0;
                                    for (ColoringAttributes c : e.getValue()) {
                                        int mod = coloring2TokenModifier[c.ordinal()];
                                        if (mod != (-1)) {
                                            modifiers |= mod;
                                        }
                                    }
                                    if (tokenType.isPresent()) {
                                        result.add(line - lastLine);
                                        result.add((int) (currentOffset - currentLineStart - column));
                                        result.add(e.getKey().length());
                                        result.add(tokenType.get());
                                        result.add(modifiers);
                                        lastLine = line;
                                        column = currentOffset - currentLineStart;
                                    }
                                }
                            }
                        });
                        return true;
                    }
                }.process(cc, doc);
            }, true);
        } catch (IOException ex) {
            //TODO: include stack trace:
            client.logMessage(new MessageParams(MessageType.Error, ex.getMessage()));
        }
        SemanticTokens tokens = new SemanticTokens(result);
        return CompletableFuture.completedFuture(tokens);
    }

}<|MERGE_RESOLUTION|>--- conflicted
+++ resolved
@@ -344,34 +344,11 @@
                         if (completion.getKind() != null) {
                             item.setKind(CompletionItemKind.valueOf(completion.getKind().name()));
                         }
-<<<<<<< HEAD
-                    }
-                    if (completion.isPreselect()) {
-                        item.setPreselect(true);
-                    }
-                    item.setSortText(completion.getSortText());
-                    item.setFilterText(completion.getFilterText());
-                    item.setInsertText(completion.getInsertText());
-                    if (completion.getInsertTextFormat() != null) {
-                        item.setInsertTextFormat(InsertTextFormat.valueOf(completion.getInsertTextFormat().name()));
-                    }
-                    org.netbeans.api.lsp.TextEdit edit = completion.getTextEdit();
-                    if (edit != null) {
-                        item.setTextEdit(Either.forLeft(new TextEdit(new Range(Utils.createPosition(file, edit.getStartOffset()), Utils.createPosition(file, edit.getEndOffset())), edit.getNewText())));
-                    }
-                    if (completion.getAdditionalTextEdits() != null && completion.getAdditionalTextEdits().isDone()) {
-                        List<org.netbeans.api.lsp.TextEdit> additionalTextEdits = completion.getAdditionalTextEdits().getNow(null);
-                        if (additionalTextEdits != null && !additionalTextEdits.isEmpty()) {
-                            item.setAdditionalTextEdits(additionalTextEdits.stream().map(ed -> {
-                                return new TextEdit(new Range(Utils.createPosition(file, ed.getStartOffset()), Utils.createPosition(file, ed.getEndOffset())), ed.getNewText());
-                            }).collect(Collectors.toList()));
-=======
                         if (completion.getTags() != null) {
                             item.setTags(completion.getTags().stream().map(tag -> CompletionItemTag.valueOf(tag.name())).collect(Collectors.toList()));
                         }
                         if (completion.getDetail() != null && completion.getDetail().isDone()) {
                             item.setDetail(completion.getDetail().getNow(null));
->>>>>>> a92befa9
                         }
                         if (completion.getDocumentation() != null && completion.getDocumentation().isDone()) {
                             String documentation = completion.getDocumentation().getNow(null);
@@ -1942,63 +1919,65 @@
     public CompletableFuture<SemanticTokens> semanticTokensFull(SemanticTokensParams params) {
         JavaSource js = getJavaSource(params.getTextDocument().getUri());
         List<Integer> result = new ArrayList<>();
-        try {
-            js.runUserActionTask(cc -> {
-                cc.toPhase(JavaSource.Phase.RESOLVED);
-                Document doc = cc.getSnapshot().getSource().getDocument(true);
-                new SemanticHighlighterBase() {
-                    @Override
-                    protected boolean process(CompilationInfo info, Document doc) {
-                        process(info, doc, new ErrorDescriptionSetter() {
-                            @Override
-                            public void setHighlights(Document doc, Collection<Pair<int[], ColoringAttributes.Coloring>> highlights, Map<int[], String> preText) {
-                                //...nothing
-                            }
-
-                            @Override
-                            public void setColorings(Document doc, Map<Token, ColoringAttributes.Coloring> colorings) {
-                                int line = 0;
-                                long column = 0;
-                                int lastLine = 0;
-                                long currentLineStart = 0;
-                                long nextLineStart = info.getCompilationUnit().getLineMap().getStartPosition(line + 2);
-                                Map<Token, ColoringAttributes.Coloring> ordered = new TreeMap<>((t1, t2) -> t1.offset(null) - t2.offset(null));
-                                ordered.putAll(colorings);
-                                for (Entry<Token, ColoringAttributes.Coloring> e : ordered.entrySet()) {
-                                    int currentOffset = e.getKey().offset(null);
-                                    while (nextLineStart < currentOffset) {
-                                        line++;
-                                        currentLineStart = nextLineStart;
-                                        nextLineStart = info.getCompilationUnit().getLineMap().getStartPosition(line + 2);
-                                        column = 0;
-                                    }
-                                    Optional<Integer> tokenType = e.getValue().stream().map(c -> coloring2TokenType[c.ordinal()]).collect(Collectors.maxBy((v1, v2) -> v1.intValue() - v2.intValue()));
-                                    int modifiers = 0;
-                                    for (ColoringAttributes c : e.getValue()) {
-                                        int mod = coloring2TokenModifier[c.ordinal()];
-                                        if (mod != (-1)) {
-                                            modifiers |= mod;
+        if (js != null) {
+            try {
+                js.runUserActionTask(cc -> {
+                    cc.toPhase(JavaSource.Phase.RESOLVED);
+                    Document doc = cc.getSnapshot().getSource().getDocument(true);
+                    new SemanticHighlighterBase() {
+                        @Override
+                        protected boolean process(CompilationInfo info, Document doc) {
+                            process(info, doc, new ErrorDescriptionSetter() {
+                                @Override
+                                public void setHighlights(Document doc, Collection<Pair<int[], ColoringAttributes.Coloring>> highlights, Map<int[], String> preText) {
+                                    //...nothing
+                                }
+
+                                @Override
+                                public void setColorings(Document doc, Map<Token, ColoringAttributes.Coloring> colorings) {
+                                    int line = 0;
+                                    long column = 0;
+                                    int lastLine = 0;
+                                    long currentLineStart = 0;
+                                    long nextLineStart = info.getCompilationUnit().getLineMap().getStartPosition(line + 2);
+                                    Map<Token, ColoringAttributes.Coloring> ordered = new TreeMap<>((t1, t2) -> t1.offset(null) - t2.offset(null));
+                                    ordered.putAll(colorings);
+                                    for (Entry<Token, ColoringAttributes.Coloring> e : ordered.entrySet()) {
+                                        int currentOffset = e.getKey().offset(null);
+                                        while (nextLineStart < currentOffset) {
+                                            line++;
+                                            currentLineStart = nextLineStart;
+                                            nextLineStart = info.getCompilationUnit().getLineMap().getStartPosition(line + 2);
+                                            column = 0;
+                                        }
+                                        Optional<Integer> tokenType = e.getValue().stream().map(c -> coloring2TokenType[c.ordinal()]).collect(Collectors.maxBy((v1, v2) -> v1.intValue() - v2.intValue()));
+                                        int modifiers = 0;
+                                        for (ColoringAttributes c : e.getValue()) {
+                                            int mod = coloring2TokenModifier[c.ordinal()];
+                                            if (mod != (-1)) {
+                                                modifiers |= mod;
+                                            }
+                                        }
+                                        if (tokenType.isPresent()) {
+                                            result.add(line - lastLine);
+                                            result.add((int) (currentOffset - currentLineStart - column));
+                                            result.add(e.getKey().length());
+                                            result.add(tokenType.get());
+                                            result.add(modifiers);
+                                            lastLine = line;
+                                            column = currentOffset - currentLineStart;
                                         }
                                     }
-                                    if (tokenType.isPresent()) {
-                                        result.add(line - lastLine);
-                                        result.add((int) (currentOffset - currentLineStart - column));
-                                        result.add(e.getKey().length());
-                                        result.add(tokenType.get());
-                                        result.add(modifiers);
-                                        lastLine = line;
-                                        column = currentOffset - currentLineStart;
-                                    }
                                 }
-                            }
-                        });
-                        return true;
-                    }
-                }.process(cc, doc);
-            }, true);
-        } catch (IOException ex) {
-            //TODO: include stack trace:
-            client.logMessage(new MessageParams(MessageType.Error, ex.getMessage()));
+                            });
+                            return true;
+                        }
+                    }.process(cc, doc);
+                }, true);
+            } catch (IOException ex) {
+                //TODO: include stack trace:
+                client.logMessage(new MessageParams(MessageType.Error, ex.getMessage()));
+            }
         }
         SemanticTokens tokens = new SemanticTokens(result);
         return CompletableFuture.completedFuture(tokens);
