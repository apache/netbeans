--- conflicted
+++ resolved
@@ -1577,7 +1577,6 @@
         }
         return edits;
     }
-<<<<<<< HEAD
     
     static void refreshAllEditors() {
         for (TextDocumentServiceImpl impl : ALL_INSTANCES) {
@@ -1588,8 +1587,6 @@
             }
         }
     }
-=======
->>>>>>> e087135b
 
     private static void reportNotificationDone(String s, Object parameter) {
         if (HOOK_NOTIFICATION != null) {
