/**
 * Licensed to the Apache Software Foundation (ASF) under one
 * or more contributor license agreements.  See the NOTICE file
 * distributed with this work for additional information
 * regarding copyright ownership.  The ASF licenses this file
 * to you under the Apache License, Version 2.0 (the
 * "License"); you may not use this file except in compliance
 * with the License.  You may obtain a copy of the License at
 *
 *   http://www.apache.org/licenses/LICENSE-2.0
 *
 * Unless required by applicable law or agreed to in writing,
 * software distributed under the License is distributed on an
 * "AS IS" BASIS, WITHOUT WARRANTIES OR CONDITIONS OF ANY
 * KIND, either express or implied.  See the License for the
 * specific language governing permissions and limitations
 * under the License.
 */
package org.netbeans.modules.java.source.indexing;

import java.io.File;
import java.io.IOException;
import java.net.MalformedURLException;
import java.util.Arrays;
import java.util.Collection;
import java.util.Collections;
import java.util.EnumSet;
import java.util.HashMap;
import java.util.HashSet;
import java.util.Map;
import java.util.Set;
import java.util.concurrent.atomic.AtomicBoolean;
import java.util.logging.Handler;
import java.util.logging.Level;
import java.util.logging.LogRecord;
import javax.lang.model.element.ElementKind;
import javax.lang.model.element.TypeElement;
import java.util.stream.Collectors;
import junit.framework.Test;
import static junit.framework.TestCase.assertFalse;
import static junit.framework.TestCase.assertTrue;
import org.netbeans.api.java.classpath.ClassPath;
import org.netbeans.api.java.source.ClassIndex;
import org.netbeans.api.java.source.ClassIndex.SearchKind;
import org.netbeans.api.java.source.ClasspathInfo;
import org.netbeans.api.java.source.CompilationInfo;
import org.netbeans.api.java.source.ElementHandle;
import org.netbeans.api.java.source.JavaSource;
import org.netbeans.junit.NbTestSuite;
import org.netbeans.modules.classfile.ClassFile;
import org.netbeans.modules.java.source.NoJavacHelper;
import org.netbeans.modules.java.source.indexing.CompileWorker.ParsingOutput;
import org.netbeans.modules.java.source.indexing.JavaCustomIndexer.CompileTuple;
import org.netbeans.modules.parsing.spi.indexing.Context;
import org.netbeans.spi.java.classpath.support.ClassPathSupport;
import org.openide.filesystems.FileObject;
import org.openide.filesystems.FileUtil;
import org.openide.filesystems.URLMapper;

/**
 *
 * @author lahvac
 */
public class VanillaCompileWorkerTest extends CompileWorkerTestBase {
    
    public VanillaCompileWorkerTest(String name) {
        super(name);
    }
    
    @Override
    protected ParsingOutput runCompileWorker(Context context, JavaParsingContext javaContext, Collection<? extends CompileTuple> files) {
        return new VanillaCompileWorker().compile(null, context, javaContext, files);
    }
    
    public void testVanillaWorker() throws Exception {
        ParsingOutput result = runIndexing(Arrays.asList(compileTuple("test/Test3.java", "package test; public class Test3"),
                                                         compileTuple("test/Test4.java", "package test; public class Test4 { Undef undef; }")),
                                           Arrays.asList(virtualCompileTuple("test/Test1.virtual", "package test; public class Test1 {}"),
                                                         virtualCompileTuple("test/Test2.virtual", "package test; public class Test2 {}")));

        assertFalse(result.lowMemory);
        assertTrue(result.success);

        Set<String> createdFiles = new HashSet<String>();

        for (File created : result.createdFiles) {
            createdFiles.add(getWorkDir().toURI().relativize(created.toURI()).getPath());
        }

        assertEquals(new HashSet<String>(Arrays.asList("cache/s1/java/15/classes/test/Test3.sig",
                                                       "cache/s1/java/15/classes/test/Test4.sig")), createdFiles);
        result = runIndexing(Arrays.asList(compileTuple("test/Test4.java", "package test; public class Test4 { void t() { Undef undef; } }")),
                             Collections.emptyList());

        assertFalse(result.lowMemory);
        assertTrue(result.success);
    }

    public void testRepair1() throws Exception {
        ParsingOutput result = runIndexing(Arrays.asList(compileTuple("test/Test4.java", "package test; public class Test4 { public void test() { Undef undef; } }")),
                                           Arrays.asList());

        assertFalse(result.lowMemory);
        assertTrue(result.success);

        Set<String> createdFiles = new HashSet<String>();

        for (File created : result.createdFiles) {
            createdFiles.add(getWorkDir().toURI().relativize(created.toURI()).getPath());
        }

        assertEquals(new HashSet<String>(Arrays.asList("cache/s1/java/15/classes/test/Test4.sig")), createdFiles);
    }

    public void testRepair2() throws Exception {
        ParsingOutput result = runIndexing(Arrays.asList(compileTuple("test/Test4.java", "package test; @Undef public class Test4 { @Undef public void test1() { } @Deprecated @Undef public void test2() { } }")),
                                           Arrays.asList());

        assertFalse(result.lowMemory);
        assertTrue(result.success);

        Set<String> createdFiles = new HashSet<String>();

        for (File created : result.createdFiles) {
            createdFiles.add(getWorkDir().toURI().relativize(created.toURI()).getPath());
        }

        assertEquals(new HashSet<String>(Arrays.asList("cache/s1/java/15/classes/test/Test4.sig")), createdFiles);
        //TODO: check file content!!!
    }

    public void testRepair3() throws Exception {
        ParsingOutput result = runIndexing(Arrays.asList(compileTuple("test/Test4.java", "package test; public class Test4 { public <T> void test1(T t) { } }")),
                                           Arrays.asList());

        assertFalse(result.lowMemory);
        assertTrue(result.success);

        Set<String> createdFiles = new HashSet<String>();

        for (File created : result.createdFiles) {
            createdFiles.add(getWorkDir().toURI().relativize(created.toURI()).getPath());
        }

        assertEquals(new HashSet<String>(Arrays.asList("cache/s1/java/15/classes/test/Test4.sig")), createdFiles);
        //TODO: check file content!!!
    }

    public void testRepair4() throws Exception {
        ParsingOutput result = runIndexing(Arrays.asList(compileTuple("test/Test4.java", "package test; import java.util.List; public class Test4 { public List<Undef> test() { } }")),
                                           Arrays.asList());

        assertFalse(result.lowMemory);
        assertTrue(result.success);

        Set<String> createdFiles = new HashSet<String>();

        for (File created : result.createdFiles) {
            createdFiles.add(getWorkDir().toURI().relativize(created.toURI()).getPath());
        }

        assertEquals(new HashSet<String>(Arrays.asList("cache/s1/java/15/classes/test/Test4.sig")), createdFiles);
        //TODO: check file content!!!
    }

    public void testRepairEnum() throws Exception {
        ParsingOutput result = runIndexing(Arrays.asList(compileTuple("test/Test4.java", "package test; public enum Test4 { A {} }")),
                                           Arrays.asList());

        assertFalse(result.lowMemory);
        assertTrue(result.success);

        Set<String> createdFiles = new HashSet<String>();

        for (File created : result.createdFiles) {
            createdFiles.add(getWorkDir().toURI().relativize(created.toURI()).getPath());
        }

        assertEquals(new HashSet<String>(Arrays.asList("cache/s1/java/15/classes/test/Test4.sig",
                                                       "cache/s1/java/15/classes/test/Test4$1.sig")),
                     createdFiles);
        //TODO: check file content!!!
    }

    public void testRepairEnum2() throws Exception {
        ParsingOutput result = runIndexing(Arrays.asList(compileTuple("test/Test4.java", "package test; public enum Test4 { B(Unknown.unknownO(), Unknown.unknownB(), Unknown.unknownI()) {}; private Test4(String str, boolean b, int i) {} }")),
                                           Arrays.asList());

        assertFalse(result.lowMemory);
        assertTrue(result.success);

        Set<String> createdFiles = new HashSet<String>();

        for (File created : result.createdFiles) {
            createdFiles.add(getWorkDir().toURI().relativize(created.toURI()).getPath());
        }

        assertEquals(new HashSet<String>(Arrays.asList("cache/s1/java/15/classes/test/Test4.sig",
                                                       "cache/s1/java/15/classes/test/Test4$1.sig")),
                     createdFiles);
        //TODO: check file content!!!
    }

    public void testRepairWildcard() throws Exception {
        ParsingOutput result = runIndexing(Arrays.asList(compileTuple("test/Test4.java", "package test; import java.util.*; public class Test4 { void test(List<? extends Undef> l1, List<? super Undef> l2) { } }")),
                                           Arrays.asList());

        assertFalse(result.lowMemory);
        assertTrue(result.success);

        Set<String> createdFiles = new HashSet<String>();

        for (File created : result.createdFiles) {
            createdFiles.add(getWorkDir().toURI().relativize(created.toURI()).getPath());
        }

        assertEquals(new HashSet<String>(Arrays.asList("cache/s1/java/15/classes/test/Test4.sig")),
                     createdFiles);
        //TODO: check file content!!!
    }

    public void testErasureField() throws Exception {
        ParsingOutput result = runIndexing(Arrays.asList(compileTuple("test/Test4.java", "package test; public class Test4<T> { void test(Test4<Undef> t2, Undef t1) { } static void t(Test4 raw) { raw.test(null, null); } }")),
                                           Arrays.asList());

        assertFalse(result.lowMemory);
        assertTrue(result.success);

        Set<String> createdFiles = new HashSet<String>();

        for (File created : result.createdFiles) {
            createdFiles.add(getWorkDir().toURI().relativize(created.toURI()).getPath());
        }

        assertEquals(new HashSet<String>(Arrays.asList("cache/s1/java/15/classes/test/Test4.sig")),
                     createdFiles);
        //TODO: check file content!!!
    }

    public void testModuleInfoAndSourceLevel8() throws Exception {
        setSourceLevel("8");

        ParsingOutput result = runIndexing(Arrays.asList(compileTuple("module-info.java", "module m {}"),
                                                         compileTuple("test/Test.java", "package test; public class Test { }")),
                                           Arrays.asList());

        assertFalse(result.lowMemory);
        assertTrue(result.success);

        Set<String> createdFiles = new HashSet<String>();

        for (File created : result.createdFiles) {
            createdFiles.add(getWorkDir().toURI().relativize(created.toURI()).getPath());
        }

        assertEquals(new HashSet<String>(Arrays.asList("cache/s1/java/15/classes/test/Test.sig")),
                     createdFiles);
    }

    public void testErroneousMethodClassNETBEANS_224() throws Exception {
        ParsingOutput result = runIndexing(Arrays.asList(compileTuple("test/Test1.java", "package test; public class Test1 { public abstract void }"),
                                                         compileTuple("test/Test2.java", "package test; public class Test2 { public abstract Object }"),
                                                         compileTuple("test/Test3.java", "package test; public class Test3 { public abstract class }"),
                                                         compileTuple("test/Test4.java", "package test; public class ")),
                                           Arrays.asList());

        assertFalse(result.lowMemory);
        assertTrue(result.success);

        Set<String> createdFiles = new HashSet<String>();

        for (File created : result.createdFiles) {
            createdFiles.add(getWorkDir().toURI().relativize(created.toURI()).getPath());
        }

        assertEquals(new HashSet<String>(Arrays.asList("cache/s1/java/15/classes/test/Test1.sig",
                                                       "cache/s1/java/15/classes/test/Test2.sig",
                                                       "cache/s1/java/15/classes/test/Test3.sig")),
                     createdFiles);
    }

    public void testRepairFieldBrokenGenerics() throws Exception {
        ParsingOutput result = runIndexing(Arrays.asList(compileTuple("test/Test4.java", "package test; import java.util.List; public class Test4 { public List<Undef> test; }")),
                                           Arrays.asList());

        assertFalse(result.lowMemory);
        assertTrue(result.success);

        Set<String> createdFiles = new HashSet<String>();

        for (File created : result.createdFiles) {
            createdFiles.add(getWorkDir().toURI().relativize(created.toURI()).getPath());
        }

        assertEquals(new HashSet<String>(Arrays.asList("cache/s1/java/15/classes/test/Test4.sig")), createdFiles);
        //TODO: check file content!!!
    }

    public void testTypeParameter() throws Exception {
        ParsingOutput result = runIndexing(Arrays.asList(compileTuple("test/Test4.java", "package test; import java.util.*; public class Test4 { <T extends Undef> T test() { return null; } }")),
                                           Arrays.asList());

        assertFalse(result.lowMemory);
        assertTrue(result.success);

        Set<String> createdFiles = new HashSet<String>();

        for (File created : result.createdFiles) {
            createdFiles.add(getWorkDir().toURI().relativize(created.toURI()).getPath());
        }

        assertEquals(new HashSet<String>(Arrays.asList("cache/s1/java/15/classes/test/Test4.sig")),
                     createdFiles);
        //TODO: check file content!!!
    }

    public void testDuplicate() throws Exception {
        ParsingOutput result = runIndexing(Arrays.asList(compileTuple("test/Test4.java",
                                                                      "package test;\n" +
                                                                      "@interface Test4 { private int t(int i) { return i; } }\n" +
                                                                      "@interface Test4 { private int t(int i) { return i; } }\n")),
                                           Arrays.asList());

        assertFalse(result.lowMemory);
        assertTrue(result.success);

        Set<String> createdFiles = new HashSet<String>();

        for (File created : result.createdFiles) {
            createdFiles.add(getWorkDir().toURI().relativize(created.toURI()).getPath());
        }

        assertEquals(new HashSet<String>(Arrays.asList("cache/s1/java/15/classes/test/Test4.sig")),
                     createdFiles);
        //TODO: check file content!!!
    }

    public void testAnnotationMethodWithBody() throws Exception {
        ParsingOutput result = runIndexing(Arrays.asList(compileTuple("test/Test4.java",
                                                                      "package test;\n" +
                                                                      "@interface Test4 { private int t(int i) { return i; } }\n")),
                                           Arrays.asList());

        assertFalse(result.lowMemory);
        assertTrue(result.success);

        Set<String> createdFiles = new HashSet<String>();

        for (File created : result.createdFiles) {
            createdFiles.add(getWorkDir().toURI().relativize(created.toURI()).getPath());
        }

        assertEquals(new HashSet<String>(Arrays.asList("cache/s1/java/15/classes/test/Test4.sig")),
                     createdFiles);
        //TODO: check file content!!!
    }

    public void testArrayType() throws Exception {
        ParsingOutput result = runIndexing(Arrays.asList(compileTuple("test/Test4.java", "package test; public class Test4 { public void test(Undef[] undef1, Undef undef2) { undef1.invoke(undef2); } }")),
                                           Arrays.asList());

        assertFalse(result.lowMemory);
        assertTrue(result.success);

        Set<String> createdFiles = new HashSet<String>();

        for (File created : result.createdFiles) {
            createdFiles.add(getWorkDir().toURI().relativize(created.toURI()).getPath());
        }

        assertEquals(new HashSet<String>(Arrays.asList("cache/s1/java/15/classes/test/Test4.sig")),
                     createdFiles);
        //TODO: check file content!!!
    }

    public void testStaticInitializer() throws Exception {
        ParsingOutput result = runIndexing(Arrays.asList(compileTuple("test/Test4.java", "package test; public class Test4 { static { undef1.invoke(undef2); } }")),
                                           Arrays.asList());

        assertFalse(result.lowMemory);
        assertTrue(result.success);

        Set<String> createdFiles = new HashSet<String>();

        for (File created : result.createdFiles) {
            createdFiles.add(getWorkDir().toURI().relativize(created.toURI()).getPath());
        }

        assertEquals(new HashSet<String>(Arrays.asList("cache/s1/java/15/classes/test/Test4.sig")),
                     createdFiles);
        //TODO: check file content!!!
    }

    public void testJLObject() throws Exception {
        ParsingOutput result = runIndexing(Arrays.asList(compileTuple("java/lang/Object.java", "package java.lang; public class Object { }")),
                                           Arrays.asList());

        assertFalse(result.lowMemory);
        assertTrue(result.success);

        Set<String> createdFiles = new HashSet<String>();

        for (File created : result.createdFiles) {
            createdFiles.add(getWorkDir().toURI().relativize(created.toURI()).getPath());
        }

        assertEquals(new HashSet<String>(Arrays.asList("cache/s1/java/15/classes/java/lang/Object.sig")),
                     createdFiles);
        //TODO: check file content!!!
    }

    public void testFromOtherSourceRootBroken() throws Exception {
        ParsingOutput result = runIndexing(Arrays.asList(compileTuple("test/Test4.java", "package test; public class Test4 extends extra.Extra { }")),
                                           Arrays.asList(),
                                           Arrays.asList(compileTuple("extra/Extra.java", "package extra; public class Extra { private void get() { undef(); } }")));

        assertFalse(result.lowMemory);
        assertTrue(result.success);

        Set<String> createdFiles = new HashSet<String>();

        for (File created : result.createdFiles) {
            createdFiles.add(getWorkDir().toURI().relativize(created.toURI()).getPath());
        }

        assertEquals(new HashSet<String>(Arrays.asList("cache/s1/java/15/classes/test/Test4.sig")),
                     createdFiles);
        //TODO: check file content!!!
    }

    public void testCyclic() throws Exception {
        ParsingOutput result = runIndexing(Arrays.asList(compileTuple("test/Cyclic.java", "package test; public class Cyclic extends Cyclic { }"),
                                                         compileTuple("test/Test.java", "package test; public class Test { public class Cyclic extends Cyclic {} }"),
                                                         compileTuple("test/Additional.java", "package test; public class Additional { }")),
                                           Arrays.asList());

        assertFalse(result.lowMemory);
        assertTrue(result.success);

        Set<String> createdFiles = new HashSet<String>();

        for (File created : result.createdFiles) {
            createdFiles.add(getWorkDir().toURI().relativize(created.toURI()).getPath());
        }

        assertEquals(new HashSet<String>(Arrays.asList("cache/s1/java/15/classes/test/Additional.sig",
                                                       "cache/s1/java/15/classes/test/Test.sig")),
                     createdFiles);
        //TODO: check file content!!!
    }

    public void testAnnotations() throws Exception {
        ParsingOutput result = runIndexing(Arrays.asList(compileTuple("test/AnnUse.java", "package test; @Ann1(@Unknown) @Ann2({@Unknown}) @Ann3(Unknown.class) @Ann4(Ann4.E.UNKNOWN) @Ann5(0) public class AnnUse { }"),
                                                         compileTuple("test/FirstAnnBroken.java", "package test; @Ann1(@Unknown) @Ann5(0) public class FirstAnnBroken{ }"),
                                                         compileTuple("test/FirstTwoAnnBroken.java", "package test; @Ann1(@Unknown) @Ann2({@Unknown}) @Ann5(0) public class FirstTwoAnnBroken { }"),
                                                         compileTuple("test/FirstAnnOK.java", "package test; @Ann5(0) @Ann1(@Unknown) @Ann2({@Unknown}) public class FirstAnnOK { }"),
                                                         compileTuple("test/MiddleBroken.java", "package test; @Ann5(0) @Ann4(@Unknown) @Ann6(0) public class MiddleBroken { }"),
                                                         compileTuple("test/WrongType.java", "package test; @Ann3(\"\") public class WrongType { }"),
                                                         compileTuple("test/ManyWrongTrailing.java", "package test; @Ann5(0) @Ann1(@Unknown) @Ann2({@Unknown}) @Ann3(Unknown.class) @Ann4(Ann4.E.UNKNOWN) public class ManyWrongTrailing { }"),
                                                         compileTuple("test/Ann1.java", "package test; public @interface Ann1 { public AnnExtra value(); }"),
                                                         compileTuple("test/Ann2.java", "package test; public @interface Ann2 { public AnnExtra[] value(); }"),
                                                         compileTuple("test/Ann3.java", "package test; public @interface Ann3 { public Class<?> value(); }"),
                                                         compileTuple("test/Ann4.java", "package test; public @interface Ann4 { public EnumExtra value(); }"),
                                                         compileTuple("test/Ann5.java", "package test; public @interface Ann5 { public int other(); }"),
                                                         compileTuple("test/Ann6.java", "package test; public @interface Ann6 { public int other(); }"),
                                                         compileTuple("test/AnnExtra.java", "package test; public @interface AnnExtra { }"),
                                                         compileTuple("test/EnumExtra.java", "package test; public enum EnumExtra { A; }"),
                                                         compileTuple("test/Additional.java", "package test; public class Additional { }"),
                                                         compileTuple("test/WrongDefault.java", "package test; public @interface WrongDefault { public Unknown value() default @Unknown }")),
                                           Arrays.asList());

        assertFalse(result.lowMemory);
        assertTrue(result.success);

        Map<String, File> createdFiles = new HashMap<>();

        for (File created : result.createdFiles) {
            createdFiles.put(getWorkDir().toURI().relativize(created.toURI()).getPath(), created);
        }

        assertEquals(new HashSet<String>(Arrays.asList("cache/s1/java/15/classes/test/AnnUse.sig",
                                                       "cache/s1/java/15/classes/test/FirstAnnBroken.sig",
                                                       "cache/s1/java/15/classes/test/FirstTwoAnnBroken.sig",
                                                       "cache/s1/java/15/classes/test/FirstAnnOK.sig",
                                                       "cache/s1/java/15/classes/test/Ann1.sig",
                                                       "cache/s1/java/15/classes/test/Ann2.sig",
                                                       "cache/s1/java/15/classes/test/Ann3.sig",
                                                       "cache/s1/java/15/classes/test/Ann4.sig",
                                                       "cache/s1/java/15/classes/test/Ann5.sig",
                                                       "cache/s1/java/15/classes/test/Ann6.sig",
                                                       "cache/s1/java/15/classes/test/AnnExtra.sig",
                                                       "cache/s1/java/15/classes/test/EnumExtra.sig",
                                                       "cache/s1/java/15/classes/test/MiddleBroken.sig",
                                                       "cache/s1/java/15/classes/test/WrongType.sig",
                                                       "cache/s1/java/15/classes/test/Additional.sig",
                                                       "cache/s1/java/15/classes/test/WrongDefault.sig",
                                                       "cache/s1/java/15/classes/test/ManyWrongTrailing.sig")),
                     createdFiles.keySet());
        assertAnnotations("@test.Ann5 runtimeVisible=false",
                          createdFiles.get("cache/s1/java/15/classes/test/FirstAnnBroken.sig"));
        assertAnnotations("@test.Ann5 runtimeVisible=false",
                          createdFiles.get("cache/s1/java/15/classes/test/FirstTwoAnnBroken.sig"));
        assertAnnotations("@test.Ann5 runtimeVisible=false",
                          createdFiles.get("cache/s1/java/15/classes/test/FirstAnnOK.sig"));
        assertAnnotations("@test.Ann5 runtimeVisible=false, @test.Ann6 runtimeVisible=false",
                          createdFiles.get("cache/s1/java/15/classes/test/MiddleBroken.sig"));
    }

    private static void assertAnnotations(String expected, File classfile) throws IOException {
        ClassFile clazz = new ClassFile(classfile, false);
        assertEquals(expected,
                     clazz.getAnnotations().stream().map(ann -> ann.toString()).collect(Collectors.joining(", ")));
    }

    public void testPackageInfo() throws Exception {
        ParsingOutput result = runIndexing(Arrays.asList(compileTuple("test/package-info.java", "@Deprecated package test;")),
                                           Arrays.asList());

        assertFalse(result.lowMemory);
        assertTrue(result.success);

        Set<String> createdFiles = new HashSet<String>();

        for (File created : result.createdFiles) {
            createdFiles.add(getWorkDir().toURI().relativize(created.toURI()).getPath());
        }

        assertEquals(new HashSet<String>(Arrays.asList("cache/s1/java/15/classes/test/package-info.sig")),
                     createdFiles);
        //TODO: check file content!!!
    }

    public void testIndexEnumConstants() throws Exception {
        ParsingOutput result = runIndexing(Arrays.asList(compileTuple("test/Test.java", "package test; public enum Test implements Runnable { A() { public void run() {} }; }")),
                                           Arrays.asList());

        assertFalse(result.lowMemory);
        assertTrue(result.success);

        Set<String> createdFiles = new HashSet<String>();

        for (File created : result.createdFiles) {
            createdFiles.add(getWorkDir().toURI().relativize(created.toURI()).getPath());
        }

        assertEquals(new HashSet<String>(Arrays.asList("cache/s1/java/15/classes/test/Test.sig",
                                                            "cache/s1/java/15/classes/test/Test$1.sig")),
                     createdFiles);
        ClasspathInfo cpInfo = ClasspathInfo.create(ClassPath.EMPTY, ClassPath.EMPTY, ClassPathSupport.createClassPath(getRoot()));
        Set<ElementHandle<TypeElement>> classIndexResult = cpInfo.getClassIndex().getElements(ElementHandle.createTypeElementHandle(ElementKind.ENUM, "test.Test"), EnumSet.of(SearchKind.IMPLEMENTORS), EnumSet.of(ClassIndex.SearchScope.SOURCE));
        assertEquals(1, classIndexResult.size());
    }

    public void testAnonymousClasses() throws Exception {
        ParsingOutput result = runIndexing(Arrays.asList(compileTuple("test/Test.java", 
                                                                      "package test;\n" +
                                                                      "public class Test {\n" +
                                                                      "    private int i;\n" +
                                                                      "    private final Runnable ri = new Runnable() { void t() { System.err.println(i); } };\n" +
                                                                      "    private static final Runnable rs = new Runnable() { void t() { } };\n" +
                                                                      "    void testI() { System.err.println(new Runnable() { }); }\n" +
                                                                      "    static void testS() { System.err.println(new Runnable() { }); }\n" +
                                                                      "}\n")),
                                           Arrays.asList());

        assertFalse(result.lowMemory);
        assertTrue(result.success);

        Set<String> createdFiles = new HashSet<String>();

        for (File created : result.createdFiles) {
            createdFiles.add(getWorkDir().toURI().relativize(created.toURI()).getPath());
        }

        assertEquals(new HashSet<String>(Arrays.asList("cache/s1/java/15/classes/test/Test.sig",
                                                            "cache/s1/java/15/classes/test/Test$1.sig",
                                                            "cache/s1/java/15/classes/test/Test$2.sig",
                                                            "cache/s1/java/15/classes/test/Test$3.sig",
                                                            "cache/s1/java/15/classes/test/Test$4.sig")),
                     createdFiles);
        ClasspathInfo cpInfo = ClasspathInfo.create(ClassPath.EMPTY, ClassPath.EMPTY, ClassPathSupport.createClassPath(getRoot()));
        Set<ElementHandle<TypeElement>> classIndexResult = cpInfo.getClassIndex().getElements(ElementHandle.createTypeElementHandle(ElementKind.INTERFACE, "java.lang.Runnable"), EnumSet.of(SearchKind.IMPLEMENTORS), EnumSet.of(ClassIndex.SearchScope.SOURCE));
        assertEquals(4, classIndexResult.size());
        
        JavaSource js = JavaSource.create(ClasspathInfo.create(getRoot()));
        
        js.runUserActionTask(cc -> {
            cc.toPhase(JavaSource.Phase.PARSED);
            verifyAnonymous(cc, "test.Test$1", "test.Test");
            verifyAnonymous(cc, "test.Test$2", "test.Test");
            verifyAnonymous(cc, "test.Test$3", "testI()");
            verifyAnonymous(cc, "test.Test$4", "testS()");
        }, true);
    }

    private void verifyAnonymous(CompilationInfo info, String binaryName, String owner) {
        TypeElement ann = ElementHandle.createTypeElementHandle(ElementKind.CLASS, binaryName).resolve(info);
        assertEquals(binaryName, owner, ann.getEnclosingElement().toString());
    }

    public void testErroneousNewClass() throws Exception {
        ParsingOutput result = runIndexing(Arrays.asList(compileTuple("test/Test.java", "package test; public class Test { void t() { new Undef(); new Undef() { }; } }")),
                                           Arrays.asList());

        assertFalse(result.lowMemory);
        assertTrue(result.success);

        Set<String> createdFiles = new HashSet<String>();

        for (File created : result.createdFiles) {
            createdFiles.add(getWorkDir().toURI().relativize(created.toURI()).getPath());
        }

        assertEquals(new HashSet<String>(Arrays.asList("cache/s1/java/15/classes/test/Test.sig")),
                     createdFiles);
    }

<<<<<<< HEAD
    public void testPreserveValidMethods1() throws Exception {
        Map<String, String> file2Fixed = new HashMap<>();
        VanillaCompileWorker.fixedListener = (file, cut) -> {
            try {
                FileObject source = URLMapper.findFileObject(file.toUri().toURL());
                file2Fixed.put(FileUtil.getRelativePath(getRoot(), source), cut.toString());
            } catch (MalformedURLException ex) {
                throw new IllegalStateException(ex);
            }
        };
        ParsingOutput result = runIndexing(Arrays.asList(compileTuple("test/Test.java", 
                                                                      "package test;\n" +
                                                                      "public class Test {\n" +
                                                                      "    public static void main(String... args) { System.err.println(\"Hello, world!\"); }\n" +
=======
    public void testBasedAnonymous() throws Exception {
        ParsingOutput result = runIndexing(Arrays.asList(compileTuple("test/Test.java",
                                                                      "package test;\n" +
                                                                      "public class Test {\n" +
                                                                      "    private int i;\n" +
                                                                      "    static void test(Test t) {\n" +
                                                                      "        t.new Inner() {};\n" +
                                                                      "    }\n" +
                                                                      "    class Inner {}\n" +
>>>>>>> 81f31d3a
                                                                      "}\n")),
                                           Arrays.asList());

        assertFalse(result.lowMemory);
        assertTrue(result.success);

        Set<String> createdFiles = new HashSet<String>();

        for (File created : result.createdFiles) {
            createdFiles.add(getWorkDir().toURI().relativize(created.toURI()).getPath());
        }

<<<<<<< HEAD
        assertEquals(new HashSet<String>(Arrays.asList("cache/s1/java/15/classes/test/Test.sig")),
                     createdFiles);
        Map<String, String> expected = Collections.singletonMap("test/Test.java",
                "package test;\n" +
                "\n" +
                "public class Test {\n" +
                "    \n" +
                "    public Test() {\n" +
                "        super();\n" +
                "    }\n" +
                "    \n" +
                "    public static void main(String... args) {\n" +
                "        System.err.println(\"Hello, world!\");\n" +
                "    }\n" +
                "}");
        assertEquals(expected, file2Fixed);
    }

    public void testClearInvalidMethod() throws Exception {
        Map<String, String> file2Fixed = new HashMap<>();
        VanillaCompileWorker.fixedListener = (file, cut) -> {
            try {
                FileObject source = URLMapper.findFileObject(file.toUri().toURL());
                file2Fixed.put(FileUtil.getRelativePath(getRoot(), source), cut.toString());
            } catch (MalformedURLException ex) {
                throw new IllegalStateException(ex);
            }
        };
        ParsingOutput result = runIndexing(Arrays.asList(compileTuple("test/Test.java", 
                                                                      "package test;\n" +
                                                                      "public class Test {\n" +
                                                                      "    public static void main(String... args) { System.err.println(undefined); }\n" +
                                                                      "}\n")),
                                           Arrays.asList());

        assertFalse(result.lowMemory);
        assertTrue(result.success);

        Set<String> createdFiles = new HashSet<String>();

        for (File created : result.createdFiles) {
            createdFiles.add(getWorkDir().toURI().relativize(created.toURI()).getPath());
        }

        assertEquals(new HashSet<String>(Arrays.asList("cache/s1/java/15/classes/test/Test.sig")),
                     createdFiles);
        Map<String, String> expected = Collections.singletonMap("test/Test.java",
                "package test;\n" +
                "\n" +
                "public class Test {\n" +
                "    \n" +
                "    public Test() {\n" +
                "        super();\n" +
                "    }\n" +
                "    \n" +
                "    public static void main(String... args) {\n" +
                "        throw new java.lang.RuntimeException(\"Uncompilable code - compiler.err.cant.resolve.location\");\n" +
                "    }\n" +
                "}");
        assertEquals(expected, file2Fixed);
    }

    public void testPreserveValidInitializers() throws Exception {
        Map<String, String> file2Fixed = new HashMap<>();
        VanillaCompileWorker.fixedListener = (file, cut) -> {
            try {
                FileObject source = URLMapper.findFileObject(file.toUri().toURL());
                file2Fixed.put(FileUtil.getRelativePath(getRoot(), source), cut.toString());
            } catch (MalformedURLException ex) {
                throw new IllegalStateException(ex);
            }
        };
        ParsingOutput result = runIndexing(Arrays.asList(compileTuple("test/Test.java", 
                                                                      "package test;\n" +
                                                                      "public class Test {\n" +
                                                                      "    private static int F1 = 0;\n" +
                                                                      "    private static int F2a = undef;\n" +
                                                                      "    private static int F2b = undef;\n" +
                                                                      "    private int F4 = 0;\n" +
                                                                      "    private int F5a = undef;\n" +
                                                                      "    private int F5b = undef;\n" +
                                                                      "}\n")),
                                           Arrays.asList());

        assertFalse(result.lowMemory);
        assertTrue(result.success);

        Set<String> createdFiles = new HashSet<String>();

        for (File created : result.createdFiles) {
            createdFiles.add(getWorkDir().toURI().relativize(created.toURI()).getPath());
        }

        assertEquals(new HashSet<String>(Arrays.asList("cache/s1/java/15/classes/test/Test.sig")),
                     createdFiles);
        Map<String, String> expected = Collections.singletonMap("test/Test.java",
                "package test;\n" +
                "\n" +
                "public class Test {\n" +
                "    {\n" +
                "        throw new java.lang.RuntimeException(\"Uncompilable code - compiler.err.cant.resolve.location\");\n" +
                "    }\n" +
                "    {\n" +
                "        throw new java.lang.RuntimeException(\"Uncompilable code - compiler.err.cant.resolve.location\");\n" +
                "    }\n" +
                "    static {\n" +
                "        throw new java.lang.RuntimeException(\"Uncompilable code - compiler.err.cant.resolve.location\");\n" +
                "    }\n" +
                "    static {\n" +
                "        throw new java.lang.RuntimeException(\"Uncompilable code - compiler.err.cant.resolve.location\");\n" +
                "    }\n" +
                "    \n" +
                "    public Test() {\n" +
                "        super();\n" +
                "    }\n" +
                "    private static int F1 = 0;\n" +
                "    private static int F2a;\n" +
                "    private static int F2b;\n" +
                "    private int F4 = 0;\n" +
                "    private int F5a;\n" +
                "    private int F5b;\n" +
                "}");
        assertEquals(expected, file2Fixed);
    }

    public void testBrokenClassHeader1() throws Exception {
        Map<String, String> file2Fixed = new HashMap<>();
        VanillaCompileWorker.fixedListener = (file, cut) -> {
            try {
                FileObject source = URLMapper.findFileObject(file.toUri().toURL());
                file2Fixed.put(FileUtil.getRelativePath(getRoot(), source), cut.toString());
            } catch (MalformedURLException ex) {
                throw new IllegalStateException(ex);
            }
        };
        ParsingOutput result = runIndexing(Arrays.asList(compileTuple("test/Test.java", 
                                                                      "package test;\n" +
                                                                      "public class Test extends Undef {\n" +
                                                                      "}\n")),
                                           Arrays.asList());

        assertFalse(result.lowMemory);
        assertTrue(result.success);

        Set<String> createdFiles = new HashSet<String>();

        for (File created : result.createdFiles) {
            createdFiles.add(getWorkDir().toURI().relativize(created.toURI()).getPath());
        }

        assertEquals(new HashSet<String>(Arrays.asList("cache/s1/java/15/classes/test/Test.sig")),
                     createdFiles);
        Map<String, String> expected = Collections.singletonMap("test/Test.java",
                "package test;\n" +
                "\n" +
                "public class Test extends Undef {\n" +
                "    static {\n" +
                "        throw new java.lang.RuntimeException(\"Uncompilable code - compiler.err.cant.resolve\");\n" +
                "    }\n" +
                "    \n" +
                "    public Test() {\n" +
                "        throw new java.lang.RuntimeException(\"Uncompilable code\");\n" +
                "    }\n" +
                "}");
        assertEquals(expected, file2Fixed);
=======
        assertEquals(new HashSet<String>(Arrays.asList("cache/s1/java/15/classes/test/Test.sig",
                                                       "cache/s1/java/15/classes/test/Test$Inner.sig",
                                                       "cache/s1/java/15/classes/test/Test$1.sig")),
                     createdFiles);
>>>>>>> 81f31d3a
    }

    public static void noop() {}

    @Override
    public void runTest() throws Throwable {
        AtomicBoolean wasException = new AtomicBoolean();
        Handler logHandler = new Handler() {
            @Override
            public void publish(LogRecord record) {
                if (record.getThrown() != null) {
                    wasException.set(true);
                }
            }

            @Override
            public void flush() {}

            @Override
            public void close() throws SecurityException {}
        };
        Level origLevel = JavaIndex.LOG.getLevel();
        JavaIndex.LOG.setLevel(Level.WARNING);
        JavaIndex.LOG.addHandler(logHandler);
        try {
            super.runTest();
            assertFalse(wasException.get());
        } finally {
            JavaIndex.LOG.setLevel(origLevel);
            JavaIndex.LOG.removeHandler(logHandler);
        }
    }

    @Override
    protected void tearDown() throws Exception {
        VanillaCompileWorker.fixedListener = (file, cut) -> {};
    }

    public static Test suite() {
        if (NoJavacHelper.hasNbJavac()) {
            return new VanillaCompileWorkerTest("noop");
        } else {
//            return new VanillaCompileWorkerTest("testAnonymousClasses");
//            return new VanillaCompileWorkerTest("testPreserveValidInitializers");
            return new NbTestSuite(VanillaCompileWorkerTest.class);
        }
    }

    static {
        VanillaCompileWorker.DIAGNOSTIC_TO_TEXT = d -> d.getCode();
    }
}<|MERGE_RESOLUTION|>--- conflicted
+++ resolved
@@ -615,7 +615,33 @@
                      createdFiles);
     }
 
-<<<<<<< HEAD
+    public void testBasedAnonymous() throws Exception {
+        ParsingOutput result = runIndexing(Arrays.asList(compileTuple("test/Test.java",
+                                                                      "package test;\n" +
+                                                                      "public class Test {\n" +
+                                                                      "    private int i;\n" +
+                                                                      "    static void test(Test t) {\n" +
+                                                                      "        t.new Inner() {};\n" +
+                                                                      "    }\n" +
+                                                                      "    class Inner {}\n" +
+                                                                      "}\n")),
+                                           Arrays.asList());
+
+        assertFalse(result.lowMemory);
+        assertTrue(result.success);
+
+        Set<String> createdFiles = new HashSet<String>();
+
+        for (File created : result.createdFiles) {
+            createdFiles.add(getWorkDir().toURI().relativize(created.toURI()).getPath());
+        }
+
+        assertEquals(new HashSet<String>(Arrays.asList("cache/s1/java/15/classes/test/Test.sig",
+                                                       "cache/s1/java/15/classes/test/Test$Inner.sig",
+                                                       "cache/s1/java/15/classes/test/Test$1.sig")),
+                     createdFiles);
+    }
+
     public void testPreserveValidMethods1() throws Exception {
         Map<String, String> file2Fixed = new HashMap<>();
         VanillaCompileWorker.fixedListener = (file, cut) -> {
@@ -630,17 +656,6 @@
                                                                       "package test;\n" +
                                                                       "public class Test {\n" +
                                                                       "    public static void main(String... args) { System.err.println(\"Hello, world!\"); }\n" +
-=======
-    public void testBasedAnonymous() throws Exception {
-        ParsingOutput result = runIndexing(Arrays.asList(compileTuple("test/Test.java",
-                                                                      "package test;\n" +
-                                                                      "public class Test {\n" +
-                                                                      "    private int i;\n" +
-                                                                      "    static void test(Test t) {\n" +
-                                                                      "        t.new Inner() {};\n" +
-                                                                      "    }\n" +
-                                                                      "    class Inner {}\n" +
->>>>>>> 81f31d3a
                                                                       "}\n")),
                                            Arrays.asList());
 
@@ -653,7 +668,6 @@
             createdFiles.add(getWorkDir().toURI().relativize(created.toURI()).getPath());
         }
 
-<<<<<<< HEAD
         assertEquals(new HashSet<String>(Arrays.asList("cache/s1/java/15/classes/test/Test.sig")),
                      createdFiles);
         Map<String, String> expected = Collections.singletonMap("test/Test.java",
@@ -819,12 +833,6 @@
                 "    }\n" +
                 "}");
         assertEquals(expected, file2Fixed);
-=======
-        assertEquals(new HashSet<String>(Arrays.asList("cache/s1/java/15/classes/test/Test.sig",
-                                                       "cache/s1/java/15/classes/test/Test$Inner.sig",
-                                                       "cache/s1/java/15/classes/test/Test$1.sig")),
-                     createdFiles);
->>>>>>> 81f31d3a
     }
 
     public static void noop() {}
