--- conflicted
+++ resolved
@@ -399,24 +399,23 @@
           script:
             - travis_retry ant $OPTS $OPTS_TEST -f ide/db.metadata.model test
             - travis_retry ant $OPTS $OPTS_TEST -f ide/db.mysql test
-
-<<<<<<< HEAD
+  
+        - name: Test enterprise modules
+          jdk: openjdk8
+          env:
+            - OPTS="-quiet -Dcluster.config=enterprise -Djavac.compilerargs=-nowarn -Dbuild.compiler.deprecation=false -Dtest-unit-sys-prop.ignore.random.failures=true"
+          before_script:
+            - ant $OPTS clean
+            - ant $OPTS build
+          script:
+            - ant $OPTS -f enterprise/spring.webmvc test
+            
         - name: GRAALVM Tests
           jdk: openjdk8
           env: 
             - OPTS="-quiet -Dcluster.config=release -Djavac.compilerargs=-nowarn -Dbuild.compiler.deprecation=false"
-=======
-        - name: Test enterprise modules
-          jdk: openjdk8
-          env:
-            - OPTS="-quiet -Dcluster.config=enterprise -Djavac.compilerargs=-nowarn -Dbuild.compiler.deprecation=false -Dtest-unit-sys-prop.ignore.random.failures=true"
->>>>>>> 5175026f
-          before_script:
-            - ant $OPTS clean
-            - ant $OPTS build
-          script:
-<<<<<<< HEAD
-            - nbbuild/travis/scripting.sh
-=======
-            - ant $OPTS -f enterprise/spring.webmvc test
->>>>>>> 5175026f
+          before_script:
+            - ant $OPTS clean
+            - ant $OPTS build
+          script:
+            - nbbuild/travis/scripting.sh