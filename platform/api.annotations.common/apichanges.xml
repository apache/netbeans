--- conflicted
+++ resolved
@@ -84,11 +84,7 @@
         <change id="language-annotation">
             <api name="common_annotations_api"/>
             <summary>Adding a new Language annotation</summary>
-<<<<<<< HEAD
-            <version major="1" minor="48"/>
-=======
             <version major="1" minor="50"/>
->>>>>>> 3da30bc2
             <date day="31" month="12" year="2022"/>
             <author login="jlahoda"/>
             <compatibility addition="yes"/>
