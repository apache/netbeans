/*
 * Licensed to the Apache Software Foundation (ASF) under one
 * or more contributor license agreements.  See the NOTICE file
 * distributed with this work for additional information
 * regarding copyright ownership.  The ASF licenses this file
 * to you under the Apache License, Version 2.0 (the
 * "License"); you may not use this file except in compliance
 * with the License.  You may obtain a copy of the License at
 *
 *   http://www.apache.org/licenses/LICENSE-2.0
 *
 * Unless required by applicable law or agreed to in writing,
 * software distributed under the License is distributed on an
 * "AS IS" BASIS, WITHOUT WARRANTIES OR CONDITIONS OF ANY
 * KIND, either express or implied.  See the License for the
 * specific language governing permissions and limitations
 * under the License.
 */
package org.netbeans.modules.java.lsp.server.protocol;

import com.google.gson.Gson;
import com.google.gson.InstanceCreator;
import com.google.gson.TypeAdapter;
import com.google.gson.TypeAdapterFactory;
import com.google.gson.reflect.TypeToken;
import com.google.gson.stream.JsonReader;
import com.google.gson.stream.JsonWriter;
import java.io.IOException;
import java.io.InputStream;
import java.io.OutputStream;
<<<<<<< HEAD
import java.io.PrintWriter;
import java.lang.reflect.Type;
=======
import java.lang.reflect.Method;
>>>>>>> 35a7889a
import java.net.MalformedURLException;
import java.util.ArrayList;
import java.util.Arrays;
import java.util.Collection;
import java.util.Collections;
import java.util.HashMap;
import java.util.HashSet;
import java.util.Iterator;
import java.util.List;
import java.util.Map;
<<<<<<< HEAD
=======
import java.util.NoSuchElementException;
import java.util.Set;
import java.util.concurrent.CancellationException;
>>>>>>> 35a7889a
import java.util.concurrent.CompletableFuture;
import java.util.concurrent.ExecutionException;
import java.util.concurrent.Future;
import java.util.concurrent.atomic.AtomicInteger;
import java.util.function.Function;
import java.util.logging.Level;
import java.util.logging.Logger;
import org.eclipse.lsp4j.CodeActionKind;
import org.eclipse.lsp4j.CodeActionOptions;
import org.eclipse.lsp4j.CodeLensOptions;
import org.eclipse.lsp4j.CompletionOptions;
import org.eclipse.lsp4j.ExecuteCommandOptions;
import org.eclipse.lsp4j.FoldingRangeProviderOptions;
import org.eclipse.lsp4j.InitializeParams;
import org.eclipse.lsp4j.InitializeResult;
import org.eclipse.lsp4j.MessageActionItem;
import org.eclipse.lsp4j.MessageParams;
import org.eclipse.lsp4j.MessageType;
import org.eclipse.lsp4j.PublishDiagnosticsParams;
<<<<<<< HEAD
import org.eclipse.lsp4j.RenameCapabilities;
import org.eclipse.lsp4j.SemanticTokensCapabilities;
import org.eclipse.lsp4j.SemanticTokensParams;
=======
import org.eclipse.lsp4j.RenameOptions;
>>>>>>> 35a7889a
import org.eclipse.lsp4j.ServerCapabilities;
import org.eclipse.lsp4j.ShowMessageRequestParams;
import org.eclipse.lsp4j.TextDocumentIdentifier;
import org.eclipse.lsp4j.TextDocumentSyncKind;
import org.eclipse.lsp4j.WorkDoneProgressCancelParams;
import org.eclipse.lsp4j.WorkDoneProgressParams;
import org.eclipse.lsp4j.WorkspaceFolder;
import org.eclipse.lsp4j.jsonrpc.JsonRpcException;
import org.eclipse.lsp4j.jsonrpc.Launcher;
import org.eclipse.lsp4j.jsonrpc.MessageConsumer;
import org.eclipse.lsp4j.jsonrpc.MessageIssueException;
import org.eclipse.lsp4j.jsonrpc.messages.Message;
import org.eclipse.lsp4j.jsonrpc.messages.NotificationMessage;
import org.eclipse.lsp4j.jsonrpc.messages.RequestMessage;
import org.eclipse.lsp4j.launch.LSPLauncher;
import org.eclipse.lsp4j.services.LanguageClient;
import org.eclipse.lsp4j.services.LanguageClientAware;
import org.eclipse.lsp4j.services.LanguageServer;
import org.eclipse.lsp4j.services.TextDocumentService;
import org.eclipse.lsp4j.services.WorkspaceService;
import org.netbeans.api.annotations.common.NonNull;
import org.netbeans.api.java.classpath.ClassPath;
import org.netbeans.api.java.source.ClasspathInfo;
import org.netbeans.api.java.source.JavaSource;
import org.netbeans.api.project.FileOwnerQuery;
import org.netbeans.api.project.Project;
import org.netbeans.api.project.ProjectInformation;
import org.netbeans.api.project.ProjectUtils;
import static org.netbeans.api.project.ProjectUtils.parentOf;
import org.netbeans.api.project.Sources;
import org.netbeans.api.project.ui.OpenProjects;
import org.netbeans.modules.java.lsp.server.LspServerState;
import org.netbeans.modules.java.lsp.server.LspSession;
import org.netbeans.modules.java.lsp.server.Utils;
import org.netbeans.modules.java.lsp.server.files.OpenedDocuments;
import org.netbeans.modules.java.lsp.server.progress.OperationContext;
import org.netbeans.modules.progress.spi.InternalHandle;
import org.netbeans.spi.project.ActionProgress;
import org.netbeans.spi.project.ActionProvider;
import org.openide.filesystems.FileObject;
import org.openide.util.Lookup;
import org.openide.util.NbBundle;
import org.openide.util.Pair;
import org.openide.util.RequestProcessor;
import org.openide.util.lookup.AbstractLookup;
import org.openide.util.lookup.InstanceContent;
import org.openide.util.lookup.Lookups;
import org.openide.util.lookup.ProxyLookup;

/**
 *
 * @author lahvac
 */
public final class Server {
    private static final Logger LOG = Logger.getLogger(Server.class.getName());
    
    private Server() {
    }
    
    public static NbCodeLanguageClient getStubClient() {
        return STUB_CLIENT;
    }
    
    public static boolean isClientResponseThread(NbCodeLanguageClient client) {
        return client != null ? 
                DISPATCHERS.get() == client :
                DISPATCHERS.get() != null;
    }
    
    public static NbLspServer launchServer(Pair<InputStream, OutputStream> io, LspSession session) {
        LanguageServerImpl server = new LanguageServerImpl();
        ConsumeWithLookup msgProcessor = new ConsumeWithLookup(server.getSessionLookup());
        Launcher<NbCodeLanguageClient> serverLauncher = createLauncher(server, io, msgProcessor::attachLookup);
        NbCodeLanguageClient remote = serverLauncher.getRemoteProxy();
        ((LanguageClientAware) server).connect(remote);
        msgProcessor.attachClient(server.client);
        Future<Void> runningServer = serverLauncher.startListening();
        return new NbLspServer(server, runningServer);
    }
    
    private static Launcher<NbCodeLanguageClient> createLauncher(LanguageServerImpl server, Pair<InputStream, OutputStream> io,
            Function<MessageConsumer, MessageConsumer> processor) {
        return new LSPLauncher.Builder<NbCodeLanguageClient>()
            .setLocalService(server)
            .setRemoteInterface(NbCodeLanguageClient.class)
            .setInput(io.first())
            .setOutput(io.second())
            .wrapMessages(processor)
<<<<<<< HEAD
            .configureGson(gb -> {
                gb.registerTypeAdapter(SemanticTokensCapabilities.class, new InstanceCreator<SemanticTokensCapabilities>() {
                    @Override public SemanticTokensCapabilities createInstance(Type type) {
                        return new SemanticTokensCapabilities(null);
                    }
                });
                gb.registerTypeAdapter(SemanticTokensParams.class, new InstanceCreator<SemanticTokensParams>() {
                    @Override public SemanticTokensParams createInstance(Type type) {
                        return new SemanticTokensParams(new TextDocumentIdentifier(""));
                    }
                });
                gb.registerTypeAdapterFactory(new TypeAdapterFactory() {
                    @Override
                    public <T> TypeAdapter<T> create(Gson gson, TypeToken<T> type) {
                        if (RenameCapabilities.class.equals(type.getRawType())) {
                            return new TypeAdapter<T>() {
                                @Override
                                public void write(JsonWriter out, T value) throws IOException {
                                    throw new UnsupportedOperationException("Not supported.");
                                }

                                @Override
                                public T read(JsonReader in) throws IOException {
                                    //a bug in LSP4J: RenameCapabilities expects
                                    //prepareSupportDefaultBehavior to have type boolean,
                                    //but the final protocol says it should be an int:
                                    Map props = gson.fromJson(in, Map.class);
                                    if (props.containsKey("prepareSupportDefaultBehavior")) {
                                        props.put("prepareSupportDefaultBehavior", "true");
                                    }
                                    return (T) new Gson().fromJson(gson.toJson(props), RenameCapabilities.class);
                                }
                            };
                        }
                        return null;
                    }
                });
            })
                .traceMessages(new PrintWriter(System.err))
=======
//                .traceMessages(new java.io.PrintWriter(System.err))
>>>>>>> 35a7889a
            .create();
    }

    static final ThreadLocal<NbCodeLanguageClient>   DISPATCHERS = new ThreadLocal<>();
    
    /**
     * Processes message while the default Lookup is set to 
     * {@link LanguageServerImpl#getSessionLookup()}.
     */
    private static class ConsumeWithLookup {
        private final Lookup sessionLookup;
        private NbCodeLanguageClient client;
        private OperationContext initialContext;
        
        public ConsumeWithLookup(Lookup sessionLookup) {
            this.sessionLookup = sessionLookup;
        }
        
        synchronized void attachClient(NbCodeLanguageClient client) {
            this.client = client;
        }
        
        public MessageConsumer attachLookup(MessageConsumer delegate) {
            // PENDING: allow for message consumer wrappers to be registered to add pre/post processing for
            // the request plus build the request's default Lookup contents.
            return new MessageConsumer() {
                @Override
                public void consume(Message msg) throws MessageIssueException, JsonRpcException {
                    InstanceContent ic = new InstanceContent();
                    ProxyLookup ll = new ProxyLookup(new AbstractLookup(ic), sessionLookup);
                    final OperationContext ctx;
                    
                    // Intercept client REQUESTS; take the progress token from them, if it is
                    // attached.
                    Runnable r;
                    InternalHandle toCancel = null;
                    if (msg instanceof RequestMessage) {
                        RequestMessage rq = (RequestMessage)msg;
                        Object p = rq.getParams();
                        if (initialContext == null) {
                            initialContext = OperationContext.create(client);
                            ctx = initialContext;
                        } else {
                            ctx = initialContext.operationContext();
                        }
                        // PENDING: this ought to be somehow registered, so different services
                        // may enrich lookup/pre/postprocess the processing, not just the progress support.
                        if (p instanceof WorkDoneProgressParams) {
                            ctx.setProgressToken(((WorkDoneProgressParams)p).getWorkDoneToken());
                        }
                    } else if (msg instanceof NotificationMessage) {
                        NotificationMessage not = (NotificationMessage)msg;
                        Object p = not.getParams();
                        OperationContext selected = null;
                        if (p instanceof WorkDoneProgressCancelParams && initialContext != null) {
                            WorkDoneProgressCancelParams wdc = (WorkDoneProgressCancelParams)p;
                            toCancel = initialContext.findActiveHandle(wdc.getToken());
                            selected = OperationContext.getHandleContext(toCancel);
                        }
                        ctx = selected;
                    } else {
                        ctx = null;
                    }
                    if (ctx != null) {
                        ic.add(ctx);
                    }
                    final InternalHandle ftoCancel = toCancel;
                    try {
                        DISPATCHERS.set(client);
                        Lookups.executeWith(ll, () -> {
                            try {
                                delegate.consume(msg);
                            } finally {
                                // cancel while the OperationContext is still active.
                                if (ftoCancel != null) {
                                    ftoCancel.requestCancel();
                                }
                                if (ctx != null) {
                                    // if initialized (for requests only), discards the token,
                                    // as it becomes invalid at the end of this message. Further progresses
                                    // must do their own processing.
                                    ctx.stop();
                                }
                            }
                        });
                    } finally {
                        DISPATCHERS.remove();
                    }
                }
            };
        }
    }
    
    
    /**
     * Returns a sequence of parents of the given project, leading to the {@link #rootOf} that
     * project. If `{@code excludeSelf}` is true, the sequence does not contain the project itself.
     * Note that if the project has no parent, then {@code excludeSelf = true} may return an
     * empty sequence.
     * <p>
     * The sequence starts at the project (or its immediate parent, if excludeSelf is true), and
     * iterate towards the root of the project.
     * 
     * @param project inspected project
     * @return path from the project to the root
     * @since
     */
    public static Iterable<Project> projectPath(@NonNull Project project, boolean excludeSelf) {
        return new Iterable<Project>() {
            @Override
            public Iterator<Project> iterator() {
                return new Iterator<Project>() {
                    Project next = excludeSelf ? project : parentOf(project);
                    @Override
                    public boolean hasNext() {
                        return next != null;
                    }

                    @Override
                    public Project next() {
                        if (next == null) {
                            throw new NoSuchElementException();
                        }
                        Project r = next;
                        next = parentOf(r);
                        return r;
                    }
                };
            }
        };
    }

    static class LanguageServerImpl implements LanguageServer, LanguageClientAware, LspServerState {

        // change to a greater throughput if the initialization waits on more processes than just (serialized) project open.
        private static final RequestProcessor SERVER_INIT_RP = new RequestProcessor(LanguageServerImpl.class.getName());

        private static final Logger LOG = Logger.getLogger(LanguageServerImpl.class.getName());
        private NbCodeClientWrapper client;
<<<<<<< HEAD
        private final TextDocumentServiceImpl textDocumentService = new TextDocumentServiceImpl();
        private final WorkspaceService workspaceService = new WorkspaceServiceImpl();
=======
        private final TextDocumentService textDocumentService = new TextDocumentServiceImpl(this);
        private final WorkspaceService workspaceService = new WorkspaceServiceImpl(this);
>>>>>>> 35a7889a
        private final InstanceContent   sessionServices = new InstanceContent();
        private final Lookup sessionLookup = new ProxyLookup(
                new AbstractLookup(sessionServices),
                Lookup.getDefault()
        );
        
        /**
         * Projects that are or were opened. After projects open, their CompletableFutures
         * remain here to signal no further priming build is required.
         */
        // @GuardedBy(this)
        private final Map<Project, CompletableFuture<Void>> beingOpened = new HashMap<>();
        
        /**
         * Projects opened based on files. This registry avoids duplicate questions if
         * more files are opened at the same time; the project question is displayed just for the
         * first time.
         */
        // @GuardedBy(this)
        private final Map<Project, CompletableFuture<Project>> openingFileOwners = new HashMap<>();
        
        /**
         * Holds projects opened in the LSP workspace; these projects serve as root points for
         * other projects opened behind the scenes. The value is initially uncompleted, but
         * is replaced by a <b>completed</b> future at any time the set of workspace projects change.
         */
        private volatile CompletableFuture<Project[]> workspaceProjects = new CompletableFuture<>();
        
        /**
         * All projects opened by this LSP server. The collection is replaced every time
         * the set of opened projects change, collections are never modified.
         */
        private volatile Collection<Project> openedProjects = Collections.emptyList();

        private final OpenedDocuments openedDocuments = new OpenedDocuments();
        
        Lookup getSessionLookup() {
            return sessionLookup;
        }
        
        /**
         * Open projects that own the `projectCandidates` files asynchronously.
         * Returns immediately, results or errors are reported through the Future.
         * 
         * @param projectCandidates files whose projects should be opened.
         * @return future that yields the opened project instances.
         */
        @Override
        public CompletableFuture<Project[]> asyncOpenSelectedProjects(List<FileObject> projectCandidates) {
            if (projectCandidates == null || projectCandidates.isEmpty()) {
                return CompletableFuture.completedFuture(new Project[0]);
            }
            CompletableFuture<Project[]> f = new CompletableFuture<>();
            SERVER_INIT_RP.post(() -> {
                asyncOpenSelectedProjects0(f, projectCandidates, true);
            });
            return f;
        }

        @NbBundle.Messages({
            "PROMPT_AskOpenProjectForFile=File {0} belongs to project {1}. To enable all features, the project should be opened"
                    + " and initialized by the Language Server. Do you want to proceed ?",
            "PROMPT_AskOpenProject=To enable all features of project {0}, it should be opened"
                    + " and initialized by the Language Server. Do you want to proceed ?",
            "PROMPT_AskOpenProjectForFile_Yes=Open and initialize",
            "PROMPT_AskOpenProjectForFile_No=No",
            "PROMPT_AskOpenProjectForFile_Unnamed=(unnamed)"
        })
        @Override
        public CompletableFuture<Project> asyncOpenFileOwner(FileObject file) {
            Project prj = FileOwnerQuery.getOwner(file);
            if (prj == null) {
                return CompletableFuture.completedFuture(null);
            }
            // first wait on the initial workspace open/init.
            return workspaceProjects.thenCompose((wprj) -> {
                CompletableFuture<Project[]> f = new CompletableFuture<>();
                CompletableFuture<Project> g = f.thenApply(arr -> arr.length > 0 ? arr[0] : null);
                Collection<Project> prjs = Arrays.asList(wprj);

                boolean openImmediately = false;
                synchronized (this) {
                    if (openedProjects.contains(prj)) {
                        // shortcut
                        return CompletableFuture.completedFuture(prj);
                    }
                    CompletableFuture<Void> h = beingOpened.get(prj);
                    if (h != null) {
                        // already being really opened
                        return h.thenApply((unused) ->  prj);
                    }
                    // the project is already being asked for; otherwise leave
                    // a trace + flag so the project is not asked again.
                    CompletableFuture<Project> p = openingFileOwners.putIfAbsent(prj, g);
                    if (p != null) {
                        return p;
                    }
                    // if any of the parent projects is among the opened ones,
                    // then we are permitted
                    for (Project check : projectPath(prj, false)) {
                        if (prjs.contains(check)) {
                            openImmediately = true;
                            break;
                        }
                    }
                }
                if (openImmediately) {
                    // open without asking
                    SERVER_INIT_RP.post(() -> {
                        asyncOpenSelectedProjects0(f, Collections.singletonList(file), false);
                    });
                } else {
                    ProjectInformation pi = ProjectUtils.getInformation(prj);
                    String dispName = pi != null ? pi.getDisplayName() : Bundle.PROMPT_AskOpenProjectForFile_Unnamed();
                    final MessageActionItem yes = new MessageActionItem(Bundle.PROMPT_AskOpenProjectForFile_Yes());
                    ShowMessageRequestParams smrp = new ShowMessageRequestParams(Arrays.asList(
                        yes,
                        new MessageActionItem(Bundle.PROMPT_AskOpenProjectForFile_No())
                    ));
                    if (prj.getProjectDirectory() == file) {
                        smrp.setMessage(Bundle.PROMPT_AskOpenProject(dispName));
                    } else {
                        smrp.setMessage(Bundle.PROMPT_AskOpenProjectForFile(file.getNameExt(), dispName));
                    }
                    smrp.setType(MessageType.Info);

                    client.showMessageRequest(smrp).thenAccept(ai -> {
                        if (!yes.equals(ai)) {
                            f.completeExceptionally(new CancellationException());
                            return;
                        }
                        SERVER_INIT_RP.post(() -> {
                            asyncOpenSelectedProjects0(f, Collections.singletonList(file), false);
                        });
                    });
                }
                return f.thenApply(arr -> arr.length > 0 ? arr[0] : null);
            });
        }
        
        /**
         * For diagnostic purposes
         */
        private AtomicInteger openRequestId = new AtomicInteger(1);

        private void asyncOpenSelectedProjects0(CompletableFuture<Project[]> f, List<FileObject> projectCandidates, boolean asWorkspaceProjects) {
            List<Project> projects = new ArrayList<>();
            try {
                if (projectCandidates != null) {
                    for (FileObject candidate : projectCandidates) {
                        Project prj = FileOwnerQuery.getOwner(candidate);
                        if (prj != null) {
                            projects.add(prj);
                        }
                    }
                }
                Project[] previouslyOpened;
                try {
                    previouslyOpened = OpenProjects.getDefault().openProjects().get();
                    if (previouslyOpened.length > 0) {
                        Level level = Level.FINEST;
                        assert (level = Level.CONFIG) != null;
                        for (Project p : previouslyOpened) {
                            LOG.log(level, "Previously opened project at {0}", p.getProjectDirectory());
                        }
                    }
                } catch (InterruptedException | ExecutionException ex) {
                    throw new IllegalStateException(ex);
                
                }
                asyncOpenSelectedProjects1(f, previouslyOpened, projects, asWorkspaceProjects);
            } catch (RuntimeException ex) {
                f.completeExceptionally(ex);
            }
        }
        
        private void asyncOpenSelectedProjects1(CompletableFuture<Project[]> f, Project[] previouslyOpened, List<Project> projects, boolean addToWorkspace) {
            int id = this.openRequestId.getAndIncrement();
            
            List<CompletableFuture> primingBuilds = new ArrayList<>();
            List<Project> toOpen = new ArrayList<>();
            Map<Project, CompletableFuture<Void>> local = new HashMap<>();
            synchronized (this) {
                LOG.log(Level.FINER, "{0}: Asked to open project(s): {1}", new Object[]{ id, Arrays.asList(projects) });
                for (Project p : projects) { 
                    CompletableFuture<Void> pending = beingOpened.get(p);
                    if (pending != null) {
                        primingBuilds.add(pending);
                    } else {
                        toOpen.add(p);
                        local.put(p, new CompletableFuture<Void>());
                    }
                }
                beingOpened.putAll(local);
            }
            
            LOG.log(Level.FINER, id + ": Opening projects: {0}", Arrays.asList(toOpen));

            // before the projects are officialy 'opened', try to prime the projects
            for (Project p : toOpen) {
                ActionProvider pap = p.getLookup().lookup(ActionProvider.class);
                if (pap == null) {
                    LOG.log(Level.FINER, "{0}: No action provider at all !", id);
                    continue;
                }
                if (!Arrays.asList(pap.getSupportedActions()).contains(ActionProvider.COMMAND_PRIME)) {
                    LOG.log(Level.FINER, "{0}: No action provider gives PRIME", id);
                    // this may take some while; so better call outside of any locks.
                    continue;
                }
                LOG.log(Level.FINER, "{0}: Found Priming action: {1}", new Object[]{id, p});
                if (pap.isActionEnabled(ActionProvider.COMMAND_PRIME, Lookup.EMPTY)) {
                    final CompletableFuture<Void> primeF = new CompletableFuture<>();
                    LOG.log(Level.FINER, "{0}: Found enabled Priming build for: {1}", new Object[]{id, p});
                    ActionProgress progress = new ActionProgress() {
                        @Override
                        protected void started() {}

                        @Override
                        public void finished(boolean success) {
                            LOG.log(Level.FINER, id + ": Priming build completed for project " + p);
                            primeF.complete(null);
                        }
                    };
                    primingBuilds.add(primeF);

                    pap.invokeAction(ActionProvider.COMMAND_PRIME, Lookups.fixed(progress));
                }
            }
            
            // Wait for all priming builds, even those already pending, to finish:
            CompletableFuture.allOf(primingBuilds.toArray(new CompletableFuture[primingBuilds.size()])).thenRun(() -> {
                OpenProjects.getDefault().open(projects.toArray(new Project[0]), false);
                try {
                    LOG.log(Level.FINER, "{0}: Calling openProjects() for : {1}", new Object[]{id, Arrays.asList(projects)});
                    OpenProjects.getDefault().openProjects().get();
                } catch (InterruptedException | ExecutionException ex) {
                    throw new IllegalStateException(ex);
                }
                for (Project prj : projects) {
                    //init source groups/FileOwnerQuery:
                    ProjectUtils.getSources(prj).getSourceGroups(Sources.TYPE_GENERIC);
                    final CompletableFuture<Void> prjF = local.get(prj);
                    if (prjF != null) { 
                        prjF.complete(null);
                    }
                }
                Set<Project> projectSet = new HashSet<>(Arrays.asList(OpenProjects.getDefault().getOpenProjects()));
                projectSet.retainAll(openedProjects);
                projectSet.addAll(projects);

                Project[] prjs = projects.toArray(new Project[projects.size()]);
                LOG.log(Level.FINER, "{0}: Finished opening projects: {1}", new Object[]{id, Arrays.asList(projects)});
                synchronized (this) {
                    openedProjects = projectSet;
                    if (addToWorkspace) {
                        Set<Project> ns = new HashSet<>(projects);
                        int s = ns.size();
                        ns.addAll(Arrays.asList(workspaceProjects.getNow(new Project[0])));
                        if (s != ns.size()) {
                            prjs = ns.toArray(new Project[ns.size()]);
                            workspaceProjects = CompletableFuture.completedFuture(prjs);
                        }
                    }
                    for (Project p : prjs) {
                        // override flag in opening cache, no further questions asked.
                        openingFileOwners.put(p, f.thenApply(unused -> p));
                    }
                }
                f.complete(prjs);
            }).exceptionally(e -> {
                f.completeExceptionally(e);
                return null;
            });
        }
        
        private JavaSource checkJavaSupport() {
            final ClasspathInfo info = ClasspathInfo.create(ClassPath.EMPTY, ClassPath.EMPTY, ClassPath.EMPTY);
            final JavaSource source = JavaSource.create(info);
            if (source == null) {
                SERVER_INIT_RP.post(() -> {
                    final String msg = NO_JAVA_SUPPORT + System.getProperty("java.version");
                    showStatusBarMessage(MessageType.Error, msg, 5000);
                });
            }
            return source;
        }
        
        @Override
        public CompletableFuture<Project[]> openedProjects() {
            return workspaceProjects;
        }
        
        @Override
        public OpenedDocuments getOpenedDocuments() {
            return openedDocuments;
        }

        private JavaSource showIndexingCompleted(Project[] opened) {
            try {
                final JavaSource source = checkJavaSupport();
                if (source != null) {
                    source.runWhenScanFinished(cc -> {
                        showStatusBarMessage(MessageType.Info, INDEXING_COMPLETED, 0);
                    }, true);
                }
                return source;
            } catch (IOException ex) {
                throw new IllegalStateException(ex);
            }
        }

        private void showStatusBarMessage(final MessageType type, final String msg, int timeout) {
            if (client.getNbCodeCapabilities().hasStatusBarMessageSupport()) {
                client.showStatusBarMessage(new ShowStatusMessageParams(type, msg, timeout));
            } else {
                client.showMessage(new ShowStatusMessageParams(type, msg, timeout));
            }
        }
        
        private InitializeResult constructInitResponse(InitializeParams init, JavaSource src) {
            ServerCapabilities capabilities = new ServerCapabilities();
            if (src != null) {
                capabilities.setTextDocumentSync(TextDocumentSyncKind.Incremental);
                CompletionOptions completionOptions = new CompletionOptions();
                completionOptions.setResolveProvider(true);
                completionOptions.setTriggerCharacters(Collections.singletonList("."));
                capabilities.setCompletionProvider(completionOptions);
                capabilities.setHoverProvider(true);
                capabilities.setCodeActionProvider(new CodeActionOptions(Arrays.asList(CodeActionKind.QuickFix, CodeActionKind.Source, CodeActionKind.Refactor)));
                capabilities.setDocumentSymbolProvider(true);
                capabilities.setDefinitionProvider(true);
                capabilities.setTypeDefinitionProvider(true);
                capabilities.setImplementationProvider(true);
                capabilities.setDocumentHighlightProvider(true);
                capabilities.setReferencesProvider(true);
                List<String> commands = new ArrayList<>(Arrays.asList(
                        GRAALVM_PAUSE_SCRIPT,
                        JAVA_BUILD_WORKSPACE,
                        JAVA_FIND_DEBUG_ATTACH_CONFIGURATIONS,
                        JAVA_FIND_DEBUG_PROCESS_TO_ATTACH,
                        JAVA_FIND_PROJECT_CONFIGURATIONS,
                        JAVA_GET_PROJECT_CLASSPATH,
                        JAVA_GET_PROJECT_PACKAGES,
                        JAVA_GET_PROJECT_SOURCE_ROOTS,
                        JAVA_LOAD_WORKSPACE_TESTS,
                        JAVA_NEW_FROM_TEMPLATE,
                        JAVA_NEW_PROJECT,
                        JAVA_PROJECT_CONFIGURATION_COMPLETION,
                        JAVA_SUPER_IMPLEMENTATION,
                        NATIVE_IMAGE_FIND_DEBUG_PROCESS_TO_ATTACH));
                for (CodeActionsProvider codeActionsProvider : Lookup.getDefault().lookupAll(CodeActionsProvider.class)) {
                    commands.addAll(codeActionsProvider.getCommands());
                }
                capabilities.setExecuteCommandProvider(new ExecuteCommandOptions(commands));
                capabilities.setWorkspaceSymbolProvider(true);
<<<<<<< HEAD
                textDocumentService.init(init.getCapabilities(), capabilities);
=======
                capabilities.setCodeLensProvider(new CodeLensOptions(false));
                RenameOptions renOpt = new RenameOptions();
                renOpt.setPrepareProvider(true);
                capabilities.setRenameProvider(renOpt);
                FoldingRangeProviderOptions foldingOptions = new FoldingRangeProviderOptions();
                capabilities.setFoldingRangeProvider(foldingOptions);
>>>>>>> 35a7889a
            }
            return new InitializeResult(capabilities);
        }
        
        @Override
        public CompletableFuture<InitializeResult> initialize(InitializeParams init) {
            NbCodeClientCapabilities capa = NbCodeClientCapabilities.get(init);
            client.setClientCaps(capa);
            hackConfigureGroovySupport(capa);
            List<FileObject> projectCandidates = new ArrayList<>();
            List<WorkspaceFolder> folders = init.getWorkspaceFolders();
            if (folders != null) {
                for (WorkspaceFolder w : folders) {
                    try {
                        projectCandidates.add(Utils.fromUri(w.getUri()));
                    } catch (MalformedURLException ex) {
                        LOG.log(Level.FINE, null, ex);
                    }
                }
            } else {
                String root = init.getRootUri();

                if (root != null) {
                    try {
                        projectCandidates.add(Utils.fromUri(root));
                    } catch (MalformedURLException ex) {
                        LOG.log(Level.FINE, null, ex);
                    }
                } else {
                    //TODO: use getRootPath()?
                }
            }
            CompletableFuture<Project[]> prjs = workspaceProjects;
            SERVER_INIT_RP.post(() -> asyncOpenSelectedProjects0(prjs, projectCandidates, true));
            
<<<<<<< HEAD
            return fProjects.
                    thenApply(this::showIndexingCompleted).
                    thenApply(js -> constructInitResponse(init, js));
=======
            // chain showIndexingComplete message after initial project open.
            prjs.
                    thenApply(this::showIndexingCompleted);
            
            // but complete the InitializationRequest independently of the project initialization.
            return CompletableFuture.completedFuture(
                    finishInitialization(
                        constructInitResponse(checkJavaSupport())
                    )
            );
        }

        public CompletableFuture<Project[]> getWorkspaceProjects() {
            return workspaceProjects;
>>>>>>> 35a7889a
        }

        public InitializeResult finishInitialization(InitializeResult res) {
            OperationContext c = OperationContext.find(sessionLookup);
            // discard the progress token as it is going to be invalid anyway. Further pending
            // initializations need to create its own tokens.
            c.acquireProgressToken();
            return res;
        }
        
        @Override
        public CompletableFuture<Object> shutdown() {
            return CompletableFuture.completedFuture(null);
        }

        @Override
        public void exit() {
        }

        @Override
        public TextDocumentService getTextDocumentService() {
            return textDocumentService;
        }

        @Override
        public WorkspaceService getWorkspaceService() {
            return workspaceService;
        }

        @Override
        public void cancelProgress(WorkDoneProgressCancelParams params) {
            // handled in the interceptor, after the complete RPC call completes.
        }
        
        @Override
        public void connect(LanguageClient aClient) {
            this.client = new NbCodeClientWrapper((NbCodeLanguageClient)aClient);
            sessionServices.add(this);
            sessionServices.add(client);
            sessionServices.add(new WorkspaceIOContext() {
                @Override
                protected LanguageClient client() {
                    return client;
                }
            });
            sessionServices.add(new WorkspaceUIContext(client));
            ((LanguageClientAware) getTextDocumentService()).connect(client);
            ((LanguageClientAware) getWorkspaceService()).connect(client);
        }
    }
    
    public static final String JAVA_BUILD_WORKSPACE =  "java.build.workspace";
    public static final String JAVA_NEW_FROM_TEMPLATE =  "java.new.from.template";
    public static final String JAVA_NEW_PROJECT =  "java.new.project";
    public static final String JAVA_GET_PROJECT_SOURCE_ROOTS = "java.get.project.source.roots";
    public static final String JAVA_GET_PROJECT_CLASSPATH = "java.get.project.classpath";
    public static final String JAVA_GET_PROJECT_PACKAGES = "java.get.project.packages";
    public static final String JAVA_LOAD_WORKSPACE_TESTS =  "java.load.workspace.tests";
    public static final String JAVA_SUPER_IMPLEMENTATION =  "java.super.implementation";
    public static final String GRAALVM_PAUSE_SCRIPT =  "graalvm.pause.script";
    
    /**
     * Enumerates project configurations.
     */
    public static final String JAVA_FIND_PROJECT_CONFIGURATIONS = "java.project.configurations";
    /**
     * Enumerates attach debugger configurations.
     */
    public static final String JAVA_FIND_DEBUG_ATTACH_CONFIGURATIONS = "java.attachDebugger.configurations";
    /**
     * Enumerates JVM processes eligible for debugger attach.
     */
    public static final String JAVA_FIND_DEBUG_PROCESS_TO_ATTACH = "java.attachDebugger.pickProcess";
    /**
     * Enumerates native processes eligible for debugger attach.
     */
    public static final String NATIVE_IMAGE_FIND_DEBUG_PROCESS_TO_ATTACH = "nativeImage.attachDebugger.pickProcess";
    /**
     * Provides code-completion of configurations.
     */
    public static final String JAVA_PROJECT_CONFIGURATION_COMPLETION = "java.project.configuration.completion";

    static final String INDEXING_COMPLETED = "Indexing completed.";
    static final String NO_JAVA_SUPPORT = "Cannot initialize Java support on JDK ";

    static final NbCodeLanguageClient STUB_CLIENT = new NbCodeLanguageClient() {
        private final NbCodeClientCapabilities caps = new NbCodeClientCapabilities();
        
        private void logWarning(Object... args) {
            LOG.log(Level.WARNING, "LSP Client called without proper context with param(s): {0}", 
                    Arrays.asList(args));
        }
        
        @Override
        public void showStatusBarMessage(ShowStatusMessageParams params) {
            logWarning(params);
        }

        @Override
        public CompletableFuture<List<QuickPickItem>> showQuickPick(ShowQuickPickParams params) {
            logWarning(params);
            return CompletableFuture.completedFuture(params.getCanPickMany() || params.getItems().isEmpty() ? params.getItems() : Collections.singletonList(params.getItems().get(0)));
        }

        @Override
        public CompletableFuture<String> showInputBox(ShowInputBoxParams params) {
            logWarning(params);
            return CompletableFuture.completedFuture(params.getValue());
        }

        @Override
        public void notifyTestProgress(TestProgressParams params) {
            logWarning(params);
        }

        @Override
        public NbCodeClientCapabilities getNbCodeCapabilities() {
            logWarning();
            return caps;
        }

        @Override
        public void telemetryEvent(Object object) {
            logWarning(object);
        }

        @Override
        public void publishDiagnostics(PublishDiagnosticsParams diagnostics) {
            logWarning(diagnostics);
        }

        @Override
        public void showMessage(MessageParams messageParams) {
            logWarning(messageParams);
        }

        @Override
        public CompletableFuture<MessageActionItem> showMessageRequest(ShowMessageRequestParams requestParams) {
            logWarning(requestParams);
            CompletableFuture<MessageActionItem> x = new CompletableFuture<>();
            x.complete(null);
            return x;
        }

        @Override
        public CompletableFuture<String> createTextEditorDecoration(DecorationRenderOptions params) {
            logWarning(params);
            CompletableFuture<String> x = new CompletableFuture<>();
            x.complete(null);
            return x;
        }

        @Override
        public void setTextEditorDecoration(SetTextEditorDecorationParams params) {
            logWarning(params);
        }

        @Override
        public void disposeTextEditorDecoration(String params) {
            logWarning(params);
        }

        @Override
        public void logMessage(MessageParams message) {
            logWarning(message);
        }
    };
    
    
    /**
     * Hacky way to enable or disable Groovy support. Since it is hack, it will disable Groovy for the whole NBJLS, not just a specific client / project. Should
     * be revisited after NetBeans 12.5, after Groovy parsing improves
     * @param caps 
     */
    private static void hackConfigureGroovySupport(NbCodeClientCapabilities caps) {
        boolean b = caps != null && caps.wantsGroovySupport();
        try {
            Class clazz = Lookup.getDefault().lookup(ClassLoader.class).loadClass("org.netbeans.modules.groovy.editor.api.GroovyIndexer");
            Method m = clazz.getDeclaredMethod("setIndexingEnabled", Boolean.TYPE);
            m.setAccessible(true);
            m.invoke(null, b);
        } catch (ReflectiveOperationException ex) {
            LOG.log(Level.WARNING, "Unable to configure Groovy support", ex);
        }
    }
}<|MERGE_RESOLUTION|>--- conflicted
+++ resolved
@@ -18,22 +18,10 @@
  */
 package org.netbeans.modules.java.lsp.server.protocol;
 
-import com.google.gson.Gson;
-import com.google.gson.InstanceCreator;
-import com.google.gson.TypeAdapter;
-import com.google.gson.TypeAdapterFactory;
-import com.google.gson.reflect.TypeToken;
-import com.google.gson.stream.JsonReader;
-import com.google.gson.stream.JsonWriter;
 import java.io.IOException;
 import java.io.InputStream;
 import java.io.OutputStream;
-<<<<<<< HEAD
-import java.io.PrintWriter;
-import java.lang.reflect.Type;
-=======
 import java.lang.reflect.Method;
->>>>>>> 35a7889a
 import java.net.MalformedURLException;
 import java.util.ArrayList;
 import java.util.Arrays;
@@ -44,12 +32,9 @@
 import java.util.Iterator;
 import java.util.List;
 import java.util.Map;
-<<<<<<< HEAD
-=======
 import java.util.NoSuchElementException;
 import java.util.Set;
 import java.util.concurrent.CancellationException;
->>>>>>> 35a7889a
 import java.util.concurrent.CompletableFuture;
 import java.util.concurrent.ExecutionException;
 import java.util.concurrent.Future;
@@ -69,16 +54,9 @@
 import org.eclipse.lsp4j.MessageParams;
 import org.eclipse.lsp4j.MessageType;
 import org.eclipse.lsp4j.PublishDiagnosticsParams;
-<<<<<<< HEAD
-import org.eclipse.lsp4j.RenameCapabilities;
-import org.eclipse.lsp4j.SemanticTokensCapabilities;
-import org.eclipse.lsp4j.SemanticTokensParams;
-=======
 import org.eclipse.lsp4j.RenameOptions;
->>>>>>> 35a7889a
 import org.eclipse.lsp4j.ServerCapabilities;
 import org.eclipse.lsp4j.ShowMessageRequestParams;
-import org.eclipse.lsp4j.TextDocumentIdentifier;
 import org.eclipse.lsp4j.TextDocumentSyncKind;
 import org.eclipse.lsp4j.WorkDoneProgressCancelParams;
 import org.eclipse.lsp4j.WorkDoneProgressParams;
@@ -164,49 +142,49 @@
             .setInput(io.first())
             .setOutput(io.second())
             .wrapMessages(processor)
-<<<<<<< HEAD
-            .configureGson(gb -> {
-                gb.registerTypeAdapter(SemanticTokensCapabilities.class, new InstanceCreator<SemanticTokensCapabilities>() {
-                    @Override public SemanticTokensCapabilities createInstance(Type type) {
-                        return new SemanticTokensCapabilities(null);
-                    }
-                });
-                gb.registerTypeAdapter(SemanticTokensParams.class, new InstanceCreator<SemanticTokensParams>() {
-                    @Override public SemanticTokensParams createInstance(Type type) {
-                        return new SemanticTokensParams(new TextDocumentIdentifier(""));
-                    }
-                });
-                gb.registerTypeAdapterFactory(new TypeAdapterFactory() {
-                    @Override
-                    public <T> TypeAdapter<T> create(Gson gson, TypeToken<T> type) {
-                        if (RenameCapabilities.class.equals(type.getRawType())) {
-                            return new TypeAdapter<T>() {
-                                @Override
-                                public void write(JsonWriter out, T value) throws IOException {
-                                    throw new UnsupportedOperationException("Not supported.");
-                                }
-
-                                @Override
-                                public T read(JsonReader in) throws IOException {
-                                    //a bug in LSP4J: RenameCapabilities expects
-                                    //prepareSupportDefaultBehavior to have type boolean,
-                                    //but the final protocol says it should be an int:
-                                    Map props = gson.fromJson(in, Map.class);
-                                    if (props.containsKey("prepareSupportDefaultBehavior")) {
-                                        props.put("prepareSupportDefaultBehavior", "true");
-                                    }
-                                    return (T) new Gson().fromJson(gson.toJson(props), RenameCapabilities.class);
-                                }
-                            };
-                        }
-                        return null;
-                    }
-                });
-            })
-                .traceMessages(new PrintWriter(System.err))
-=======
+//<<<<<<< HEAD
+//            .configureGson(gb -> {
+//                gb.registerTypeAdapter(SemanticTokensCapabilities.class, new InstanceCreator<SemanticTokensCapabilities>() {
+//                    @Override public SemanticTokensCapabilities createInstance(Type type) {
+//                        return new SemanticTokensCapabilities(null);
+//                    }
+//                });
+//                gb.registerTypeAdapter(SemanticTokensParams.class, new InstanceCreator<SemanticTokensParams>() {
+//                    @Override public SemanticTokensParams createInstance(Type type) {
+//                        return new SemanticTokensParams(new TextDocumentIdentifier(""));
+//                    }
+//                });
+//                gb.registerTypeAdapterFactory(new TypeAdapterFactory() {
+//                    @Override
+//                    public <T> TypeAdapter<T> create(Gson gson, TypeToken<T> type) {
+//                        if (RenameCapabilities.class.equals(type.getRawType())) {
+//                            return new TypeAdapter<T>() {
+//                                @Override
+//                                public void write(JsonWriter out, T value) throws IOException {
+//                                    throw new UnsupportedOperationException("Not supported.");
+//                                }
+//
+//                                @Override
+//                                public T read(JsonReader in) throws IOException {
+//                                    //a bug in LSP4J: RenameCapabilities expects
+//                                    //prepareSupportDefaultBehavior to have type boolean,
+//                                    //but the final protocol says it should be an int:
+//                                    Map props = gson.fromJson(in, Map.class);
+//                                    if (props.containsKey("prepareSupportDefaultBehavior")) {
+//                                        props.put("prepareSupportDefaultBehavior", "true");
+//                                    }
+//                                    return (T) new Gson().fromJson(gson.toJson(props), RenameCapabilities.class);
+//                                }
+//                            };
+//                        }
+//                        return null;
+//                    }
+//                });
+//            })
+//                .traceMessages(new PrintWriter(System.err))
+//=======
 //                .traceMessages(new java.io.PrintWriter(System.err))
->>>>>>> 35a7889a
+//>>>>>>> master
             .create();
     }
 
@@ -346,13 +324,8 @@
 
         private static final Logger LOG = Logger.getLogger(LanguageServerImpl.class.getName());
         private NbCodeClientWrapper client;
-<<<<<<< HEAD
-        private final TextDocumentServiceImpl textDocumentService = new TextDocumentServiceImpl();
-        private final WorkspaceService workspaceService = new WorkspaceServiceImpl();
-=======
-        private final TextDocumentService textDocumentService = new TextDocumentServiceImpl(this);
+        private final TextDocumentServiceImpl textDocumentService = new TextDocumentServiceImpl(this);
         private final WorkspaceService workspaceService = new WorkspaceServiceImpl(this);
->>>>>>> 35a7889a
         private final InstanceContent   sessionServices = new InstanceContent();
         private final Lookup sessionLookup = new ProxyLookup(
                 new AbstractLookup(sessionServices),
@@ -709,16 +682,13 @@
                 }
                 capabilities.setExecuteCommandProvider(new ExecuteCommandOptions(commands));
                 capabilities.setWorkspaceSymbolProvider(true);
-<<<<<<< HEAD
-                textDocumentService.init(init.getCapabilities(), capabilities);
-=======
                 capabilities.setCodeLensProvider(new CodeLensOptions(false));
                 RenameOptions renOpt = new RenameOptions();
                 renOpt.setPrepareProvider(true);
                 capabilities.setRenameProvider(renOpt);
                 FoldingRangeProviderOptions foldingOptions = new FoldingRangeProviderOptions();
                 capabilities.setFoldingRangeProvider(foldingOptions);
->>>>>>> 35a7889a
+                textDocumentService.init(init.getCapabilities(), capabilities);
             }
             return new InitializeResult(capabilities);
         }
@@ -754,11 +724,6 @@
             CompletableFuture<Project[]> prjs = workspaceProjects;
             SERVER_INIT_RP.post(() -> asyncOpenSelectedProjects0(prjs, projectCandidates, true));
             
-<<<<<<< HEAD
-            return fProjects.
-                    thenApply(this::showIndexingCompleted).
-                    thenApply(js -> constructInitResponse(init, js));
-=======
             // chain showIndexingComplete message after initial project open.
             prjs.
                     thenApply(this::showIndexingCompleted);
@@ -766,14 +731,13 @@
             // but complete the InitializationRequest independently of the project initialization.
             return CompletableFuture.completedFuture(
                     finishInitialization(
-                        constructInitResponse(checkJavaSupport())
+                        constructInitResponse(init, checkJavaSupport())
                     )
             );
         }
 
         public CompletableFuture<Project[]> getWorkspaceProjects() {
             return workspaceProjects;
->>>>>>> 35a7889a
         }
 
         public InitializeResult finishInitialization(InitializeResult res) {
