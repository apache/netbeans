--- conflicted
+++ resolved
@@ -68,18 +68,8 @@
             //read next line:
             int read;
             while ((read = li.read()) != LexerInput.EOF && read != '\n');
-<<<<<<< HEAD
-            if (li.readLength() != 0) {
-                lineLen = li.readText().length();
-                currentOffset = 0;
-                ITokenizeLineResult tokenized = grammar.tokenizeLine(li.readText().toString(), state);
-                lineTokens = new ArrayList<>(Arrays.asList(tokenized.getTokens()));
-                currentIdx = 0;
-                state = tokenized.getRuleStack();
-=======
             if (!forceReadLine) {
                 if (li.readLength() != 0) {
-                    System.err.println(li.readText().toString());
                     lineLen = li.readText().length();
                     currentOffset = 0;
                     ITokenizeLineResult tokenized = grammar.tokenizeLine(li.readText().toString(), state);
@@ -89,7 +79,6 @@
                 } else {
                     lineTokens = null;
                 }
->>>>>>> 2b846670
             }
             forceReadLine = false;
         }
