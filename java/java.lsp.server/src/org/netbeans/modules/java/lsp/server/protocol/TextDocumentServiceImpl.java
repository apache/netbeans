/*
 * Licensed to the Apache Software Foundation (ASF) under one
 * or more contributor license agreements.  See the NOTICE file
 * distributed with this work for additional information
 * regarding copyright ownership.  The ASF licenses this file
 * to you under the Apache License, Version 2.0 (the
 * "License"); you may not use this file except in compliance
 * with the License.  You may obtain a copy of the License at
 *
 *   http://www.apache.org/licenses/LICENSE-2.0
 *
 * Unless required by applicable law or agreed to in writing,
 * software distributed under the License is distributed on an
 * "AS IS" BASIS, WITHOUT WARRANTIES OR CONDITIONS OF ANY
 * KIND, either express or implied.  See the License for the
 * specific language governing permissions and limitations
 * under the License.
 */
package org.netbeans.modules.java.lsp.server.protocol;

import com.google.gson.Gson;
import com.google.gson.JsonObject;
import com.sun.source.tree.ClassTree;
import com.sun.source.tree.CompilationUnitTree;
import com.sun.source.tree.LineMap;
import com.sun.source.tree.MethodTree;
import com.sun.source.tree.Scope;
import com.sun.source.tree.Tree;
import com.sun.source.tree.Tree.Kind;
import com.sun.source.tree.VariableTree;
import com.sun.source.util.TreePath;
import com.sun.source.util.TreePathScanner;
import com.sun.source.util.Trees;
import com.vladsch.flexmark.html2md.converter.FlexmarkHtmlConverter;
import java.io.File;
import java.io.IOException;
import java.net.MalformedURLException;
import java.net.URL;
import java.util.ArrayList;
import java.util.Arrays;
import java.util.Collection;
import java.util.Collections;
import java.util.Comparator;
import java.util.EnumMap;
import java.util.EnumSet;
import java.util.HashMap;
import java.util.HashSet;
import java.util.Iterator;
import java.util.List;
import java.util.Map;
import java.util.Set;
import java.util.concurrent.Callable;
import java.util.concurrent.CompletableFuture;
import java.util.concurrent.ExecutionException;
import java.util.concurrent.Future;
import java.util.concurrent.atomic.AtomicBoolean;
import java.util.function.BiConsumer;
import java.util.function.IntFunction;
import java.util.prefs.Preferences;
import java.util.stream.Collectors;
import javax.lang.model.element.Element;
import javax.lang.model.element.ElementKind;
import javax.lang.model.element.ExecutableElement;
import javax.lang.model.element.TypeElement;
import javax.lang.model.element.TypeParameterElement;
import javax.lang.model.element.VariableElement;
import javax.lang.model.type.ArrayType;
import javax.lang.model.type.DeclaredType;
import javax.lang.model.type.ExecutableType;
import javax.lang.model.type.TypeMirror;
import javax.lang.model.util.Elements;
import javax.swing.text.BadLocationException;
import javax.swing.text.Document;
import javax.swing.text.StyledDocument;
import org.eclipse.lsp4j.CodeAction;
import org.eclipse.lsp4j.CodeActionKind;
import org.eclipse.lsp4j.CodeActionParams;
import org.eclipse.lsp4j.CodeLens;
import org.eclipse.lsp4j.CodeLensParams;
import org.eclipse.lsp4j.Command;
import org.eclipse.lsp4j.CompletionItem;
import org.eclipse.lsp4j.CompletionItemKind;
import org.eclipse.lsp4j.CompletionList;
import org.eclipse.lsp4j.CompletionParams;
import org.eclipse.lsp4j.CompletionTriggerKind;
import org.eclipse.lsp4j.CreateFile;
import org.eclipse.lsp4j.DefinitionParams;
import org.eclipse.lsp4j.Diagnostic;
import org.eclipse.lsp4j.DiagnosticSeverity;
import org.eclipse.lsp4j.DidChangeTextDocumentParams;
import org.eclipse.lsp4j.DidCloseTextDocumentParams;
import org.eclipse.lsp4j.DidOpenTextDocumentParams;
import org.eclipse.lsp4j.DidSaveTextDocumentParams;
import org.eclipse.lsp4j.DocumentFormattingParams;
import org.eclipse.lsp4j.DocumentHighlight;
import org.eclipse.lsp4j.DocumentHighlightParams;
import org.eclipse.lsp4j.DocumentOnTypeFormattingParams;
import org.eclipse.lsp4j.DocumentRangeFormattingParams;
import org.eclipse.lsp4j.DocumentSymbol;
import org.eclipse.lsp4j.DocumentSymbolParams;
import org.eclipse.lsp4j.FoldingRange;
import org.eclipse.lsp4j.FoldingRangeKind;
import org.eclipse.lsp4j.FoldingRangeRequestParams;
import org.eclipse.lsp4j.Hover;
import org.eclipse.lsp4j.HoverParams;
import org.eclipse.lsp4j.ImplementationParams;
import org.eclipse.lsp4j.InsertTextFormat;
import org.eclipse.lsp4j.Location;
import org.eclipse.lsp4j.LocationLink;
import org.eclipse.lsp4j.MarkupContent;
import org.eclipse.lsp4j.MessageParams;
import org.eclipse.lsp4j.MessageType;
import org.eclipse.lsp4j.Position;
import org.eclipse.lsp4j.PrepareRenameParams;
import org.eclipse.lsp4j.PrepareRenameResult;
import org.eclipse.lsp4j.PublishDiagnosticsParams;
import org.eclipse.lsp4j.Range;
import org.eclipse.lsp4j.ReferenceParams;
import org.eclipse.lsp4j.RenameFile;
import org.eclipse.lsp4j.RenameParams;
import org.eclipse.lsp4j.ResourceOperation;
import org.eclipse.lsp4j.SignatureHelp;
import org.eclipse.lsp4j.SignatureHelpParams;
import org.eclipse.lsp4j.SymbolInformation;
import org.eclipse.lsp4j.TextDocumentContentChangeEvent;
import org.eclipse.lsp4j.TextDocumentEdit;
import org.eclipse.lsp4j.TextEdit;
import org.eclipse.lsp4j.VersionedTextDocumentIdentifier;
import org.eclipse.lsp4j.WorkspaceEdit;
import org.eclipse.lsp4j.jsonrpc.messages.Either;
import org.eclipse.lsp4j.jsonrpc.messages.ResponseErrorCode;
import org.eclipse.lsp4j.services.LanguageClient;
import org.eclipse.lsp4j.services.LanguageClientAware;
import org.eclipse.lsp4j.services.TextDocumentService;
import org.netbeans.api.java.classpath.ClassPath;
import org.netbeans.api.java.lexer.JavaTokenId;
import org.netbeans.api.java.queries.SourceJavadocAttacher;
import org.netbeans.api.java.source.ClasspathInfo;
import org.netbeans.api.java.source.CompilationController;
import org.netbeans.api.java.source.CompilationInfo;
import org.netbeans.api.java.source.CompilationInfo.CacheClearPolicy;
import org.netbeans.api.java.source.ElementHandle;
import org.netbeans.api.java.source.GeneratorUtilities;
import org.netbeans.api.java.source.JavaSource;
import org.netbeans.api.java.source.JavaSource.Phase;
import org.netbeans.api.java.source.ModificationResult;
import org.netbeans.api.java.source.SourceUtils;
import org.netbeans.api.java.source.Task;
import org.netbeans.api.java.source.TreePathHandle;
import org.netbeans.api.java.source.TreeUtilities;
import org.netbeans.api.java.source.WorkingCopy;
import org.netbeans.api.java.source.support.ReferencesCount;
import org.netbeans.api.java.source.ui.ElementJavadoc;
import org.netbeans.api.lexer.TokenSequence;
import org.netbeans.modules.editor.java.GoToSupport;
import org.netbeans.modules.editor.java.GoToSupport.Context;
import org.netbeans.modules.editor.java.GoToSupport.GoToTarget;
import org.netbeans.modules.editor.java.Utilities;
import org.netbeans.modules.gsf.testrunner.ui.api.TestMethodController.TestMethod;
import org.netbeans.modules.java.completion.JavaCompletionTask;
import org.netbeans.modules.java.completion.JavaCompletionTask.Options;
import org.netbeans.modules.java.completion.JavaDocumentationTask;
import org.netbeans.modules.java.editor.base.fold.JavaElementFoldVisitor;
import org.netbeans.modules.java.editor.base.fold.JavaElementFoldVisitor.FoldCreator;
import org.netbeans.modules.java.editor.base.semantic.MarkOccurrencesHighlighterBase;
import org.netbeans.modules.java.editor.codegen.GeneratorUtils;
import org.netbeans.modules.java.editor.options.MarkOccurencesSettings;
import org.netbeans.modules.java.editor.overridden.ComputeOverriders;
import org.netbeans.modules.java.editor.overridden.ComputeOverriding;
import org.netbeans.modules.java.editor.overridden.ElementDescription;
import org.netbeans.modules.java.hints.errors.CreateFixBase;
import org.netbeans.modules.java.hints.errors.ImportClass;
import org.netbeans.modules.java.hints.infrastructure.CreatorBasedLazyFixList;
import org.netbeans.modules.java.hints.infrastructure.ErrorHintsProvider;
import org.netbeans.modules.java.hints.introduce.IntroduceFixBase;
import org.netbeans.modules.java.hints.introduce.IntroduceHint;
import org.netbeans.modules.java.hints.introduce.IntroduceKind;
import org.netbeans.modules.java.hints.project.IncompleteClassPath;
import org.netbeans.modules.java.hints.spiimpl.JavaFixImpl;
import org.netbeans.modules.java.hints.spiimpl.hints.HintsInvoker;
import org.netbeans.modules.java.hints.spiimpl.options.HintsSettings;
import org.netbeans.modules.java.lsp.server.Utils;
import org.netbeans.modules.java.lsp.server.debugging.utils.ErrorUtilities;
import org.netbeans.modules.java.source.ElementHandleAccessor;
import org.netbeans.modules.java.source.ui.ElementOpenAccessor;
import org.netbeans.modules.java.testrunner.ui.spi.ComputeTestMethods;
import org.netbeans.modules.parsing.api.ParserManager;
import org.netbeans.modules.parsing.api.ResultIterator;
import org.netbeans.modules.parsing.api.Source;
import org.netbeans.modules.parsing.api.UserTask;
import org.netbeans.modules.parsing.impl.indexing.implspi.ActiveDocumentProvider.IndexingAware;
import org.netbeans.modules.parsing.spi.ParseException;
import org.netbeans.modules.parsing.spi.SchedulerEvent;
import org.netbeans.modules.refactoring.api.Problem;
import org.netbeans.modules.refactoring.api.RefactoringElement;
import org.netbeans.modules.refactoring.api.RefactoringSession;
import org.netbeans.modules.refactoring.api.RenameRefactoring;
import org.netbeans.modules.refactoring.api.WhereUsedQuery;
import org.netbeans.modules.refactoring.api.impl.APIAccessor;
import org.netbeans.modules.refactoring.api.impl.SPIAccessor;
import org.netbeans.modules.refactoring.java.spi.hooks.JavaModificationResult;
import org.netbeans.modules.refactoring.plugins.FileRenamePlugin;
import org.netbeans.modules.refactoring.spi.RefactoringCommit;
import org.netbeans.modules.refactoring.spi.RefactoringElementImplementation;
import org.netbeans.modules.refactoring.spi.Transaction;
import org.netbeans.spi.editor.hints.EnhancedFix;
import org.netbeans.spi.editor.hints.ErrorDescription;
import org.netbeans.spi.editor.hints.Fix;
import org.netbeans.spi.editor.hints.LazyFixList;
import org.netbeans.spi.editor.hints.Severity;
import org.netbeans.spi.java.classpath.support.ClassPathSupport;
import org.netbeans.spi.java.hints.JavaFix;
import org.openide.cookies.EditorCookie;
import org.openide.filesystems.FileObject;
import org.openide.text.NbDocument;
import org.openide.text.PositionBounds;
import org.openide.util.Exceptions;
import org.openide.util.Lookup;
import org.openide.util.RequestProcessor;
import org.openide.util.WeakSet;
import org.openide.util.lookup.Lookups;
import org.openide.util.lookup.ServiceProvider;

/**
 *
 * @author lahvac
 */
public class TextDocumentServiceImpl implements TextDocumentService, LanguageClientAware {

    private static final RequestProcessor BACKGROUND_TASKS = new RequestProcessor(TextDocumentServiceImpl.class.getName(), 1, false, false);
    private static final RequestProcessor WORKER = new RequestProcessor(TextDocumentServiceImpl.class.getName(), 1, false, false);

    private final Map<String, Document> openedDocuments = new HashMap<>();
    private final Map<String, RequestProcessor.Task> diagnosticTasks = new HashMap<>();
    private NbCodeLanguageClient client;

    TextDocumentServiceImpl() {
        Lookup.getDefault().lookup(RefreshDocument.class).register(this);
    }

    private void reRunDiagnostics() {
        Set<String> documents = new HashSet<>(openedDocuments.keySet());

        for (String doc : documents) {
            runDiagnoticTasks(doc);
        }
    }

    @ServiceProvider(service=IndexingAware.class, position=0)
    public static final class RefreshDocument implements IndexingAware {

        private final Set<TextDocumentServiceImpl> delegates = new WeakSet<>();

        public synchronized void register(TextDocumentServiceImpl delegate) {
            delegates.add(delegate);
        }

        @Override
        public void indexingComplete(Set<URL> indexedRoots) {
            TextDocumentServiceImpl[] delegates;
            synchronized (this) {
                delegates = this.delegates.toArray(new TextDocumentServiceImpl[this.delegates.size()]);
            }
            for (TextDocumentServiceImpl delegate : delegates) {
                delegate.reRunDiagnostics();
            }
        }
    }

    @Override
    public CompletableFuture<Either<List<CompletionItem>, CompletionList>> completion(CompletionParams params) {
        try {
            String uri = params.getTextDocument().getUri();
            FileObject file = Utils.fromUri(uri);
            EditorCookie ec = file.getLookup().lookup(EditorCookie.class);
            Document doc = ec.openDocument();
            final int caret = Utils.getOffset(doc, params.getPosition());
            final CompletionList completionList = new CompletionList();
            ParserManager.parse(Collections.singletonList(Source.create(doc)), new UserTask() {
                @Override
                public void run(ResultIterator resultIterator) throws Exception {
                    TokenSequence<JavaTokenId> ts = resultIterator.getSnapshot().getTokenHierarchy().tokenSequence(JavaTokenId.language());
                    if (ts.move(caret) == 0 || !ts.moveNext()) {
                        if (!ts.movePrevious()) {
                            ts.moveNext();
                        }
                    }
                    int len = caret - ts.offset();
                    boolean allCompletion = params.getContext() != null && params.getContext().getTriggerKind() == CompletionTriggerKind.TriggerForIncompleteCompletions
                            || len > 0 && ts.token().length() >= len && ts.token().id() == JavaTokenId.IDENTIFIER;
                    CompilationController controller = CompilationController.get(resultIterator.getParserResult(ts.offset()));
                    controller.toPhase(JavaSource.Phase.RESOLVED);
                    JavaCompletionTask<CompletionItem> task = JavaCompletionTask.create(caret, new ItemFactoryImpl(client, controller, uri, ts.offset()), allCompletion ? EnumSet.of(Options.ALL_COMPLETION) : EnumSet.noneOf(Options.class), () -> false);
                    task.run(resultIterator);
                    List<CompletionItem> results = task.getResults();
                    if (results != null) {
                        for (Iterator<CompletionItem> it = results.iterator(); it.hasNext();) {
                            CompletionItem item = it.next();
                            if (item == null) {
                                it.remove();
                            }
                        }
                        completionList.setItems(results);
                    }
                    completionList.setIsIncomplete(task.hasAdditionalClasses());
                }
            });
            return CompletableFuture.completedFuture(Either.<List<CompletionItem>, CompletionList>forRight(completionList));
        } catch (IOException | ParseException ex) {
            throw new IllegalStateException(ex);
        }
    }

    public static final class CompletionData {
        public String uri;
        public int offset;
        public String kind;
        public String[] elementHandle;

        public CompletionData() {
        }

        public CompletionData(String uri, int offset, String kind, String[] elementHandle) {
            this.uri = uri;
            this.offset = offset;
            this.kind = kind;
            this.elementHandle = elementHandle;
        }

        @Override
        public String toString() {
            return "CompletionData{" + "uri=" + uri + ", kind=" + kind + ", elementHandle=" + elementHandle + '}';
        }
        
    }

    @Override
    public void connect(LanguageClient client) {
        this.client = (NbCodeLanguageClient)client;
    }

    private static class ItemFactoryImpl implements JavaCompletionTask.ItemFactory<CompletionItem> {

        private static final int DEPRECATED = 10;
        private final LanguageClient client;
        private final String uri;
        private final int offset;
        private final CompilationInfo info;
        private final Scope scope;

        public ItemFactoryImpl(LanguageClient client, CompilationInfo info, String uri, int offset) {
            this.client = client;
            this.uri = uri;
            this.offset = offset;
            this.info = info;
            this.scope = info.getTrees().getScope(info.getTreeUtilities().pathFor(offset));
        }

        private static final Set<String> SUPPORTED_ELEMENT_KINDS = new HashSet<>(Arrays.asList("PACKAGE", "CLASS", "INTERFACE", "ENUM", "ANNOTATION_TYPE", "METHOD", "CONSTRUCTOR", "INSTANCE_INIT", "STATIC_INIT", "FIELD", "ENUM_CONSTANT", "TYPE_PARAMETER", "MODULE"));

        private void setCompletionData(CompletionItem ci, Element el) {
            if (SUPPORTED_ELEMENT_KINDS.contains(el.getKind().name())) {
                setCompletionData(ci, ElementHandle.create(el));
            }
        }

        private void setCompletionData(CompletionItem ci, ElementHandle handle) {
            ci.setData(new CompletionData(uri, offset, handle.getKind().name(), SourceUtils.getJVMSignature(handle)));
        }

        @Override
        public CompletionItem createKeywordItem(String kwd, String postfix, int substitutionOffset, boolean smartType) {
            CompletionItem item = new CompletionItem(kwd);
            item.setKind(CompletionItemKind.Keyword);
            item.setSortText(String.format("%4d%s", smartType ? 670 : 1670, kwd)); //NOI18N
            return item;
        }

        @Override
        public CompletionItem createPackageItem(String pkgFQN, int substitutionOffset, boolean inPackageStatement) {
            final String simpleName = pkgFQN.substring(pkgFQN.lastIndexOf('.') + 1);
            CompletionItem item = new CompletionItem(simpleName);
            item.setKind(CompletionItemKind.Folder);
            item.setSortText(String.format("%4d%s#%s", 1900, simpleName, pkgFQN)); //NOI18N
            return item;
        }

        @Override
        public CompletionItem createTypeItem(CompilationInfo info, TypeElement elem, DeclaredType type, int substitutionOffset, ReferencesCount referencesCount, boolean isDeprecated, boolean insideNew, boolean addTypeVars, boolean addSimpleName, boolean smartType, boolean autoImportEnclosingType) {
            CompletionItem item = new CompletionItem(elem.getSimpleName().toString());
            item.setKind(elementKind2CompletionItemKind(elem.getKind()));
            String name = elem.getQualifiedName().toString();
            int idx = name.lastIndexOf('.');
            String pkgName = idx < 0 ? "" : name.substring(0, idx);
            if (!pkgName.isEmpty()) {
                item.setDetail(name.substring(0, idx));
            }
            item.setSortText(String.format("%4d%s#%2d#%s", smartType ? 800 : 1800, elem.getSimpleName().toString(), Utilities.getImportanceLevel(name), pkgName)); //NOI18N
            setCompletionData(item, elem);
            return item;
        }

        @Override
        public CompletionItem createTypeItem(ElementHandle<TypeElement> handle, EnumSet<ElementKind> kinds, int substitutionOffset, ReferencesCount referencesCount, Source source, boolean insideNew, boolean addTypeVars, boolean afterExtends) {
            TypeElement te = handle.resolve(info);
            if (te != null && info.getTrees().isAccessible(scope, te)) {
                CompletionItem item = new CompletionItem(te.getSimpleName().toString());
                String name = handle.getQualifiedName();
                int idx = name.lastIndexOf('.');
                String pkgName = idx < 0 ? "" : name.substring(0, idx);
                if (!pkgName.isEmpty()) {
                    item.setDetail(pkgName);
                }
                item.setKind(elementKind2CompletionItemKind(handle.getKind()));
                item.setSortText(String.format("%4d%s#%2d#%s", 1800, te.getSimpleName().toString(), Utilities.getImportanceLevel(name), pkgName)); //NOI18N
                setCompletionData(item, handle);
                return item;
            }
            return null;
        }

        @Override
        public CompletionItem createArrayItem(CompilationInfo info, ArrayType type, int substitutionOffset, ReferencesCount referencesCount, Elements elements) {
            return null; //TODO: fill
        }

        @Override
        public CompletionItem createTypeParameterItem(TypeParameterElement elem, int substitutionOffset) {
            CompletionItem item = new CompletionItem(elem.getSimpleName().toString());
            item.setKind(elementKind2CompletionItemKind(elem.getKind()));
            item.setSortText(String.format("%4d%s", 1700, elem.getSimpleName().toString())); //NOI18N
            return item;
        }

        @Override
        public CompletionItem createVariableItem(CompilationInfo info, VariableElement elem, TypeMirror type, int substitutionOffset, ReferencesCount referencesCount, boolean isInherited, boolean isDeprecated, boolean smartType, int assignToVarOffset) {
            CompletionItem item = new CompletionItem(elem.getSimpleName().toString());
            item.setKind(elementKind2CompletionItemKind(elem.getKind()));
            int priority = elem.getKind() == ElementKind.ENUM_CONSTANT || elem.getKind() == ElementKind.FIELD ? smartType ? 300 : 1300 : smartType ? 200 : 1200;
            item.setSortText(String.format("%4d%s", priority, elem.getSimpleName().toString())); //NOI18N
            setCompletionData(item, elem);
            return item;
        }

        @Override
        public CompletionItem createVariableItem(CompilationInfo info, String varName, int substitutionOffset, boolean newVarName, boolean smartType) {
            CompletionItem item = new CompletionItem(varName);
            item.setKind(CompletionItemKind.Variable);
            item.setSortText(String.format("%4d%s", smartType ? 200 : 1200, varName)); //NOI18N
            return item;
        }

        @Override
        public CompletionItem createExecutableItem(CompilationInfo info, ExecutableElement elem, ExecutableType type, int substitutionOffset, ReferencesCount referencesCount, boolean isInherited, boolean isDeprecated, boolean inImport, boolean addSemicolon, boolean smartType, int assignToVarOffset, boolean memberRef) {
            Iterator<? extends VariableElement> it = elem.getParameters().iterator();
            Iterator<? extends TypeMirror> tIt = type.getParameterTypes().iterator();
            StringBuilder label = new StringBuilder();
            String sep = "";
            label.append(elem.getSimpleName().toString());
            label.append("(");
            StringBuilder sortParams = new StringBuilder();
            sortParams.append('(');
            int cnt = 0;
            while(it.hasNext() && tIt.hasNext()) {
                TypeMirror tm = tIt.next();
                if (tm == null) {
                    break;
                }
                label.append(sep);
                String paramTypeName = Utilities.getTypeName(info, tm, false, elem.isVarArgs() && !tIt.hasNext()).toString();
                label.append(paramTypeName);
                label.append(' ');
                label.append(it.next().getSimpleName().toString());
                sep = ", ";
                sortParams.append(paramTypeName);
                if (tIt.hasNext()) {
                    sortParams.append(',');
                }
                cnt++;
            }
            label.append(") : ");
            sortParams.append(')');
            TypeMirror retType = type.getReturnType();
            label.append(Utilities.getTypeName(info, retType, false).toString());
            CompletionItem item = new CompletionItem(label.toString());
            item.setKind(elementKind2CompletionItemKind(elem.getKind()));
            StringBuilder insertText = new StringBuilder();
            insertText.append(elem.getSimpleName());
            insertText.append("(");
            if (elem.getParameters().isEmpty()) {
                insertText.append(")");
            }
            item.setInsertText(insertText.toString());
            item.setInsertTextFormat(InsertTextFormat.PlainText);
            int priority = elem.getKind() == ElementKind.METHOD ? smartType ? 500 : 1500 : smartType ? 650 : 1650;
            item.setSortText(String.format("%4d%s#%2d%s", priority, elem.getSimpleName().toString(), cnt, sortParams)); //NOI18N
            setCompletionData(item, elem);
            return item;
        }

        @Override
        public CompletionItem createThisOrSuperConstructorItem(CompilationInfo info, ExecutableElement elem, ExecutableType type, int substitutionOffset, boolean isDeprecated, String name) {
            CompletionItem item = createExecutableItem(info, elem, type, substitutionOffset, null, false, isDeprecated, false, false, false, -1, false);
            item.setLabel(name != null ? name : elem.getEnclosingElement().getSimpleName().toString());
            StringBuilder insertText = new StringBuilder();
            insertText.append(item.getLabel());
            insertText.append("(");
            if (elem.getParameters().isEmpty()) {
                insertText.append(")");
            }
            item.setInsertText(insertText.toString());
            item.setKind(CompletionItemKind.Constructor);
            item.setSortText(String.format("%4d%s", name != null ? 1550 : 1650, item.getSortText().substring(4))); //NOI18N
            setCompletionData(item, elem);
            return item;
        }

        @Override
        public CompletionItem createOverrideMethodItem(CompilationInfo info, ExecutableElement elem, ExecutableType type, int substitutionOffset, boolean implement) {
            CompletionItem item = createExecutableItem(info, elem, type, substitutionOffset, null, false, false, false, false, false, -1, false);
            item.setLabel(String.format("%s - %s", item.getLabel(), implement ? "implement" : "override"));
            item.setInsertText(null);
            item.setKind(elementKind2CompletionItemKind(elem.getKind()));
            try {
                List<TextEdit> textEdits = modify2TextEdits(JavaSource.forFileObject(info.getFileObject()), wc -> {
                    wc.toPhase(JavaSource.Phase.ELEMENTS_RESOLVED);
                    TreePath tp = wc.getTreeUtilities().pathFor(offset);
                    if (implement) {
                        GeneratorUtils.generateAbstractMethodImplementation(wc, tp, elem, offset);
                    } else {
                        GeneratorUtils.generateMethodOverride(wc, tp, elem, offset);
                    }
                });
                if (!textEdits.isEmpty()) {
                    item.setTextEdit(textEdits.get(0));
                }
            } catch (IOException ex) {
                //TODO: include stack trace:
                client.logMessage(new MessageParams(MessageType.Error, ex.getMessage()));
            }
            setCompletionData(item, elem);
            return item;
        }

        @Override
        public CompletionItem createGetterSetterMethodItem(CompilationInfo info, VariableElement elem, TypeMirror type, int substitutionOffset, String name, boolean setter) {
            return null; //TODO: fill
        }

        @Override
        public CompletionItem createDefaultConstructorItem(TypeElement elem, int substitutionOffset, boolean smartType) {
            return null; //TODO: fill
        }

        @Override
        public CompletionItem createParametersItem(CompilationInfo info, ExecutableElement elem, ExecutableType type, int substitutionOffset, boolean isDeprecated, int activeParamIndex, String name) {
            return null; //TODO: fill
        }

        @Override
        public CompletionItem createAnnotationItem(CompilationInfo info, TypeElement elem, DeclaredType type, int substitutionOffset, ReferencesCount referencesCount, boolean isDeprecated) {
            return null; //TODO: fill
        }

        @Override
        public CompletionItem createAttributeItem(CompilationInfo info, ExecutableElement elem, ExecutableType type, int substitutionOffset, boolean isDeprecated) {
            CompletionItem item = new CompletionItem(elem.getSimpleName().toString());
            item.setKind(CompletionItemKind.Property);
            StringBuilder insertText = new StringBuilder();
            insertText.append(elem.getSimpleName());
            insertText.append("=");
            item.setInsertText(insertText.toString());
            item.setInsertTextFormat(InsertTextFormat.PlainText);
            int priority = isDeprecated ? 100 + DEPRECATED : 100;
            item.setSortText(String.format("%4d%s", priority, elem.getSimpleName().toString()));
            setCompletionData(item, elem);
            return item;
        }

        @Override
        public CompletionItem createAttributeValueItem(CompilationInfo info, String value, String documentation, TypeElement element, int substitutionOffset, ReferencesCount referencesCount) {
            CompletionItem item = new CompletionItem(value);
            item.setKind(CompletionItemKind.Text);
            item.setSortText(value);
            item.setDocumentation(documentation);
            return item;
        }

        private static final Object KEY_IMPORT_TEXT_EDITS = new Object();

        @Override
        public CompletionItem createStaticMemberItem(CompilationInfo info, DeclaredType type, Element memberElem, TypeMirror memberType, boolean multipleVersions, int substitutionOffset, boolean isDeprecated, boolean addSemicolon) {
            //TODO: prefer static imports (but would be much slower?)
            //TODO: should be resolveImport instead of addImports:
            Map<Element, List<TextEdit>> imports = (Map<Element, List<TextEdit>>) info.getCachedValue(KEY_IMPORT_TEXT_EDITS);
            if (imports == null) {
                info.putCachedValue(KEY_IMPORT_TEXT_EDITS, imports = new HashMap<>(), CacheClearPolicy.ON_TASK_END);
            }
            List<TextEdit> currentClassImport = imports.computeIfAbsent(type.asElement(), toImport -> {
                try {
                    return modify2TextEdits(JavaSource.forFileObject(info.getFileObject()), wc -> {
                        wc.toPhase(JavaSource.Phase.ELEMENTS_RESOLVED);
                        wc.rewrite(info.getCompilationUnit(), GeneratorUtilities.get(wc).addImports(wc.getCompilationUnit(), new HashSet<>(Arrays.asList(toImport))));
                    });
                } catch (IOException ex) {
                    //TODO: include stack trace:
                    client.logMessage(new MessageParams(MessageType.Error, ex.getMessage()));
                    return Collections.emptyList();
                }
            });
            String label = type.asElement().getSimpleName() + "." + memberElem.getSimpleName();
            CompletionItem item = new CompletionItem(label);
            item.setKind(elementKind2CompletionItemKind(memberElem.getKind()));
            item.setInsertText(label);
            item.setInsertTextFormat(InsertTextFormat.PlainText);
            item.setAdditionalTextEdits(currentClassImport);
            String sortText = memberElem.getSimpleName().toString();
            if (memberElem.getKind().isField()) {
                sortText += String.format("#%s", Utilities.getTypeName(info, type, false)); //NOI18N
            } else {
                StringBuilder sortParams = new StringBuilder();
                sortParams.append('(');
                int cnt = 0;
                Iterator<? extends TypeMirror> tIt = ((ExecutableType)memberType).getParameterTypes().iterator();
                while(tIt.hasNext()) {
                    TypeMirror tm = tIt.next();
                    if (tm == null) {
                        break;
                    }
                    sortParams.append(Utilities.getTypeName(info, tm, false, ((ExecutableElement)memberElem).isVarArgs() && !tIt.hasNext()).toString());
                    if (tIt.hasNext()) {
                        sortParams.append(',');
                    }
                    cnt++;
                }
                sortParams.append(')');
                sortText += String.format("#%2d#%s#s", cnt, sortParams.toString(), Utilities.getTypeName(info, type, false)); //NOI18N
            }
            item.setSortText(String.format("%4d%s", memberElem.getKind().isField() ? 720 : 750, sortText)); //NOI18N
            setCompletionData(item, memberElem);
            return item;
        }

        @Override
        public CompletionItem createStaticMemberItem(ElementHandle<TypeElement> handle, String name, int substitutionOffset, boolean addSemicolon, ReferencesCount referencesCount, Source source) {
            return null; //TODO: fill
        }

        @Override
        public CompletionItem createChainedMembersItem(CompilationInfo info, List<? extends Element> chainedElems, List<? extends TypeMirror> chainedTypes, int substitutionOffset, boolean isDeprecated, boolean addSemicolon) {
            return null; //TODO: fill
        }

        @Override
        public CompletionItem createInitializeAllConstructorItem(CompilationInfo info, boolean isDefault, Iterable<? extends VariableElement> fields, ExecutableElement superConstructor, TypeElement parent, int substitutionOffset) {
            return null; //TODO: fill
        }

        private static CompletionItemKind elementKind2CompletionItemKind(ElementKind kind) {
            switch (kind) {
                case PACKAGE:
                    return CompletionItemKind.Folder;
                case ENUM:
                    return CompletionItemKind.Enum;
                case CLASS:
                    return CompletionItemKind.Class;
                case ANNOTATION_TYPE:
                    return CompletionItemKind.Interface;
                case INTERFACE:
                    return CompletionItemKind.Interface;
                case ENUM_CONSTANT:
                    return CompletionItemKind.EnumMember;
                case FIELD:
                    return CompletionItemKind.Field;
                case PARAMETER:
                    return CompletionItemKind.Variable;
                case LOCAL_VARIABLE:
                    return CompletionItemKind.Variable;
                case EXCEPTION_PARAMETER:
                    return CompletionItemKind.Variable;
                case METHOD:
                    return CompletionItemKind.Method;
                case CONSTRUCTOR:
                    return CompletionItemKind.Constructor;
                case TYPE_PARAMETER:
                    return CompletionItemKind.TypeParameter;
                case RESOURCE_VARIABLE:
                    return CompletionItemKind.Variable;
                case MODULE:
                    return CompletionItemKind.Module;
                case STATIC_INIT:
                case INSTANCE_INIT:
                case OTHER:
                default:
                    return CompletionItemKind.Text;
            }
        }
    }

    private static final RequestProcessor JAVADOC_WORKER = new RequestProcessor(TextDocumentServiceImpl.class.getName() + ".javadoc", 1);

    @Override
    public CompletableFuture<CompletionItem> resolveCompletionItem(CompletionItem ci) {
        JsonObject rawData = (JsonObject) ci.getData();
        if (rawData == null) {
            return CompletableFuture.completedFuture(ci);
        }
        CompletionData data = new Gson().fromJson(rawData, CompletionData.class);
        try {
            FileObject file = Utils.fromUri(data.uri);
            EditorCookie ec = file.getLookup().lookup(EditorCookie.class);
            Document doc = ec.openDocument();
            final ElementHandle<Element> handle = ElementHandleAccessor.getInstance().create(ElementKind.valueOf(data.kind), data.elementHandle);
            final JavaDocumentationTask<Future<String>> task = JavaDocumentationTask.create(-1, handle, new JavaDocumentationTask.DocumentationFactory<Future<String>>() {
                @Override
                public Future<String> create(CompilationInfo compilationInfo, Element element, Callable<Boolean> cancel) {
                    return ElementJavadoc.create(compilationInfo, element, cancel).getTextAsync();
                }
            }, () -> false);
            LineMap[] lm = new LineMap[1];
            ModificationResult mr = ModificationResult.runModificationTask(Collections.singletonList(Source.create(doc)), new UserTask() {
                @Override
                public void run(ResultIterator resultIterator) throws Exception {
                    task.run(resultIterator);
                    if (ci.getDetail() != null) {
                        final WorkingCopy copy = WorkingCopy.get(resultIterator.getParserResult(data.offset));
                        copy.toPhase(JavaSource.Phase.RESOLVED);
                        Element e = handle.resolve(copy);
                        if (e != null) {
                            copy.rewrite(copy.getCompilationUnit(), GeneratorUtilities.get(copy).addImports(copy.getCompilationUnit(), Collections.singleton(e)));
                        }
                        lm[0] = copy.getCompilationUnit().getLineMap();
                    }
                }
            });
            List<? extends ModificationResult.Difference> diffs = mr.getDifferences(file);
            if (diffs != null && !diffs.isEmpty()) {
                List<TextEdit> edits = new ArrayList<>();
                for (ModificationResult.Difference diff : diffs) {
                    edits.add(new TextEdit(new Range(Utils.createPosition(lm[0], diff.getStartPosition().getOffset()),
                            Utils.createPosition(lm[0], diff.getEndPosition().getOffset())), diff.getNewText()));
                }
                ci.setAdditionalTextEdits(edits);
            }
            Future<String> futureJavadoc = task.getDocumentation();
            CompletableFuture<CompletionItem> result = new CompletableFuture<CompletionItem>() {
                @Override
                public boolean cancel(boolean mayInterruptIfRunning) {
                    return futureJavadoc.cancel(mayInterruptIfRunning) && super.cancel(mayInterruptIfRunning);
                }
            };

            JAVADOC_WORKER.post(() -> {
                try {
                    String javadoc = futureJavadoc.get();
                    MarkupContent markup = new MarkupContent();
                    markup.setKind("markdown");
                    markup.setValue(html2MD(javadoc));
                    ci.setDocumentation(markup);
                    result.complete(ci);
                } catch (ExecutionException | InterruptedException ex) {
                    result.completeExceptionally(ex);
                }
            });
            return result;
        } catch (IOException | ParseException ex) {
            CompletableFuture<CompletionItem> result = new CompletableFuture<CompletionItem>();
            result.completeExceptionally(ex);
            return result;
        }
    }

    public static String html2MD(String html) {
        int idx = html.indexOf("<p id=\"not-found\">"); // strip "No Javadoc found" message
        return FlexmarkHtmlConverter.builder().build().convert(idx >= 0 ? html.substring(0, idx) : html).replaceAll("<br />[ \n]*$", "");
    }

    @Override
    public CompletableFuture<Hover> hover(HoverParams params) {
        try {
            String uri = params.getTextDocument().getUri();
            FileObject file = Utils.fromUri(uri);
            EditorCookie ec = file.getLookup().lookup(EditorCookie.class);
            Document doc = ec.openDocument();
            final JavaDocumentationTask<Future<String>> task = JavaDocumentationTask.create(Utils.getOffset(doc, params.getPosition()), null, new JavaDocumentationTask.DocumentationFactory<Future<String>>() {
                @Override
                public Future<String> create(CompilationInfo compilationInfo, Element element, Callable<Boolean> cancel) {
                    return ElementJavadoc.create(compilationInfo, element, cancel).getTextAsync();
                }
            }, () -> false);
            ParserManager.parse(Collections.singletonList(Source.create(doc)), new UserTask() {
                @Override
                public void run(ResultIterator resultIterator) throws Exception {
                    task.run(resultIterator);
                }
            });
            Future<String> futureJavadoc = task.getDocumentation();
            CompletableFuture<Hover> result = new CompletableFuture<Hover>() {
                @Override
                public boolean cancel(boolean mayInterruptIfRunning) {
                    return futureJavadoc != null && futureJavadoc.cancel(mayInterruptIfRunning) && super.cancel(mayInterruptIfRunning);
                }
            };
            JAVADOC_WORKER.post(() -> {
                try {
                    String javadoc = futureJavadoc != null ? futureJavadoc.get() : null;
                    if (javadoc != null) {
                        MarkupContent markup = new MarkupContent();
                        markup.setKind("markdown");
                        markup.setValue(html2MD(javadoc));
                        result.complete(new Hover(markup));
                    } else {
                        result.complete(null);
                    }
                } catch (ExecutionException | InterruptedException ex) {
                    result.completeExceptionally(ex);
                }
            });
            return result;
        } catch (IOException | ParseException ex) {
            throw new IllegalStateException(ex);
        }
    }

    @Override
    public CompletableFuture<SignatureHelp> signatureHelp(SignatureHelpParams params) {
        throw new UnsupportedOperationException("Not supported yet.");
    }

    @Override
    public CompletableFuture<Either<List<? extends Location>, List<? extends LocationLink>>> definition(DefinitionParams params) {
        String uri = params.getTextDocument().getUri();
        JavaSource js = getJavaSource(uri);
        GoToTarget[] target = new GoToTarget[1];
        LineMap[] thisFileLineMap = new LineMap[1];
        try {
            js.runUserActionTask(cc -> {
                cc.toPhase(JavaSource.Phase.RESOLVED);
                Document doc = cc.getSnapshot().getSource().getDocument(true);
                int offset = Utils.getOffset(doc, params.getPosition());
                Context context = GoToSupport.resolveContext(cc, doc, offset, false, false);
                if (context == null) {
                    return ;
                }
                target[0] = GoToSupport.computeGoToTarget(cc, context, offset);
                thisFileLineMap[0] = cc.getCompilationUnit().getLineMap();
            }, true);
        } catch (IOException ex) {
            //TODO: include stack trace:
            client.logMessage(new MessageParams(MessageType.Error, ex.getMessage()));
        }
        return gotoTarget2Location(uri, target[0], thisFileLineMap[0]).thenApply(location -> Either.forLeft(location != null ? Collections.singletonList(location) : Collections.emptyList()));
    }

    @Override
    public CompletableFuture<Either<List<? extends Location>, List<? extends LocationLink>>> implementation(ImplementationParams params) {
        String uri = params.getTextDocument().getUri();
        JavaSource js = getJavaSource(uri);
        List<GoToTarget> targets = new ArrayList<>();
        LineMap[] thisFileLineMap = new LineMap[1];
        try {
            js.runUserActionTask(cc -> {
                cc.toPhase(JavaSource.Phase.RESOLVED);
                Document doc = cc.getSnapshot().getSource().getDocument(true);
                int offset = Utils.getOffset(doc, params.getPosition());
                Element el = null;
                Context context = GoToSupport.resolveContext(cc, doc, offset, false, false);
                if (context == null) {
                    TreePath tp = cc.getTreeUtilities().pathFor(offset);
                    if (tp.getLeaf().getKind() == Kind.MODIFIERS) tp = tp.getParentPath();
                    int[] elementNameSpan = null;
                    switch (tp.getLeaf().getKind()) {
                        case ANNOTATION_TYPE:
                        case CLASS:
                        case ENUM:
                        case INTERFACE:
                            elementNameSpan = cc.getTreeUtilities().findNameSpan((ClassTree) tp.getLeaf());
                            break;
                        case METHOD:
                            elementNameSpan = cc.getTreeUtilities().findNameSpan((MethodTree) tp.getLeaf());
                            break;
                    }
                    if (elementNameSpan != null && offset <= elementNameSpan[1]) {
                        el = cc.getTrees().getElement(tp);
                    }
                } else if (EnumSet.of(ElementKind.METHOD, ElementKind.ANNOTATION_TYPE, ElementKind.CLASS, ElementKind.ENUM, ElementKind.INTERFACE).contains(context.resolved.getKind())) {
                    el = context.resolved;
                }
                if (el != null) {
                    TypeElement type = el.getKind() == ElementKind.METHOD ? (TypeElement) el.getEnclosingElement() : (TypeElement) el;
                    ExecutableElement method = el.getKind() == ElementKind.METHOD ? (ExecutableElement) el : null;
                    Map<ElementHandle<? extends Element>, List<ElementDescription>> overriding = new ComputeOverriders(new AtomicBoolean()).process(cc, type, method, true);
                    List<ElementDescription> overridingMethods = overriding != null ? overriding.get(ElementHandle.create(el)) : null;
                    if (overridingMethods != null) {
                        for (ElementDescription ed : overridingMethods) {
                            Element elm = ed.getHandle().resolve(cc);
                            TreePath tp = cc.getTrees().getPath(elm);
                            long startPos = tp != null && cc.getCompilationUnit() == tp.getCompilationUnit() ? cc.getTrees().getSourcePositions().getStartPosition(cc.getCompilationUnit(), tp.getLeaf()) : -1;
                            if (startPos >= 0) {
                                long endPos = cc.getTrees().getSourcePositions().getEndPosition(cc.getCompilationUnit(), tp.getLeaf());
                                targets.add(new GoToTarget(cc.getSnapshot().getOriginalOffset((int) startPos),
                                        cc.getSnapshot().getOriginalOffset((int) endPos), GoToSupport.getNameSpan(tp.getLeaf(), cc.getTreeUtilities()),
                                        null, null, null, ed.getDisplayName(), true));
                            } else {
                                TypeElement te = elm != null ? cc.getElementUtilities().outermostTypeElement(elm) : null;
                                targets.add(new GoToTarget(-1, -1, null, cc.getClasspathInfo(),ed.getHandle(),
                                        te != null ? te.getQualifiedName().toString().replace('.', '/') + ".class" : null,
                                        ed.getDisplayName(), true));
                            }
                        }
                    }
                }
                thisFileLineMap[0] = cc.getCompilationUnit().getLineMap();
            }, true);
        } catch (IOException ex) {
            //TODO: include stack trace:
            client.logMessage(new MessageParams(MessageType.Error, ex.getMessage()));
        }
        CompletableFuture<Location>[] futures = targets.stream().map(target -> gotoTarget2Location(uri, target, thisFileLineMap[0])).toArray(CompletableFuture[]::new);
        return CompletableFuture.allOf(futures).thenApply(value -> {
            ArrayList<Location> locations = new ArrayList<>(futures.length);
            for (CompletableFuture<Location> future : futures) {
                Location location = future.getNow(null);
                if (location != null) {
                    locations.add(location);
                }
            }
            return Either.forLeft(locations);
        });
    }

    @Override
    public CompletableFuture<List<? extends Location>> references(ReferenceParams params) {
        AtomicBoolean cancel = new AtomicBoolean();
        Runnable[] cancelCallback = new Runnable[1];
        CompletableFuture<List<? extends Location>> result = new CompletableFuture<List<? extends Location>>() {
            @Override
            public boolean cancel(boolean mayInterruptIfRunning) {
                cancel.set(mayInterruptIfRunning);
                if (cancelCallback[0] != null) {
                    cancelCallback[0].run();
                }
                return super.cancel(mayInterruptIfRunning);
            }
        };
        WORKER.post(() -> {
            JavaSource js = getJavaSource(params.getTextDocument().getUri());
            try {
                WhereUsedQuery[] query = new WhereUsedQuery[1];
                List<Location> locations = new ArrayList<>();
                js.runUserActionTask(cc -> {
                    cc.toPhase(JavaSource.Phase.RESOLVED);
                    if (cancel.get()) return ;
                    Document doc = cc.getSnapshot().getSource().getDocument(true);
                    TreePath path = cc.getTreeUtilities().pathFor(Utils.getOffset(doc, params.getPosition()));
                    if (params.getContext().isIncludeDeclaration()) {
                        Element decl = cc.getTrees().getElement(path);
                        if (decl != null) {
                            TreePath declPath = cc.getTrees().getPath(decl);
                            if (declPath != null && cc.getCompilationUnit() == declPath.getCompilationUnit()) {
                                Range range = declarationRange(cc, declPath);
                                if (range != null) {
                                    locations.add(new Location(Utils.toUri(cc.getFileObject()),
                                                               range));
                                }
                            } else {
                                ElementHandle<Element> declHandle = ElementHandle.create(decl);
                                FileObject sourceFile = SourceUtils.getFile(declHandle, cc.getClasspathInfo());
                                JavaSource source = sourceFile != null ? JavaSource.forFileObject(sourceFile) : null;
                                if (source != null) {
                                    source.runUserActionTask(nestedCC -> {
                                        nestedCC.toPhase(JavaSource.Phase.ELEMENTS_RESOLVED);
                                        Element declHandle2 = declHandle.resolve(nestedCC);
                                        TreePath declPath2 = declHandle2 != null ? nestedCC.getTrees().getPath(declHandle2) : null;
                                        if (declPath2 != null) {
                                            Range range = declarationRange(nestedCC, declPath2);
                                            if (range != null) {
                                                locations.add(new Location(Utils.toUri(nestedCC.getFileObject()),
                                                                           range));
                                            }
                                        }
                                    }, true);
                                }
                            }
                        }
                    }
                    query[0] = new WhereUsedQuery(Lookups.singleton(TreePathHandle.create(path, cc)));
                }, true);
                if (cancel.get()) return ;
                cancelCallback[0] = () -> query[0].cancelRequest();
                RefactoringSession refactoring = RefactoringSession.create("FindUsages");
                Problem p;
                p = query[0].checkParameters();
                if (cancel.get()) return ;
                if (p != null && p.isFatal()) {
                    ErrorUtilities.completeExceptionally(result, p.getMessage(), ResponseErrorCode.UnknownErrorCode);
                    return ;
                }
                p = query[0].preCheck();
                if (p != null && p.isFatal()) {
                    ErrorUtilities.completeExceptionally(result, p.getMessage(), ResponseErrorCode.UnknownErrorCode);
                    return ;
                }
                if (cancel.get()) return ;
                p = query[0].prepare(refactoring);
                if (p != null && p.isFatal()) {
                    ErrorUtilities.completeExceptionally(result, p.getMessage(), ResponseErrorCode.UnknownErrorCode);
                    return ;
                }
                for (RefactoringElement re : refactoring.getRefactoringElements()) {
                    if (cancel.get()) return ;
                    locations.add(new Location(Utils.toUri(re.getParentFile()), toRange(re.getPosition())));
                }

                refactoring.finished();

                result.complete(locations);
            } catch (Throwable ex) {
                result.completeExceptionally(ex);
            }
        });
        return result;
    }

    private static Range declarationRange(CompilationInfo info, TreePath tp) {
        Tree t = tp.getLeaf();
        int[] span;
        if (TreeUtilities.CLASS_TREE_KINDS.contains(t.getKind())) {
            span = info.getTreeUtilities().findNameSpan((ClassTree) t);
        } else if (t.getKind() == Kind.VARIABLE) {
            span = info.getTreeUtilities().findNameSpan((VariableTree) t);
        } else if (t.getKind() == Kind.METHOD) {
            span = info.getTreeUtilities().findNameSpan((MethodTree) t);
            if (span == null) {
                span = info.getTreeUtilities().findNameSpan((ClassTree) tp.getParentPath().getLeaf());
            }
        } else {
            return null;
        }
        if (span == null) {
            return null;
        }
        return new Range(Utils.createPosition(info.getCompilationUnit().getLineMap(), span[0]),
                         Utils.createPosition(info.getCompilationUnit().getLineMap(), span[1]));
    }

    private static Range toRange(PositionBounds bounds) throws IOException {
        return new Range(new Position(bounds.getBegin().getLine(),
                                      bounds.getBegin().getColumn()),
                         new Position(bounds.getEnd().getLine(),
                                      bounds.getEnd().getColumn()));
    }

    @Override
    public CompletableFuture<List<? extends DocumentHighlight>> documentHighlight(DocumentHighlightParams params) {
        class MOHighligther extends MarkOccurrencesHighlighterBase {
            @Override
            protected void process(CompilationInfo arg0, Document arg1, SchedulerEvent arg2) {
                throw new UnsupportedOperationException("Should not be called.");
            }
            @Override
            public List<int[]> processImpl(CompilationInfo info, Preferences node, Document doc, int caretPosition) {
                return super.processImpl(info, node, doc, caretPosition);
            }
        }

        Preferences node = MarkOccurencesSettings.getCurrentNode();

        JavaSource js = getJavaSource(params.getTextDocument().getUri());
        List<DocumentHighlight> result = new ArrayList<>();
        try {
            js.runUserActionTask(cc -> {
                cc.toPhase(JavaSource.Phase.RESOLVED);
                Document doc = cc.getSnapshot().getSource().getDocument(true);
                int offset = Utils.getOffset(doc, params.getPosition());
                List<int[]> spans = new MOHighligther().processImpl(cc, node, doc, offset);
                if (spans != null) {
                    for (int[] span : spans) {
                        result.add(new DocumentHighlight(new Range(Utils.createPosition(cc.getCompilationUnit(), span[0]),
                                                                   Utils.createPosition(cc.getCompilationUnit(), span[1]))));
                    }
                }
            }, true);
        } catch (IOException ex) {
            //TODO: include stack trace:
            client.logMessage(new MessageParams(MessageType.Error, ex.getMessage()));
        }
        return CompletableFuture.completedFuture(result);
    }

    @Override
    public CompletableFuture<List<Either<SymbolInformation, DocumentSymbol>>> documentSymbol(DocumentSymbolParams params) {
        JavaSource js = getJavaSource(params.getTextDocument().getUri());
        List<Either<SymbolInformation, DocumentSymbol>> result = new ArrayList<>();
        try {
            js.runUserActionTask(cc -> {
                cc.toPhase(JavaSource.Phase.RESOLVED);
                for (Element tel : cc.getTopLevelElements()) {
                    DocumentSymbol ds = element2DocumentSymbol(cc, tel);
                    if (ds != null)
                        result.add(Either.forRight(ds));
                }
            }, true);
        } catch (IOException ex) {
            //TODO: include stack trace:
            client.logMessage(new MessageParams(MessageType.Error, ex.getMessage()));
        }

        return CompletableFuture.completedFuture(result);
    }

    private DocumentSymbol element2DocumentSymbol(CompilationInfo info, Element el) throws BadLocationException {
        TreePath path = info.getTrees().getPath(el);
        if (path == null)
            return null;
        Range range = Utils.treeRange(info, path.getLeaf());
        if (range == null)
            return null;
        List<DocumentSymbol> children = new ArrayList<>();
        for (Element c : el.getEnclosedElements()) {
            DocumentSymbol ds = element2DocumentSymbol(info, c);
            if (ds != null) {
                children.add(ds);
            }
        }

        String simpleName;

        if (el.getKind() == ElementKind.CONSTRUCTOR) {
            simpleName = el.getEnclosingElement().getSimpleName().toString();
        } else {
            simpleName = el.getSimpleName().toString();
        }

        return new DocumentSymbol(simpleName, Utils.elementKind2SymbolKind(el.getKind()), range, range, null, children);
    }

    @Override
    public CompletableFuture<List<Either<Command, CodeAction>>> codeAction(CodeActionParams params) {
        Document doc = openedDocuments.get(params.getTextDocument().getUri());
        JavaSource js = JavaSource.forDocument(doc);
        if (doc == null || js == null) {
            return CompletableFuture.completedFuture(Collections.emptyList());
        }
        Map<String, ErrorDescription> id2Errors = (Map<String, ErrorDescription>) doc.getProperty("lsp-errors");
        List<Either<Command, CodeAction>> result = new ArrayList<>();
        if (id2Errors != null) {
        for (Diagnostic diag : params.getContext().getDiagnostics()) {
            ErrorDescription err = id2Errors.get(diag.getCode().getLeft());

            if (err == null) {
                client.logMessage(new MessageParams(MessageType.Log, "Cannot resolve error, code: " + diag.getCode().getLeft()));
                continue;
            }

            TreePathHandle[] topLevelHandle = new TreePathHandle[1];
            LazyFixList lfl = err.getFixes();

            if (lfl instanceof CreatorBasedLazyFixList) {
                try {
                    js.runUserActionTask(cc -> {
                        cc.toPhase(JavaSource.Phase.RESOLVED);
                        ((CreatorBasedLazyFixList) lfl).compute(cc, new AtomicBoolean());
                        topLevelHandle[0] = TreePathHandle.create(new TreePath(cc.getCompilationUnit()), cc);
                    }, true);
                } catch (IOException ex) {
                    //TODO: include stack trace:
                    client.logMessage(new MessageParams(MessageType.Error, ex.getMessage()));
                }
            }
            List<Fix> fixes = sortFixes(lfl.getFixes());

            //TODO: ordering

            for (Fix f : fixes) {
                if (f instanceof IncompleteClassPath.ResolveFix) {
                    CodeAction action = new CodeAction(f.getText());
                    action.setDiagnostics(Collections.singletonList(diag));
                    action.setKind(CodeActionKind.QuickFix);
                    action.setCommand(new Command(f.getText(), Server.JAVA_BUILD_WORKSPACE));
                    result.add(Either.forRight(action));
                }
                if (f instanceof ImportClass.FixImport) {
                    //TODO: FixImport is not a JavaFix, create one. Is there a better solution?
                    String text = f.getText();
                    CharSequence sortText = ((ImportClass.FixImport) f).getSortText();
                    ElementHandle<Element> toImport = ((ImportClass.FixImport) f).getToImport();
                    f = new JavaFix(topLevelHandle[0], sortText != null ? sortText.toString() : null) {
                        @Override
                        protected String getText() {
                            return text;
                        }
                        @Override
                        protected void performRewrite(JavaFix.TransformationContext ctx) throws Exception {
                            Element resolved = toImport.resolve(ctx.getWorkingCopy());
                            if (resolved == null) {
                                return ;
                            }
                            WorkingCopy copy = ctx.getWorkingCopy();
                            CompilationUnitTree cut = GeneratorUtilities.get(copy).addImports(
                                copy.getCompilationUnit(),
                                Collections.singleton(resolved)
                            );
                            copy.rewrite(copy.getCompilationUnit(), cut);
                        }
                    }.toEditorFix();
                }
                if (f instanceof JavaFixImpl) {
                    try {
                        JavaFix jf = ((JavaFixImpl) f).jf;
                        List<TextEdit> edits = modify2TextEdits(js, wc -> {
                            wc.toPhase(JavaSource.Phase.RESOLVED);
                            Map<FileObject, byte[]> resourceContentChanges = new HashMap<FileObject, byte[]>();
                            JavaFixImpl.Accessor.INSTANCE.process(jf, wc, true, resourceContentChanges, /*Ignored in editor:*/new ArrayList<>());
                        });
                        TextDocumentEdit te = new TextDocumentEdit(new VersionedTextDocumentIdentifier(params.getTextDocument().getUri(),
                                                                                                       -1),
                                                                   edits);
                        CodeAction action = new CodeAction(f.getText());
                        action.setDiagnostics(Collections.singletonList(diag));
                        action.setKind(CodeActionKind.QuickFix);
                        action.setEdit(new WorkspaceEdit(Collections.singletonList(Either.forLeft(te))));
                        result.add(Either.forRight(action));
                    } catch (IOException ex) {
                        //TODO: include stack trace:
                        client.logMessage(new MessageParams(MessageType.Error, ex.getMessage()));
                    }
                }
                if (f instanceof CreateFixBase) {
                    try {
                        CreateFixBase cf = (CreateFixBase) f;
                        ModificationResult changes = cf.getModificationResult();
                        List<Either<TextDocumentEdit, ResourceOperation>> documentChanges = new ArrayList<>();
                        Set<File> newFiles = changes.getNewFiles();
                        if (newFiles.size() > 1) {
                            throw new IllegalStateException();
                        }
                        String newFilePath = null;
                        for (File newFile : newFiles) {
                            newFilePath = newFile.getPath();
                            documentChanges.add(Either.forRight(new CreateFile(newFilePath)));
                        }
                        outer: for (FileObject fileObject : changes.getModifiedFileObjects()) {
                            List<? extends ModificationResult.Difference> diffs = changes.getDifferences(fileObject);
                            if (diffs != null) {
                                List<TextEdit> edits = new ArrayList<>();
                                for (ModificationResult.Difference diff : diffs) {
                                    String newText = diff.getNewText();
                                    if (diff.getKind() == ModificationResult.Difference.Kind.CREATE) {
                                        if (newFilePath != null) {
                                            documentChanges.add(Either.forLeft(new TextDocumentEdit(new VersionedTextDocumentIdentifier(newFilePath, -1),
                                                    Collections.singletonList(new TextEdit(new Range(Utils.createPosition(fileObject, 0), Utils.createPosition(fileObject, 0)),
                                                            newText != null ? newText : "")))));
                                        }
                                        continue outer;
                                    } else {
                                        edits.add(new TextEdit(new Range(Utils.createPosition(fileObject, diff.getStartPosition().getOffset()),
                                                                         Utils.createPosition(fileObject, diff.getEndPosition().getOffset())),
                                                               newText != null ? newText : ""));
                                    }
                                }
                                documentChanges.add(Either.forLeft(new TextDocumentEdit(new VersionedTextDocumentIdentifier(Utils.toUri(fileObject), -1), edits)));
                            }
                        }
                        if (!documentChanges.isEmpty()) {
                            CodeAction codeAction = new CodeAction(f.getText());
                            codeAction.setKind(CodeActionKind.QuickFix);
                            codeAction.setEdit(new WorkspaceEdit(documentChanges));
                            result.add(Either.forRight(codeAction));
                        }
                    } catch (IOException ex) {
                        client.logMessage(new MessageParams(MessageType.Error, ex.getMessage()));
                    }
                }
            }
        }
        }

        try {
            js.runUserActionTask(cc -> {
                cc.toPhase(JavaSource.Phase.RESOLVED);
                //code generators:
                for (CodeGenerator codeGenerator : Lookup.getDefault().lookupAll(CodeGenerator.class)) {
                    for (CodeAction codeAction : codeGenerator.getCodeActions(cc, params)) {
                        result.add(Either.forRight(codeAction));
                    }
                }
                //introduce hints
                Range range = params.getRange();
                if (!range.getStart().equals(range.getEnd())) {
                    for (ErrorDescription err : IntroduceHint.computeError(cc, Utils.getOffset(doc, range.getStart()), Utils.getOffset(doc, range.getEnd()), new EnumMap<IntroduceKind, Fix>(IntroduceKind.class), new EnumMap<IntroduceKind, String>(IntroduceKind.class), new AtomicBoolean())) {
                        for (Fix fix : err.getFixes().getFixes()) {
                            if (fix instanceof IntroduceFixBase) {
                                try {
                                    ModificationResult changes = ((IntroduceFixBase) fix).getModificationResult();
                                    if (changes != null) {
                                        List<Either<TextDocumentEdit, ResourceOperation>> documentChanges = new ArrayList<>();
                                        Set<? extends FileObject> fos = changes.getModifiedFileObjects();
                                        if (fos.size() == 1) {
                                            FileObject fileObject = fos.iterator().next();
                                            List<? extends ModificationResult.Difference> diffs = changes.getDifferences(fileObject);
                                            if (diffs != null) {
                                                List<TextEdit> edits = new ArrayList<>();
                                                for (ModificationResult.Difference diff : diffs) {
                                                    String newText = diff.getNewText();
                                                    edits.add(new TextEdit(new Range(Utils.createPosition(fileObject, diff.getStartPosition().getOffset()),
                                                                                     Utils.createPosition(fileObject, diff.getEndPosition().getOffset())),
                                                                           newText != null ? newText : ""));
                                                }
                                                documentChanges.add(Either.forLeft(new TextDocumentEdit(new VersionedTextDocumentIdentifier(Utils.toUri(fileObject), -1), edits)));
                                            }
                                            CodeAction codeAction = new CodeAction(fix.getText());
                                            codeAction.setKind(CodeActionKind.RefactorExtract);
                                            codeAction.setEdit(new WorkspaceEdit(documentChanges));
                                            int renameOffset = ((IntroduceFixBase) fix).getNameOffset(changes);
                                            if (renameOffset >= 0) {
                                                codeAction.setCommand(new Command("Rename", "java.rename.element.at", Collections.singletonList(renameOffset)));
                                            }
                                            result.add(Either.forRight(codeAction));
                                        }
                                    }
                                } catch (GeneratorUtils.DuplicateMemberException dme) {
                                }
                            }
                        }
                    }
                }
            }, true);
        } catch (IOException ex) {
            //TODO: include stack trace:
            client.logMessage(new MessageParams(MessageType.Error, ex.getMessage()));
        }

        return CompletableFuture.completedFuture(result);
    }

    //TODO: copied from spi.editor.hints/.../FixData:
    private List<Fix> sortFixes(Collection<Fix> fixes) {
        List<Fix> result = new ArrayList<Fix>(fixes);

        Collections.sort(result, new FixComparator());

        return result;
    }

    private static final String DEFAULT_SORT_TEXT = "\uFFFF";

    private static CharSequence getSortText(Fix f) {
        if (f instanceof EnhancedFix) {
            return ((EnhancedFix) f).getSortText();
        } else {
            return DEFAULT_SORT_TEXT;
        }
    }
    private static final class FixComparator implements Comparator<Fix> {
        public int compare(Fix o1, Fix o2) {
            return compareText(getSortText(o1), getSortText(o2));
        }
    }

    private static int compareText(CharSequence text1, CharSequence text2) {
        int len = Math.min(text1.length(), text2.length());
        for (int i = 0; i < len; i++) {
            char ch1 = text1.charAt(i);
            char ch2 = text2.charAt(i);
            if (ch1 != ch2) {
                return ch1 - ch2;
            }
        }
        return text1.length() - text2.length();
    }
    //end copied

    @Override
    public CompletableFuture<List<? extends CodeLens>> codeLens(CodeLensParams params) {
        String uri = params.getTextDocument().getUri();
        JavaSource source = getJavaSource(uri);
        if (source == null) {
            return CompletableFuture.completedFuture(Collections.emptyList());
        }
        CompletableFuture<List<? extends CodeLens>> result = new CompletableFuture<>();
        try {
            source.runUserActionTask(cc -> {
                cc.toPhase(Phase.ELEMENTS_RESOLVED);
                //look for test methods:
                List<TestMethod> testMethods = new ArrayList<>();
                for (ComputeTestMethods.Factory methodsFactory : Lookup.getDefault().lookupAll(ComputeTestMethods.Factory.class)) {
<<<<<<< HEAD
                    testMethods.addAll(methodsFactory.create().computeTestMethods(cc));
                }
                if (!testMethods.isEmpty()) {
                    String testClassName = null;
                    List<TestSuiteInfo.TestCaseInfo> tests = new ArrayList<>(testMethods.size());
                    for (TestMethod testMethod : testMethods) {
                        if (testClassName == null) {
                            testClassName = testMethod.getTestClassName();
                        }
                        String id = testMethod.getTestClassName() + ':' + testMethod.method().getMethodName();
                        String fullName = testMethod.getTestClassName() + '.' + testMethod.method().getMethodName();
                        int line = Utils.createPosition(cc.getCompilationUnit(), testMethod.start().getOffset()).getLine();
                        tests.add(new TestSuiteInfo.TestCaseInfo(id, testMethod.method().getMethodName(), fullName, uri, line, TestSuiteInfo.State.Loaded, null));
                    }
                    Integer line = null;
                    Trees trees = cc.getTrees();
                    for (Tree tree : cc.getCompilationUnit().getTypeDecls()) {
                        Element element = trees.getElement(trees.getPath(cc.getCompilationUnit(), tree));
                        if (element != null && element.getKind().isClass() && ((TypeElement)element).getQualifiedName().contentEquals(testClassName)) {
                            line = Utils.createPosition(cc.getCompilationUnit(), (int)trees.getSourcePositions().getStartPosition(cc.getCompilationUnit(), tree)).getLine();
                            break;
=======
                    List<TestMethod> methods = methodsFactory.create().computeTestMethods(cc);
                    if (methods != null) {
                        for (TestMethod method : methods) {
                            Range range = new Range(Utils.createPosition(cc.getCompilationUnit(), method.start().getOffset()),
                                                    Utils.createPosition(cc.getCompilationUnit(), method.end().getOffset()));
                            List<Object> arguments = Arrays.asList(new Object[]{method.method().getFile().toURI(), method.method().getMethodName()});
                            lens.add(new CodeLens(range,
                                                  new Command("Run test", "java.run.codelens", arguments),
                                                  null));
                            lens.add(new CodeLens(range,
                                                  new Command("Debug test", "java.debug.codelens", arguments),
                                                  null));
>>>>>>> a20782d6
                        }
                    }
                    client.notifyTestProgress(new TestProgressParams(uri, new TestSuiteInfo(testClassName, uri, line, TestSuiteInfo.State.Loaded, tests)));
                }
                //look for main methods:
                List<CodeLens> lens = new ArrayList<>();
                new TreePathScanner<Void, Void>() {
                    public Void visitMethod(MethodTree tree, Void p) {
                        Element el = cc.getTrees().getElement(getCurrentPath());
                        if (el != null && el.getKind() == ElementKind.METHOD && SourceUtils.isMainMethod((ExecutableElement) el)) {
                            Range range = Utils.treeRange(cc, tree);
                            List<Object> arguments = Collections.singletonList(params.getTextDocument().getUri());
                            lens.add(new CodeLens(range,
                                                  new Command("Run main", "java.run.codelens", arguments),
                                                  null));
                            lens.add(new CodeLens(range,
                                                  new Command("Debug main", "java.debug.single", arguments),
                                                  null));
                        }
                        return null;
                    }
                }.scan(cc.getCompilationUnit(), null);
                result.complete(lens);
            }, true);
        } catch (IOException ex) {
            result.completeExceptionally(ex);
        }
        return result;
    }

    @Override
    public CompletableFuture<CodeLens> resolveCodeLens(CodeLens arg0) {
        throw new UnsupportedOperationException("Not supported yet.");
    }

    @Override
    public CompletableFuture<List<? extends TextEdit>> formatting(DocumentFormattingParams arg0) {
        throw new UnsupportedOperationException("Not supported yet.");
    }

    @Override
    public CompletableFuture<List<? extends TextEdit>> rangeFormatting(DocumentRangeFormattingParams arg0) {
        throw new UnsupportedOperationException("Not supported yet.");
    }

    @Override
    public CompletableFuture<List<? extends TextEdit>> onTypeFormatting(DocumentOnTypeFormattingParams arg0) {
        throw new UnsupportedOperationException("Not supported yet.");
    }

    @Override
    public CompletableFuture<Either<Range, PrepareRenameResult>> prepareRename(PrepareRenameParams params) {
        JavaSource source = getJavaSource(params.getTextDocument().getUri());
        if (source == null) {
            return CompletableFuture.completedFuture(Either.forLeft(null));
        }
        CompletableFuture<Either<Range, PrepareRenameResult>> result = new CompletableFuture<>();
        try {
            source.runUserActionTask(cc -> {
                cc.toPhase(JavaSource.Phase.RESOLVED);
                Document doc = cc.getSnapshot().getSource().getDocument(true);
                int pos = Utils.getOffset(doc, params.getPosition());
                TreePath path = cc.getTreeUtilities().pathFor(pos);
                RenameRefactoring ref = new RenameRefactoring(Lookups.singleton(TreePathHandle.create(path, cc)));
                ref.setNewName("any");
                Problem p = ref.fastCheckParameters();
                boolean hasFatalProblem = false;
                while (p != null) {
                    hasFatalProblem |= p.isFatal();
                    p = p.getNext();
                }
                if (hasFatalProblem) {
                    result.complete(null);
                } else {
                    //XXX: better range computation
                    TokenSequence<JavaTokenId> ts = cc.getTokenHierarchy().tokenSequence(JavaTokenId.language());
                    int d = ts.move(pos);
                    if (ts.moveNext()) {
                        if (d == 0 && ts.token().id() != JavaTokenId.IDENTIFIER) {
                            ts.movePrevious();
                        }
                        Range r = new Range(Utils.createPosition(cc.getCompilationUnit(), ts.offset()),
                                            Utils.createPosition(cc.getCompilationUnit(), ts.offset() + ts.token().length()));
                        result.complete(Either.forRight(new PrepareRenameResult(r, ts.token().text().toString())));
                    } else {
                        result.complete(null);
                    }
                }
            }, true);
        } catch (IOException ex) {
            result.completeExceptionally(ex);
        }
        return result;
    }

    @Override
    public CompletableFuture<WorkspaceEdit> rename(RenameParams params) {
        AtomicBoolean cancel = new AtomicBoolean();
        Runnable[] cancelCallback = new Runnable[1];
        CompletableFuture<WorkspaceEdit> result = new CompletableFuture<WorkspaceEdit>() {
            @Override
            public boolean cancel(boolean mayInterruptIfRunning) {
                cancel.set(mayInterruptIfRunning);
                if (cancelCallback[0] != null) {
                    cancelCallback[0].run();
                }
                return super.cancel(mayInterruptIfRunning);
            }
        };
        WORKER.post(() -> {
            JavaSource js = getJavaSource(params.getTextDocument().getUri());
            try {
                RenameRefactoring[] refactoring = new RenameRefactoring[1];
                js.runUserActionTask(cc -> {
                    cc.toPhase(JavaSource.Phase.RESOLVED);
                    if (cancel.get()) return ;
                    Document doc = cc.getSnapshot().getSource().getDocument(true);
                    TreePath path = cc.getTreeUtilities().pathFor(Utils.getOffset(doc, params.getPosition()));
                    List<Object> lookupContent = new ArrayList<>();

                    lookupContent.add(TreePathHandle.create(path, cc));

                    //from RenameRefactoringUI:
                    Element selected = cc.getTrees().getElement(path);
                    if (selected instanceof TypeElement && !((TypeElement) selected).getNestingKind().isNested()) {
                        ElementHandle<TypeElement> handle = ElementHandle.create((TypeElement) selected);
                        FileObject f = SourceUtils.getFile(handle, cc.getClasspathInfo());
                        if (f != null && selected.getSimpleName().toString().equals(f.getName())) {
                            lookupContent.add(f);
                        }
                    }

                    refactoring[0] = new RenameRefactoring(Lookups.fixed(lookupContent.toArray(new Object[0])));
                    refactoring[0].setNewName(params.getNewName());
                    refactoring[0].setSearchInComments(true); //TODO?
                }, true);
                if (cancel.get()) return ;
                cancelCallback[0] = () -> refactoring[0].cancelRequest();
                RefactoringSession session = RefactoringSession.create("Rename");
                Problem p;
                p = refactoring[0].checkParameters();
                if (cancel.get()) return ;
                if (p != null && p.isFatal()) {
                    ErrorUtilities.completeExceptionally(result, p.getMessage(), ResponseErrorCode.UnknownErrorCode);
                    return ;
                }
                p = refactoring[0].preCheck();
                if (p != null && p.isFatal()) {
                    ErrorUtilities.completeExceptionally(result, p.getMessage(), ResponseErrorCode.UnknownErrorCode);
                    return ;
                }
                if (cancel.get()) return ;
                p = refactoring[0].prepare(session);
                if (p != null && p.isFatal()) {
                    ErrorUtilities.completeExceptionally(result, p.getMessage(), ResponseErrorCode.UnknownErrorCode);
                    return ;
                }
                //TODO: check client capabilities!
                List<Either<TextDocumentEdit, ResourceOperation>> resultChanges = new ArrayList<>();
                List<Transaction> transactions = APIAccessor.DEFAULT.getCommits(session);
                List<ModificationResult> results = new ArrayList<>();
                for (Transaction t : transactions) {
                    if (t instanceof RefactoringCommit) {
                        RefactoringCommit c = (RefactoringCommit) t;
                        for (org.netbeans.modules.refactoring.spi.ModificationResult refResult : SPIAccessor.DEFAULT.getTransactions(c)) {
                            if (refResult instanceof JavaModificationResult) {
                                results.add(((JavaModificationResult) refResult).delegate);
                            } else {
                                throw new IllegalStateException(refResult.getClass().toString());
                            }
                        }
                    } else {
                        throw new IllegalStateException(t.getClass().toString());
                    }
                }
                for (ModificationResult mr : results) {
                    for (FileObject modified : mr.getModifiedFileObjects()) {
                        resultChanges.add(Either.forLeft(new TextDocumentEdit(new VersionedTextDocumentIdentifier(params.getTextDocument().getUri(), /*XXX*/-1), fileModifications(mr, modified, null))));
                    }
                }
                List<RefactoringElementImplementation> fileChanges = APIAccessor.DEFAULT.getFileChanges(session);
                for (RefactoringElementImplementation rei : fileChanges) {
                    if (rei instanceof FileRenamePlugin.RenameFile) {
                        String oldURI = params.getTextDocument().getUri();
                        int dot = oldURI.lastIndexOf('.');
                        int slash = oldURI.lastIndexOf('/');
                        String newURI = oldURI.substring(0, slash + 1) + params.getNewName() + oldURI.substring(dot);
                        ResourceOperation op = new RenameFile(oldURI, newURI);
                        resultChanges.add(Either.forRight(op));
                    } else {
                        throw new IllegalStateException(rei.getClass().toString());
                    }
                }
                for (RefactoringElement re : session.getRefactoringElements()) {
                    //TODO: verify no unknown elements!
                }

                session.finished();

                result.complete(new WorkspaceEdit(resultChanges));
            } catch (Throwable ex) {
                result.completeExceptionally(ex);
            }
        });
        return result;
    }

    @Override
    public CompletableFuture<List<FoldingRange>> foldingRange(FoldingRangeRequestParams params) {
        JavaSource source = getJavaSource(params.getTextDocument().getUri());
        if (source == null) {
            return CompletableFuture.completedFuture(Collections.emptyList());
        }
        CompletableFuture<List<FoldingRange>> result = new CompletableFuture<>();
        try {
            source.runUserActionTask(cc -> {
                cc.toPhase(JavaSource.Phase.RESOLVED);
                Document doc = cc.getSnapshot().getSource().getDocument(true);
                JavaElementFoldVisitor v = new JavaElementFoldVisitor(cc, cc.getCompilationUnit(), cc.getTrees().getSourcePositions(), doc, new FoldCreator<FoldingRange>() {
                    @Override
                    public FoldingRange createImportsFold(int start, int end) {
                        return createFold(start, end, FoldingRangeKind.Imports);
                    }

                    @Override
                    public FoldingRange createInnerClassFold(int start, int end) {
                        return createFold(start, end, FoldingRangeKind.Region);
                    }

                    @Override
                    public FoldingRange createCodeBlockFold(int start, int end) {
                        return createFold(start, end, FoldingRangeKind.Region);
                    }

                    @Override
                    public FoldingRange createJavadocFold(int start, int end) {
                        return createFold(start, end, FoldingRangeKind.Comment);
                    }

                    @Override
                    public FoldingRange createInitialCommentFold(int start, int end) {
                        return createFold(start, end, FoldingRangeKind.Comment);
                    }

                    private FoldingRange createFold(int start, int end, String kind) {
                        Position startPos = Utils.createPosition(cc.getCompilationUnit(), start);
                        Position endPos = Utils.createPosition(cc.getCompilationUnit(), end);
                        FoldingRange range = new FoldingRange(startPos.getLine(), endPos.getLine());

                        range.setStartCharacter(startPos.getCharacter());
                        range.setEndCharacter(endPos.getCharacter());
                        range.setKind(kind);

                        return range;
                    }
                });
                v.checkInitialFold();
                v.scan(cc.getCompilationUnit(), null);
                result.complete(v.getFolds());
            }, true);
        } catch (IOException ex) {
            result.completeExceptionally(ex);
        }
        return result;
    }

    @Override
    public void didOpen(DidOpenTextDocumentParams params) {
        try {
            FileObject file = Utils.fromUri(params.getTextDocument().getUri());
            EditorCookie ec = file.getLookup().lookup(EditorCookie.class);
            Document doc = ec.getDocument();
            // the document may be not opened yet. Clash with in-memory content can happen only if
            // the doc was opened prior to request reception.
            String text = params.getTextDocument().getText();
            try {
                if (doc == null) {
                    doc = ec.openDocument();
                }
                if (!text.contentEquals(doc.getText(0, doc.getLength()))) {
                    doc.remove(0, doc.getLength());
                    doc.insertString(0, text, null);
                }
            } catch (BadLocationException ex) {
                Exceptions.printStackTrace(ex);
                //TODO: include stack trace:
                client.logMessage(new MessageParams(MessageType.Error, ex.getMessage()));
            }
            openedDocuments.put(params.getTextDocument().getUri(), doc);
            runDiagnoticTasks(params.getTextDocument().getUri());
        } catch (IOException ex) {
            throw new IllegalStateException(ex);
        } finally {
            reportNotificationDone("didOpen", params);
        }
    }

    @Override
    public void didChange(DidChangeTextDocumentParams params) {
        Document doc = openedDocuments.get(params.getTextDocument().getUri());
        NbDocument.runAtomic((StyledDocument) doc, () -> {
            for (TextDocumentContentChangeEvent change : params.getContentChanges()) {
                try {
                    int start = Utils.getOffset(doc, change.getRange().getStart());
                    int end   = Utils.getOffset(doc, change.getRange().getEnd());
                    doc.remove(start, end - start);
                    doc.insertString(start, change.getText(), null);
                } catch (BadLocationException ex) {
                    throw new IllegalStateException(ex);
                }
            }
        });
        runDiagnoticTasks(params.getTextDocument().getUri());
        reportNotificationDone("didChange", params);
    }

    @Override
    public void didClose(DidCloseTextDocumentParams params) {
        try {
            FileObject file = Utils.fromUri(params.getTextDocument().getUri());
            EditorCookie ec = file.getLookup().lookup(EditorCookie.class);
            ec.close();
            openedDocuments.remove(params.getTextDocument().getUri());
        } catch (IOException ex) {
            throw new IllegalStateException(ex);
        } finally {
            reportNotificationDone("didClose", params);
        }
    }

    @Override
    public void didSave(DidSaveTextDocumentParams arg0) {
        //TODO: nothing for now?
    }

    CompletableFuture<Location> superImplementation(String uri, Position position) {
        JavaSource js = getJavaSource(uri);
        GoToTarget[] target = new GoToTarget[1];
        LineMap[] thisFileLineMap = new LineMap[1];
        try {
            js.runUserActionTask(cc -> {
                cc.toPhase(JavaSource.Phase.RESOLVED);
                Document doc = cc.getSnapshot().getSource().getDocument(true);
                int offset = Utils.getOffset(doc, position);
                TreeUtilities treeUtilities = cc.getTreeUtilities();
                TreePath path = treeUtilities.getPathElementOfKind(Kind.METHOD, treeUtilities.pathFor(offset));
                if (path != null) {
                    Trees trees = cc.getTrees();
                    Element resolved = trees.getElement(path);
                    if (resolved != null && resolved.getKind() == ElementKind.METHOD) {
                        Map<ElementHandle<? extends Element>, List<ElementDescription>> overriding = new ComputeOverriding(new AtomicBoolean()).process(cc);
                        List<ElementDescription> eds = overriding.get(ElementHandle.create(resolved));
                        if (eds != null) {
                            Iterator<ElementDescription> it = eds.iterator();
                            if (it.hasNext()) {
                                ElementDescription ed = it.next();
                                Element el = ed.getHandle().resolve(cc);
                                TreePath tp = trees.getPath(el);
                                long startPos = tp != null && cc.getCompilationUnit() == tp.getCompilationUnit() ? trees.getSourcePositions().getStartPosition(cc.getCompilationUnit(), tp.getLeaf()) : -1;
                                if (startPos >= 0) {
                                    long endPos = trees.getSourcePositions().getEndPosition(cc.getCompilationUnit(), tp.getLeaf());
                                    target[0] = new GoToTarget(cc.getSnapshot().getOriginalOffset((int) startPos),
                                            cc.getSnapshot().getOriginalOffset((int) endPos), GoToSupport.getNameSpan(tp.getLeaf(), treeUtilities),
                                            null, null, null, ed.getDisplayName(), true);
                                } else {
                                    TypeElement te = el != null ? cc.getElementUtilities().outermostTypeElement(el) : null;
                                    target[0] = new GoToTarget(-1, -1, null, cc.getClasspathInfo(),ed.getHandle(),
                                            te != null ? te.getQualifiedName().toString().replace('.', '/') + ".class" : null,
                                            ed.getDisplayName(), true);
                                }
                            }
                        }
                        thisFileLineMap[0] = cc.getCompilationUnit().getLineMap();
                    }
                }
            }, true);
        } catch (IOException ex) {
            client.logMessage(new MessageParams(MessageType.Error, ex.getMessage()));
        }
        return gotoTarget2Location(uri, target[0], thisFileLineMap[0]);
    }

    private CompletableFuture<Location> gotoTarget2Location(String uri, GoToTarget target, LineMap lineMap) {
        Location location = null;
        if (target != null && target.success) {
            if (target.offsetToOpen < 0) {
                Object[] openInfo = ElementOpenAccessor.getInstance().getOpenInfo(target.cpInfo, target.elementToOpen, new AtomicBoolean());
                if (openInfo == null && target.resourceName != null) {
                    // try to attach sources
                    final ClassPath cp = ClassPathSupport.createProxyClassPath(
                            target.cpInfo.getClassPath(ClasspathInfo.PathKind.BOOT),
                            target.cpInfo.getClassPath(ClasspathInfo.PathKind.COMPILE),
                            target.cpInfo.getClassPath(ClasspathInfo.PathKind.SOURCE));
                    final FileObject resource = cp.findResource(target.resourceName);
                    if (resource != null) {
                        final FileObject root = cp.findOwnerRoot(resource);
                        if (root != null) {
                            final CompletableFuture<Location> future = new CompletableFuture<>();
                            SourceJavadocAttacher.attachSources(root.toURL(), new SourceJavadocAttacher.AttachmentListener() {
                                @Override
                                public void attachmentSucceeded() {
                                    Object[] openInfo = ElementOpenAccessor.getInstance().getOpenInfo(target.cpInfo, target.elementToOpen, new AtomicBoolean());
                                    if (openInfo != null && (int) openInfo[1] != (-1) && (int) openInfo[2] != (-1) && openInfo[3] != null) {
                                        future.complete(openInfo2Location(openInfo));
                                    } else {
                                        attachmentFailed();
                                    }
                                }

                                @Override
                                public void attachmentFailed() {
                                    try {
                                        FileObject generated = org.netbeans.modules.java.classfile.CodeGenerator.generateCode(target.cpInfo, target.elementToOpen);
                                        if (generated != null) {
                                            final int[] pos = new int[] {-1};
                                            try {
                                                JavaSource.create(target.cpInfo, generated).runUserActionTask(new Task<CompilationController>() {
                                                    @Override public void run(CompilationController parameter) throws Exception {
                                                        parameter.toPhase(JavaSource.Phase.RESOLVED);
                                                        Element el = target.elementToOpen.resolve(parameter);
                                                        if (el != null) {
                                                            TreePath p = parameter.getTrees().getPath(el);
                                                            if (p != null) {
                                                                pos[0] = (int) parameter.getTrees().getSourcePositions().getStartPosition(p.getCompilationUnit(), p.getLeaf());
                                                            }
                                                        }
                                                    }
                                                }, true);
                                            } catch (IOException ex) {
                                            }
                                            int offset = pos[0] != -1 ? pos[0] : 0;
                                            future.complete(new Location(Utils.toUri(generated), new Range(Utils.createPosition(generated, offset), Utils.createPosition(generated, offset))));
                                            return;
                                        }
                                    } catch (Exception e) {
                                    }
                                    future.complete(null);
                                }
                            });
                            return future;
                        }
                    }
                }
                if (openInfo != null && (int) openInfo[1] != (-1) && (int) openInfo[2] != (-1) && openInfo[3] != null) {
                    location = openInfo2Location(openInfo);
                }
            } else {
                int start = target.nameSpan != null ? target.nameSpan[0] : target.offsetToOpen;
                int end = target.nameSpan != null ? target.nameSpan[1] : target.endPos;
                location = new Location(uri, new Range(Utils.createPosition(lineMap, start), Utils.createPosition(lineMap, end)));
            }
        }
        return CompletableFuture.completedFuture(location);
    }

    private Location openInfo2Location(Object[] openInfo) {
        FileObject file = (FileObject) openInfo[0];
        int start = (int) openInfo[3];
        if (start < 0) {
            start = (int) openInfo[1];
        }
        int end = (int) openInfo[4];
        if (end < 0) {
            end = (int) openInfo[2];
        }
        LineMap lm = (LineMap) openInfo[5];
        return new Location(Utils.toUri(file), new Range(Utils.createPosition(lm, start), Utils.createPosition(lm, end)));
    }

    private void runDiagnoticTasks(String uri) {
        //XXX: cancelling/deferring the tasks!
        diagnosticTasks.computeIfAbsent(uri, u -> {
            return BACKGROUND_TASKS.create(() -> {
                computeDiags(u, (info, doc) -> {
                    ErrorHintsProvider ehp = new ErrorHintsProvider();
                    return ehp.computeErrors(info, doc, "text/x-java"); //TODO: mimetype?
                }, "errors", false);
                BACKGROUND_TASKS.create(() -> {
                    computeDiags(u, (info, doc) -> {
                        Set<Severity> disabled = org.netbeans.modules.java.hints.spiimpl.Utilities.disableErrors(info.getFileObject());
                        if (disabled.size() == Severity.values().length) {
                            return Collections.emptyList();
                        }
                        return new HintsInvoker(HintsSettings.getGlobalSettings(), new AtomicBoolean()).computeHints(info)
                                                                                                       .stream()
                                                                                                       .filter(ed -> !disabled.contains(ed.getSeverity()))
                                                                                                       .collect(Collectors.toList());
                    }, "hints", true);
                }).schedule(DELAY);
            });
        }).schedule(DELAY);
    }

    private static final int DELAY = 500;

    private void computeDiags(String uri, ProduceErrors produceErrors, String keyPrefix, boolean update) {
        try {
            FileObject file = Utils.fromUri(uri);
            EditorCookie ec = file.getLookup().lookup(EditorCookie.class);
            Document doc = ec.openDocument();
            ParserManager.parse(Collections.singletonList(Source.create(doc)), new UserTask() {
                @Override
                public void run(ResultIterator it) throws Exception {
                    CompilationController cc = CompilationController.get(it.getParserResult());
                    cc.toPhase(JavaSource.Phase.RESOLVED);
                    Map<String, ErrorDescription> id2Errors = new HashMap<>();
                    List<Diagnostic> diags = new ArrayList<>();
                    int idx = 0;
                    List<ErrorDescription> errors = produceErrors.computeErrors(cc, doc);
                    if (errors == null) {
                        errors = Collections.emptyList();
                    }
                    for (ErrorDescription err : errors) {
                        Diagnostic diag = new Diagnostic(new Range(Utils.createPosition(cc.getCompilationUnit(), err.getRange().getBegin().getOffset()),
                                                                   Utils.createPosition(cc.getCompilationUnit(), err.getRange().getEnd().getOffset())),
                                                         err.getDescription());
                        switch (err.getSeverity()) {
                            case ERROR: diag.setSeverity(DiagnosticSeverity.Error); break;
                            case VERIFIER:
                            case WARNING: diag.setSeverity(DiagnosticSeverity.Warning); break;
                            case HINT: diag.setSeverity(DiagnosticSeverity.Hint); break;
                            default: diag.setSeverity(DiagnosticSeverity.Information); break;
                        }
                        String id = keyPrefix + ":" + idx++ + "-" + err.getId();
                        diag.setCode(id);
                        id2Errors.put(id, err);
                        diags.add(diag);
                    }
                    doc.putProperty("lsp-errors-" + keyPrefix, id2Errors);
                    doc.putProperty("lsp-errors-diags-" + keyPrefix, diags);
                    Map<String, ErrorDescription> mergedId2Errors = new HashMap<>();
                    List<Diagnostic> mergedDiags = new ArrayList<>();
                    for (String k : ERROR_KEYS) {
                        Map<String, ErrorDescription> prevErrors = (Map<String, ErrorDescription>) doc.getProperty("lsp-errors-" + k);
                        if (prevErrors != null) {
                            mergedId2Errors.putAll(prevErrors);
                        }
                        List<Diagnostic> prevDiags = (List<Diagnostic>) doc.getProperty("lsp-errors-diags-" + k);
                        if (prevDiags != null) {
                            mergedDiags.addAll(prevDiags);
                        }
                    }
                    doc.putProperty("lsp-errors", mergedId2Errors);
                    doc.putProperty("lsp-errors-diags", mergedDiags);
                    client.publishDiagnostics(new PublishDiagnosticsParams(uri, mergedDiags));
                }
            });
        } catch (IOException | ParseException ex) {
            throw new IllegalStateException(ex);
        }
    }

    private static final String[] ERROR_KEYS = {"errors", "hints"};

    private interface ProduceErrors {
        public List<ErrorDescription> computeErrors(CompilationInfo info, Document doc) throws IOException;
    }

    public JavaSource getJavaSource(String fileUri) {
        Document doc = openedDocuments.get(fileUri);
        if (doc == null) {
            try {
                FileObject file = Utils.fromUri(fileUri);
                return JavaSource.forFileObject(file);
            } catch (MalformedURLException ex) {
                return null;
            }
        } else {
            return JavaSource.forDocument(doc);
        }
    }

    public Source getSource(String fileUri) {
        Document doc = openedDocuments.get(fileUri);
        if (doc == null) {
            try {
                FileObject file = Utils.fromUri(fileUri);
                return Source.create(file);
            } catch (MalformedURLException ex) {
                return null;
            }
        } else {
            return Source.create(doc);
        }
    }

    public static List<TextEdit> modify2TextEdits(JavaSource js, Task<WorkingCopy> task) throws IOException {
        FileObject[] file = new FileObject[1];
        LineMap[] lm = new LineMap[1];
        ModificationResult changes = js.runModificationTask(wc -> {
            task.run(wc);
            file[0] = wc.getFileObject();
            lm[0] = wc.getCompilationUnit().getLineMap();
        });
        return fileModifications(changes, file[0], lm[0]);
    }
    
    private static List<TextEdit> fileModifications(ModificationResult changes, FileObject file, LineMap lm) {
        //TODO: full, correct and safe edit production:
        List<? extends ModificationResult.Difference> diffs = changes.getDifferences(file);
        if (diffs == null) {
            return Collections.emptyList();
        }
        List<TextEdit> edits = new ArrayList<>();
        IntFunction<Position> offset2Position = lm != null ? pos -> Utils.createPosition(lm, pos)
                                                           : pos -> Utils.createPosition(file, pos);
                                            
        for (ModificationResult.Difference diff : diffs) {
            String newText = diff.getNewText();
            edits.add(new TextEdit(new Range(offset2Position.apply(diff.getStartPosition().getOffset()),
                                             offset2Position.apply(diff.getEndPosition().getOffset())),
                                   newText != null ? newText : ""));
        }
        return edits;
    }

    private static void reportNotificationDone(String s, Object parameter) {
        if (HOOK_NOTIFICATION != null) {
            HOOK_NOTIFICATION.accept(s, parameter);
        }
    }

    /**
     * For testing only; calls that do not return a result should call
     * this hook, if defined, with the method name and parameter.
     */
    static BiConsumer<String, Object> HOOK_NOTIFICATION = null;
}<|MERGE_RESOLUTION|>--- conflicted
+++ resolved
@@ -1385,7 +1385,6 @@
                 //look for test methods:
                 List<TestMethod> testMethods = new ArrayList<>();
                 for (ComputeTestMethods.Factory methodsFactory : Lookup.getDefault().lookupAll(ComputeTestMethods.Factory.class)) {
-<<<<<<< HEAD
                     testMethods.addAll(methodsFactory.create().computeTestMethods(cc));
                 }
                 if (!testMethods.isEmpty()) {
@@ -1407,20 +1406,6 @@
                         if (element != null && element.getKind().isClass() && ((TypeElement)element).getQualifiedName().contentEquals(testClassName)) {
                             line = Utils.createPosition(cc.getCompilationUnit(), (int)trees.getSourcePositions().getStartPosition(cc.getCompilationUnit(), tree)).getLine();
                             break;
-=======
-                    List<TestMethod> methods = methodsFactory.create().computeTestMethods(cc);
-                    if (methods != null) {
-                        for (TestMethod method : methods) {
-                            Range range = new Range(Utils.createPosition(cc.getCompilationUnit(), method.start().getOffset()),
-                                                    Utils.createPosition(cc.getCompilationUnit(), method.end().getOffset()));
-                            List<Object> arguments = Arrays.asList(new Object[]{method.method().getFile().toURI(), method.method().getMethodName()});
-                            lens.add(new CodeLens(range,
-                                                  new Command("Run test", "java.run.codelens", arguments),
-                                                  null));
-                            lens.add(new CodeLens(range,
-                                                  new Command("Debug test", "java.debug.codelens", arguments),
-                                                  null));
->>>>>>> a20782d6
                         }
                     }
                     client.notifyTestProgress(new TestProgressParams(uri, new TestSuiteInfo(testClassName, uri, line, TestSuiteInfo.State.Loaded, tests)));
@@ -1434,7 +1419,7 @@
                             Range range = Utils.treeRange(cc, tree);
                             List<Object> arguments = Collections.singletonList(params.getTextDocument().getUri());
                             lens.add(new CodeLens(range,
-                                                  new Command("Run main", "java.run.codelens", arguments),
+                                                  new Command("Run main", "java.run.single", arguments),
                                                   null));
                             lens.add(new CodeLens(range,
                                                   new Command("Debug main", "java.debug.single", arguments),
