/*
 * Licensed to the Apache Software Foundation (ASF) under one
 * or more contributor license agreements.  See the NOTICE file
 * distributed with this work for additional information
 * regarding copyright ownership.  The ASF licenses this file
 * to you under the Apache License, Version 2.0 (the
 * "License"); you may not use this file except in compliance
 * with the License.  You may obtain a copy of the License at
 *
 *   http://www.apache.org/licenses/LICENSE-2.0
 *
 * Unless required by applicable law or agreed to in writing,
 * software distributed under the License is distributed on an
 * "AS IS" BASIS, WITHOUT WARRANTIES OR CONDITIONS OF ANY
 * KIND, either express or implied.  See the License for the
 * specific language governing permissions and limitations
 * under the License.
 */
package org.netbeans.modules.java.openjdk.jtreg;

import java.io.File;

import org.netbeans.api.project.FileOwnerQuery;
import org.netbeans.api.project.Project;
import org.netbeans.modules.java.openjdk.common.BuildUtils;
import org.netbeans.modules.java.openjdk.common.ShortcutUtils;
import org.openide.filesystems.FileObject;
import org.openide.filesystems.FileUtil;

/**
 *
 * @author lahvac
 */
public class Utilities {

    public static boolean isJDKRepository(FileObject root) {
        if (root == null)
            return false;

        FileObject srcDir = BuildUtils.getFileObject(root, "src");

        if (srcDir == null)
            return false;

        if (BuildUtils.getFileObject(srcDir, "share/classes") != null)
            return true;

        for (FileObject mod : srcDir.getChildren()) {
            if (BuildUtils.getFileObject(mod, "share/classes") != null)
                return true;
        }

        return false;
    }

    public static boolean isLangtoolsRepository(FileObject root) {
        return (BuildUtils.getFileObject(root, "src/share/classes/com/sun/tools/javac/main/Main.java") != null ||
                BuildUtils.getFileObject(root, "src/jdk.compiler/share/classes/com/sun/tools/javac/main/Main.java") != null) &&
                BuildUtils.getFileObject(root, "src/java.base/share/classes/java/lang/Object.java") == null;
    }

    public static FileObject getLangtoolsKeyRoot(FileObject root) {
<<<<<<< HEAD
        FileObject jdkCompiler = root.getFileObject("src/jdk.compiler/share/classes");

        if (jdkCompiler != null)
            return jdkCompiler;

        jdkCompiler = root.getFileObject("src/jdk.compiler/share/classes");

        if (jdkCompiler != null)
            return jdkCompiler;
=======
        FileObject jdkCompiler = BuildUtils.getFileObject(root, "src/jdk.compiler/share/classes");

        if (jdkCompiler != null)
            return jdkCompiler;
>>>>>>> f740b000

        jdkCompiler = root.getFileObject("src/jdk.compiler/share/classes");

        if (jdkCompiler != null)
            return jdkCompiler;

        return BuildUtils.getFileObject(root, "src/share/classes");
    }
    
    public static File jtregOutputDir(FileObject testFile) {
        File buildDir = BuildUtils.getBuildTargetDir(testFile);
        Project prj = FileOwnerQuery.getOwner(testFile);

        if (buildDir != null) {
            FileObject repo = prj.getProjectDirectory().getParent().getParent();
            if (repo.getNameExt().equals("langtools") &&
                ShortcutUtils.getDefault().shouldUseCustomTest(repo.getNameExt(), FileUtil.getRelativePath(repo, testFile))) {
                buildDir = new File(FileUtil.toFile(prj.getProjectDirectory()), "../../build");
            } else if ("langtools".equals(ShortcutUtils.getDefault().inferLegacyRepository(prj)) &&
                ShortcutUtils.getDefault().shouldUseCustomTest(repo.getNameExt(), FileUtil.getRelativePath(repo, testFile))) {
                buildDir = new File(FileUtil.toFile(prj.getProjectDirectory()), "../../build/langtools");
            }
        } else {
            buildDir = new File(FileUtil.toFile(prj.getProjectDirectory()), "../../../build");
        }

        return new File(buildDir, "nb-jtreg").toPath().normalize().toFile();
    }

}<|MERGE_RESOLUTION|>--- conflicted
+++ resolved
@@ -60,22 +60,10 @@
     }
 
     public static FileObject getLangtoolsKeyRoot(FileObject root) {
-<<<<<<< HEAD
-        FileObject jdkCompiler = root.getFileObject("src/jdk.compiler/share/classes");
-
-        if (jdkCompiler != null)
-            return jdkCompiler;
-
-        jdkCompiler = root.getFileObject("src/jdk.compiler/share/classes");
-
-        if (jdkCompiler != null)
-            return jdkCompiler;
-=======
         FileObject jdkCompiler = BuildUtils.getFileObject(root, "src/jdk.compiler/share/classes");
 
         if (jdkCompiler != null)
             return jdkCompiler;
->>>>>>> f740b000
 
         jdkCompiler = root.getFileObject("src/jdk.compiler/share/classes");
 
