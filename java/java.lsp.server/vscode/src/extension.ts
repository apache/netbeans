/*
 * Licensed to the Apache Software Foundation (ASF) under one
 * or more contributor license agreements.  See the NOTICE file
 * distributed with this work for additional information
 * regarding copyright ownership.  The ASF licenses this file
 * to you under the Apache License, Version 2.0 (the
 * "License"); you may not use this file except in compliance
 * with the License.  You may obtain a copy of the License at
 *
 *   http://www.apache.org/licenses/LICENSE-2.0
 *
 * Unless required by applicable law or agreed to in writing,
 * software distributed under the License is distributed on an
 * "AS IS" BASIS, WITHOUT WARRANTIES OR CONDITIONS OF ANY
 * KIND, either express or implied.  See the License for the
 * specific language governing permissions and limitations
 * under the License.
 */
'use strict';

import { commands, window, workspace, ExtensionContext, ProgressLocation } from 'vscode';

import {
    LanguageClient,
    LanguageClientOptions,
    CloseAction,
    ErrorAction,
    StreamInfo,
    Message,
    MessageType,
    LogMessageNotification
} from 'vscode-languageclient';

import * as net from 'net';
import * as fs from 'fs';
import * as path from 'path';
import { ChildProcess } from 'child_process';
import * as vscode from 'vscode';
import * as launcher from './nbcode';
import { StatusMessageRequest, ShowStatusMessageParams  } from './protocol';

const API_VERSION : string = "1.0";
let client: Promise<LanguageClient>;
let nbProcess : ChildProcess | null = null;
let debugPort: number = -1;
let consoleLog: boolean = !!process.env['ENABLE_CONSOLE_LOG'];

function handleLog(log: vscode.OutputChannel, msg: string): void {
    log.appendLine(msg);
    if (consoleLog) {
        console.log(msg);
    }
}

function handleLogNoNL(log: vscode.OutputChannel, msg: string): void {
    log.append(msg);
    if (consoleLog) {
        process.stdout.write(msg);
    }
}

export function enableConsoleLog() {
    consoleLog = true;
    console.log("enableConsoleLog");
}

export function findClusters(myPath : string): string[] {
    let clusters = [];
    for (let e of vscode.extensions.all) {
        if (e.extensionPath === myPath) {
            continue;
        }
        const dir = path.join(e.extensionPath, 'nbcode');
        if (!fs.existsSync(dir)) {
            continue;
        }
        const exists = fs.readdirSync(dir);
        for (let clusterName of exists) {
            let clusterPath = path.join(dir, clusterName);
            let clusterModules = path.join(clusterPath, 'config', 'Modules');
            if (!fs.existsSync(clusterModules)) {
                continue;
            }
            let perm = fs.statSync(clusterModules);
            if (perm.isDirectory()) {
                clusters.push(clusterPath);
            }
        }
    }
    return clusters;
}

function findJDK(onChange: (path : string | null) => void): void {
    function find(): string | null {
        let nbJdk = workspace.getConfiguration('netbeans').get('jdkhome');
        if (nbJdk) {
            return nbJdk as string;
        }
        let javahome = workspace.getConfiguration('java').get('home');
        if (javahome) {
            return javahome as string;
        }

        let jdkHome: any = process.env.JDK_HOME;
        if (jdkHome) {
            return jdkHome as string;
        }
        let jHome: any = process.env.JAVA_HOME;
        if (jHome) {
            return jHome as string;
        }
        return null;
    }

    let currentJdk = find();
    let timeout: NodeJS.Timeout | undefined = undefined;
    workspace.onDidChangeConfiguration(params => {
        if (timeout || (!params.affectsConfiguration('java') && !params.affectsConfiguration('netbeans'))) {
            return;
        }
        timeout = setTimeout(() => {
            timeout = undefined;
            let newJdk = find();
            if (newJdk !== currentJdk) {
                currentJdk = newJdk;
                onChange(currentJdk);
            }
        }, 0);
    });
    onChange(currentJdk);
}

interface VSNetBeansAPI {
    version : string;
}

export function activate(context: ExtensionContext): VSNetBeansAPI {
    let log = vscode.window.createOutputChannel("Apache NetBeans Language Server");

    let conf = workspace.getConfiguration();
    if (conf.get("netbeans.conflict.check")) {
        let e = vscode.extensions.getExtension('redhat.java');
        function disablingFailed(reason: any) {
            handleLog(log, 'Disabling some services failed ' + reason);
        }
        if (e && workspace.name) {
            vscode.window.showInformationMessage(`redhat.java found at ${e.extensionPath} - Suppressing some services to not clash with Apache NetBeans Language Server.`);
            conf.update('java.completion.enabled', false, false).then(() => {
                vscode.window.showInformationMessage('Usage of only one Java extension is recommended. Certain services of redhat.java have been disabled. ');
                conf.update('java.debug.settings.enableRunDebugCodeLens', false, false).then(() => {}, disablingFailed);
                conf.update('java.test.editor.enableShortcuts', false, false).then(() => {}, disablingFailed);
            }, disablingFailed);
        }
    }

    // find acceptable JDK and launch the Java part
    findJDK((specifiedJDK) => {
        activateWithJDK(specifiedJDK, context, log, true);
    });

    //register debugger:
    let configProvider = new NetBeansConfigurationProvider();
    context.subscriptions.push(vscode.debug.registerDebugConfigurationProvider('java8+', configProvider));

    let debugDescriptionFactory = new NetBeansDebugAdapterDescriptionFactory();
    context.subscriptions.push(vscode.debug.registerDebugAdapterDescriptorFactory('java8+', debugDescriptionFactory));

    // register commands
    context.subscriptions.push(commands.registerCommand('java.workspace.compile', () => {
        return window.withProgress({ location: ProgressLocation.Window }, p => {
            return new Promise(async (resolve, reject) => {
                let c : LanguageClient = await client;
                const commands = await vscode.commands.getCommands();
                if (commands.includes('java.build.workspace')) {
                    p.report({ message: 'Compiling workspace...' });
                    c.outputChannel.show(true);
                    const start = new Date().getTime();
                    handleLog(log, `starting java.build.workspace`);
                    const res = await vscode.commands.executeCommand('java.build.workspace');
                    const elapsed = new Date().getTime() - start;
                    handleLog(log, `finished java.build.workspace in ${elapsed} ms with result ${res}`);
                    const humanVisibleDelay = elapsed < 1000 ? 1000 : 0;
                    setTimeout(() => { // set a timeout so user would still see the message when build time is short
                        if (res) {
                            resolve(res);
                        } else {
                            reject(res);
                        }
                    }, humanVisibleDelay);
                } else {
                    reject(`cannot compile workspace; client is ${client}`);
                }
            });
        });
    }));
<<<<<<< HEAD
    for (let generator of ['java.generate.getters', 'java.generate.setters', 'java.generate.getters.setters']) {
        context.subscriptions.push(commands.registerCommand(generator + '.menu', () => {
            return window.withProgress({ location: ProgressLocation.Window }, p => {
                return new Promise(async (resolve, reject) => {
                    const commands = await vscode.commands.getCommands();
                    const editor = vscode.window.activeTextEditor;
                    if (commands.includes(generator + '.menu') && editor != null) {
                        const uri = editor.document.uri;
                        const res = await vscode.commands.executeCommand(generator,
                                                                         uri.scheme + "://" + uri.path,
                                                                         editor.selection,
                                                                         "all");
                        if (res) {
                            resolve();
                        } else {
                            reject();
                        }
                    } else {
                        reject();
                    }
                });
            });
        }));
    }
=======
    return Object.freeze({
        version : API_VERSION
    });
>>>>>>> a2763330
}

/**
 * Pending maintenance (install) task, activations should be chained after it.
 */
let maintenance : Promise<void> | null;

/**
 * Pending activation flag. Will be cleared when the process produces some message or fails.
 */
let activationPending : boolean = false;

function activateWithJDK(specifiedJDK: string | null, context: ExtensionContext, log : vscode.OutputChannel, notifyKill: boolean): void {
    let setClient : [(c : LanguageClient) => void, (err : any) => void];
    client = new Promise<LanguageClient>((clientOK, clientErr) => {
        setClient = [ clientOK, clientErr ];
    });
    const a : Promise<void> | null = maintenance;
    if (activationPending) {
        // do not activate more than once in parallel.
        handleLog(log, "Server activation requested repeatedly, ignoring...");
        return;
    }
    activationPending = true;
    // chain the restart after termination of the former process.
    if (a != null) {
        handleLog(log, "Server activation initiated while in maintenance mode, scheduling after maintenance");
        a.then(() => killNbProcess(notifyKill, log)).
            then(() => doActivateWithJDK(specifiedJDK, context, log, notifyKill, setClient));
    } else {
        handleLog(log, "Initiating server activation");
        killNbProcess(notifyKill, log).then(
            () => doActivateWithJDK(specifiedJDK, context, log, notifyKill, setClient)
        );
    }
}

function killNbProcess(notifyKill : boolean, log : vscode.OutputChannel, specProcess?: ChildProcess) : Promise<void> {
    const p = nbProcess;
    handleLog(log, "Request to kill LSP server.");
    if (p && (!specProcess || specProcess == p)) {
        if (notifyKill) {
            vscode.window.setStatusBarMessage("Restarting Apache NetBeans Language Server.", 2000);
        }
        return new Promise((resolve, reject) => {
            nbProcess = null;
            p.on('close', function(code: number) {
                handleLog(log, "LSP server closed: " + p.pid)
                resolve();
            });
            handleLog(log, "Killing LSP server " + p.pid);
            if (!p.kill()) {
                reject("Cannot kill");
            }
        });
    } else {
        let msg = "Cannot kill: ";
        if (specProcess) {
            msg += "Requested kill on " + specProcess.pid + ", ";
        }
        handleLog(log, msg + "current process is " + (p ? p.pid : "None"));
        return new Promise((res, rej) => { res(); });
    }
}

function doActivateWithJDK(specifiedJDK: string | null, context: ExtensionContext, log : vscode.OutputChannel, notifyKill: boolean,
    setClient : [(c : LanguageClient) => void, (err : any) => void]
): void {
    maintenance = null;
    let restartWithJDKLater : ((time: number, n: boolean) => void) = function restartLater(time: number, n : boolean) {
        handleLog(log, `Restart of Apache Language Server requested in ${(time / 1000)} s.`);
        setTimeout(() => {
            activateWithJDK(specifiedJDK, context, log, n);
        }, time);
    };

    const beVerbose : boolean = workspace.getConfiguration('netbeans').get('verbose', false);
    let info = {
        clusters : findClusters(context.extensionPath),
        extensionPath: context.extensionPath,
        storagePath : context.globalStoragePath,
        jdkHome : specifiedJDK,
        verbose: beVerbose
    };
    let launchMsg = `Launching Apache NetBeans Language Server with ${specifiedJDK ? specifiedJDK : 'default system JDK'}`;
    handleLog(log, launchMsg);
    vscode.window.setStatusBarMessage(launchMsg, 2000);

    let ideRunning = new Promise((resolve, reject) => {
        let collectedText : string | null = '';
        function logAndWaitForEnabled(text: string) {
            if (p == nbProcess) {
                activationPending = false;
            }
            handleLogNoNL(log, text);
            if (collectedText == null) {
                return;
            }
            collectedText += text;
            if (collectedText.match(/org.netbeans.modules.java.lsp.server.*Enabled/)) {
                resolve(text);
                collectedText = null;
            }
        }
        let p = launcher.launch(info, "--modules", "--list");
        handleLog(log, "LSP server launching: " + p.pid);
        p.stdout.on('data', function(d: any) {
            logAndWaitForEnabled(d.toString());
        });
        p.stderr.on('data', function(d: any) {
            logAndWaitForEnabled(d.toString());
        });
        nbProcess = p;
        p.on('close', function(code: number) {
            if (p == nbProcess && code != 0 && code) {
                vscode.window.showWarningMessage("Apache NetBeans Language Server exited with " + code);
            }
            if (collectedText != null) {
                let match = collectedText.match(/org.netbeans.modules.java.lsp.server[^\n]*/)
                if (match?.length == 1) {
                    handleLog(log, match[0]);
                } else {
                    handleLog(log, "Cannot find org.netbeans.modules.java.lsp.server in the log!");
                }
                log.show(false);
                killNbProcess(false, log, p);
                reject("Apache NetBeans Language Server not enabled!");
            } else {
                handleLog(log, "LSP server " + p.pid + " terminated with " + code);
                handleLog(log, "Exit code " + code);
            }
        });
    });

    ideRunning.then(() => {
        const connection = () => new Promise<StreamInfo>((resolve, reject) => {
            const server = net.createServer(socket => {
                server.close();
                resolve({
                    reader: socket,
                    writer: socket
                });
            });
            server.on('error', (err) => {
                reject(err);
            });
            server.listen(() => {
                const address: any = server.address();
                const srv = launcher.launch(info,
                    `--start-java-language-server=connect:${address.port}`,
                    `--start-java-debug-adapter-server=listen:0`
                );
                if (!srv) {
                    reject();
                } else {
                    if (!srv.stdout) {
                        reject(`No stdout to parse!`);
                        srv.disconnect();
                        return;
                    }
                    debugPort = -1;
                    srv.stdout.on("data", (chunk) => {
                        if (debugPort < 0) {
                            const info = chunk.toString().match(/Debug Server Adapter listening at port (\d*)/);
                            if (info) {
                                debugPort = info[1];
                            }
                        }
                    });
                    srv.once("error", (err) => {
                        reject(err);
                    });
                }
            });
        });

        // Options to control the language client
        let clientOptions: LanguageClientOptions = {
            // Register the server for java documents
            documentSelector: ['java'],
            synchronize: {
                configurationSection: 'java',
                fileEvents: [
                    workspace.createFileSystemWatcher('**/*.java')
                ]
            },
            outputChannel: log,
            revealOutputChannelOn: 3, // error
            initializationOptions : {
                'nbcodeCapabilities' : {
                    'statusBarMessageSupport' : true
                }
            },
            errorHandler: {
                error : function(_error: Error, _message: Message, count: number): ErrorAction {
                    return ErrorAction.Continue;
                },
                closed : function(): CloseAction {
                    handleLog(log, "Connection to Apache NetBeans Language Server closed.");
                    if (!activationPending) {
                        restartWithJDKLater(10000, false);
                    }
                    return CloseAction.DoNotRestart;
                }
            }
        }

        let c = new LanguageClient(
                'java',
                'NetBeans Java',
                connection,
                clientOptions
        );
        handleLog(log, 'Language Client: Starting');
        c.start();
        c.onReady().then(() => {
            commands.executeCommand('setContext', 'nbJavaLSReady', true);
            c.onNotification(StatusMessageRequest.type, showStatusBarMessage);
            c.onNotification(LogMessageNotification.type, (param) => handleLog(log, param.message));
            handleLog(log, 'Language Client: Ready');
            setClient[0](c);
        }).catch(setClient[1]);
    }).catch((reason) => {
        activationPending = false;
        handleLog(log, reason);
        window.showErrorMessage('Error initializing ' + reason);
    });

    function showStatusBarMessage(params : ShowStatusMessageParams) {
        let decorated : string = params.message;
        let defTimeout;

        switch (params.type) {
            case MessageType.Error:
                decorated = '$(error) ' + params.message;
                defTimeout = 0;
                checkInstallNbJavac(params.message);
                break;
            case MessageType.Warning:
                decorated = '$(warning) ' + params.message;
                defTimeout = 0;
                break;
            default:
                defTimeout = 10000;
                break;
        }
        // params.timeout may be defined but 0 -> should be used
        const timeout = params.timeout != undefined ? params.timeout : defTimeout;
        if (timeout > 0) {
            window.setStatusBarMessage(decorated, timeout);
        } else {
            window.setStatusBarMessage(decorated);
        }
    }

    function checkInstallNbJavac(msg : string) {
        const NO_JAVA_SUPPORT = "Cannot initialize Java support";
        if (msg.startsWith(NO_JAVA_SUPPORT)) {
            const yes = "Install GPLv2+CPEx code";
            window.showErrorMessage("Additional Java Support is needed", yes).then(reply => {
                if (yes === reply) {
                    vscode.window.setStatusBarMessage("Preparing Apache NetBeans Language Server for additional installation", 2000);
                    restartWithJDKLater = function() {
                        handleLog(log, "Ignoring request for restart of Apache NetBeans Language Server");
                    };
                    maintenance = new Promise((resolve, reject) => {
                        const kill : Promise<void> = killNbProcess(false, log);
                        kill.then(() => {
                            let installProcess = launcher.launch(info, "-J-Dnetbeans.close=true", "--modules", "--install", ".*nbjavac.*");
                            handleLog(log, "Launching installation process: " + installProcess.pid);
                            let logData = function(d: any) {
                                handleLogNoNL(log, d.toString());
                            };
                            installProcess.stdout.on('data', logData);
                            installProcess.stderr.on('data', logData);
                            installProcess.addListener("error", reject);
                            // MUST wait on 'close', since stdout is inherited by children. The installProcess dies but
                            // the inherited stream will be closed by the last child dying.
                            installProcess.on('close', function(code: number) {
                                handleLog(log, "Installation completed: " + installProcess.pid);
                                handleLog(log, "Additional Java Support installed with exit code " + code);
                                // will be actually run after maintenance is resolve()d.
                                activateWithJDK(specifiedJDK, context, log, notifyKill)
                                resolve();
                            });
                            return installProcess;
                        });
                    });
                }
            });
        }
    }
}

export function deactivate(): Thenable<void> {
    if (nbProcess != null) {
        nbProcess.kill();
    }
    return client.then(c => c.stop());
}

class NetBeansDebugAdapterDescriptionFactory implements vscode.DebugAdapterDescriptorFactory {

    createDebugAdapterDescriptor(_session: vscode.DebugSession, _executable: vscode.DebugAdapterExecutable | undefined): vscode.ProviderResult<vscode.DebugAdapterDescriptor> {
        return new Promise<vscode.DebugAdapterDescriptor>((resolve, reject) => {
            let cnt = 10;
            const fnc = () => {
                if (debugPort < 0) {
                    if (cnt-- > 0) {
                        setTimeout(fnc, 1000);
                    } else {
                        reject(new Error('Apache NetBeans Debug Server Adapter not yet initialized. Please wait for a while and try again.'));
                    }
                } else {
                    resolve(new vscode.DebugAdapterServer(debugPort));
                }
            }
            fnc();
        });
    }
}


class NetBeansConfigurationProvider implements vscode.DebugConfigurationProvider {

    resolveDebugConfiguration(_folder: vscode.WorkspaceFolder | undefined, config: vscode.DebugConfiguration, _token?: vscode.CancellationToken): vscode.ProviderResult<vscode.DebugConfiguration> {
        if (!config.type) {
            config.type = 'java8+';
        }
        if (!config.request) {
            config.request = 'launch';
        }
        if (!config.mainClass) {
            config.mainClass = '${file}';
        }
        if (!config.classPaths) {
            config.classPaths = ['any'];
        }
        if (!config.console) {
            config.console = 'internalConsole';
        }

        return config;
    }
}<|MERGE_RESOLUTION|>--- conflicted
+++ resolved
@@ -193,7 +193,6 @@
             });
         });
     }));
-<<<<<<< HEAD
     for (let generator of ['java.generate.getters', 'java.generate.setters', 'java.generate.getters.setters']) {
         context.subscriptions.push(commands.registerCommand(generator + '.menu', () => {
             return window.withProgress({ location: ProgressLocation.Window }, p => {
@@ -218,11 +217,9 @@
             });
         }));
     }
-=======
     return Object.freeze({
         version : API_VERSION
     });
->>>>>>> a2763330
 }
 
 /**
