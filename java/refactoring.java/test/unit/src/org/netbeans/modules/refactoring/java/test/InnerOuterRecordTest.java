--- conflicted
+++ resolved
@@ -186,17 +186,10 @@
                     }
                 }
                 """;
-<<<<<<< HEAD
-
-        innerOuterSetupAndTest(source, newOuter, newInner);
-    }
-
-=======
-
-        innerOuterSetupAndTest(source, newOuter, newInner);
-    }
-
->>>>>>> e8fe3910
+
+        innerOuterSetupAndTest(source, newOuter, newInner);
+    }
+
     public void testBasicClassInClass() throws Exception {
         // initial outer has record with meaningful canonical constructor.
         String source
@@ -259,7 +252,6 @@
 
                 import java.time.LocalDate;
                 import java.util.Objects;
-<<<<<<< HEAD
 
                 /**
                  *
@@ -296,7 +288,6 @@
                 import java.time.LocalDate;
 
                 record A(int id, String name, LocalDate dob) {
-                             
                    static F f;
                    record F(int x, int y){}
                 }
@@ -325,75 +316,6 @@
                  * @author junit
                  */
                 record F(int x, int y){}
-=======
-
-                /**
-                 *
-                 * @author junit
-                 */
-                public class F {
-
-                    int id;
-                    String name;
-                    LocalDate dob;
-
-                    public F(int id, String name, LocalDate dob) {
-                        Objects.requireNonNull(id);
-                        Objects.requireNonNull(name);
-                        Objects.requireNonNull(dob);
-                        assert !name.isEmpty() && !name.isBlank();
-                        assert dob.isAfter(LocalDate.EPOCH);
-                        this.id = id;
-                        this.name = name;
-                        this.dob = dob;
-                    }
-
-                }
-                """;
-
-        innerOuterSetupAndTest(source, newOuter, newInner);
-    }
-
-    public void testBasicRecordInRecord() throws Exception {
-        String source = 
-                """
-                package t;
-
-                import java.time.LocalDate;
-
-                record A(int id, String name, LocalDate dob) {
-
-                   F f;
-                   record F(int x, int y){}
-                }
-                """;
-        String newOuter= 
-                """
-                package t;
-
-                import java.time.LocalDate;
-
-                record A(int id, String name, LocalDate dob) {
-
-                    F f;
-
-                }
-                """;
-        String newInner =
-                """
-                /*
-                 * Refactoring License
-                 */
-                package t;
-
-                /**
-                 *
-                 * @author junit
-                 */
-                record F(int x, int y){
-                }
-
->>>>>>> e8fe3910
                 """;
 
         innerOuterSetupAndTest(source, newOuter, newInner);
@@ -544,7 +466,6 @@
                  */
                 record F(int id, String name, LocalDate dob) {
 
-<<<<<<< HEAD
                     public F {
                         if (dob.isBefore(LocalDate.EPOCH)) {
                             throw new IllegalArgumentException("to old " + dob);
@@ -555,8 +476,6 @@
         innerOuterSetupAndTest(source, newOuter, newInner);
     }
 
-=======
->>>>>>> e8fe3910
     void innerOuterSetupAndTest(String source, String newOuter, String newInner) throws Exception {
         writeFilesNoIndexing(src, new File("t/A.java", source));
         performInnerToOuterTest2(null);
