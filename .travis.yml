# Licensed to the Apache Software Foundation (ASF) under one
# or more contributor license agreements.  See the NOTICE file
# distributed with this work for additional information
# regarding copyright ownership.  The ASF licenses this file
# to you under the Apache License, Version 2.0 (the
# "License"); you may not use this file except in compliance
# with the License.  You may obtain a copy of the License at
#
#   http://www.apache.org/licenses/LICENSE-2.0
#
# Unless required by applicable law or agreed to in writing,
# software distributed under the License is distributed on an
# "AS IS" BASIS, WITHOUT WARRANTIES OR CONDITIONS OF ANY
# KIND, either express or implied.  See the License for the
# specific language governing permissions and limitations
# under the License.
language: java
dist: bionic
addons:
  apt:
    packages:
      - ant
      - ant-optional
      - xvfb
      - openjfx
      - libgfortran3

install:
  - export PATH="$PATH:$TRAVIS_BUILD_DIR/nbbuild/travis"
  - export DISPLAY=:99.0
  - Xvfb :99 -screen 0 1024x768x24 > /dev/null 2>&1 &
  - sleep 3

cache:
  directories:
  - $HOME/.hgexternalcache

matrix:
    include:
        - name: Check RAT report from release source
          script: 
            - ant -quiet build-source-config
            - mkdir scratch
            - cd scratch
            - unzip -qq ../nbbuild/build/release-src*
            - ant -quiet rat -Drat-report.haltonfailure=true -Dmetabuild.jsonurl=https://raw.githubusercontent.com/apache/netbeans-jenkins-lib/master/meta/netbeansrelease.json

        - name: Gen sigtests
          jdk: openjdk8
          env:
            - OPTS="-Dmetabuild.jsonurl=https://raw.githubusercontent.com/apache/netbeans-jenkins-lib/master/meta/netbeansrelease.json -quiet -Djavac.compilerargs=-nowarn -Dbuild.compiler.deprecation=false"
          before_script:
            - ant $OPTS clean
            - ant $OPTS build
          script:
            - ant $OPTS gen-sigtests-release

        - name: Run gen-sigtests-release for platform cluster
          jdk: openjdk8
          script:
            - nbbuild/travis/gensigtest.sh
        
        - name: Pristine platform build
          jdk: openjdk8
          env:
            - ANT_OPTS="-Dmetabuild.jsonurl=https://raw.githubusercontent.com/apache/netbeans-jenkins-lib/master/meta/netbeansrelease.json -Djavac.compilerargs=-nowarn -Dbuild.compiler.deprecation=false"
          script: 
            - ant -quiet build-source-config -Dcluster.config=platform
            - mkdir tmpplatform
            - cd tmpplatform
            - unzip -qq ../nbbuild/build/platform-src*
            - ant build -Dcluster.config=platform
        
        - name: Compile all modules with OpenJDK8
          jdk: openjdk8
          env:
            - OPTS="-Dmetabuild.jsonurl=https://raw.githubusercontent.com/apache/netbeans-jenkins-lib/master/meta/netbeansrelease.json -quiet -Dcluster.config=full -Djavac.compilerargs=-nowarn -Dbuild.compiler.deprecation=false"
          before_script:
            - ant $OPTS clean
          script:
            - ant $OPTS build
            - ant $OPTS test -Dtest.includes=NoTestsJustBuild

        - name: Test harness modules
          jdk: openjdk8
          env:
            - OPTS="-Dmetabuild.jsonurl=https://raw.githubusercontent.com/apache/netbeans-jenkins-lib/master/meta/netbeansrelease.json -quiet -Dcluster.config=platform -Djavac.compilerargs=-nowarn -Dbuild.compiler.deprecation=false -Dtest-unit-sys-prop.ignore.random.failures=true -Dvanilla.javac.exists=true"
          before_script:
            - ant $OPTS clean
            - ant $OPTS build
          script:
            - ant $OPTS -f harness/o.n.insane test
            - ant $OPTS -f harness/apisupport.harness test
            - ant $OPTS -f harness/nbjunit test
            - ant $OPTS -f harness/jellytools.platform test -Dtest.config=stable

        - name: Test platform modules, Batch 1
          jdk: openjdk8
          env:
            - OPTS="-Dmetabuild.jsonurl=https://raw.githubusercontent.com/apache/netbeans-jenkins-lib/master/meta/netbeansrelease.json -silent -Dcluster.config=platform -Djavac.compilerargs=-nowarn -Dbuild.compiler.deprecation=false -Dtest-unit-sys-prop.ignore.random.failures=true -Dvanilla.javac.exists=true"
          before_script:
            - ant $OPTS clean
            - ant $OPTS build
          script:
            - travis_retry hide-logs.sh ant $OPTS -f platform/api.htmlui test
            - hide-logs.sh ant $OPTS -f platform/api.intent test
            - hide-logs.sh ant $OPTS -f platform/api.io test
            - hide-logs.sh ant $OPTS -f platform/api.progress test
            - hide-logs.sh ant $OPTS -f platform/api.progress.nb test
            - hide-logs.sh ant $OPTS -f platform/api.scripting test
            - hide-logs.sh ant $OPTS -f platform/api.search test
            - hide-logs.sh ant $OPTS -f platform/api.templates test
            - hide-logs.sh ant $OPTS -f platform/api.visual test
            - hide-logs.sh ant $OPTS -f platform/applemenu test
            - hide-logs.sh ant $OPTS -f platform/autoupdate.cli test
            - hide-logs.sh ant $OPTS -f platform/autoupdate.services test
            - hide-logs.sh ant $OPTS -f platform/autoupdate.ui test
            - hide-logs.sh ant $OPTS -f platform/core.execution test
            - hide-logs.sh ant $OPTS -f platform/core.io.ui test
            - hide-logs.sh ant $OPTS -f platform/core.kit test
            - hide-logs.sh ant $OPTS -f platform/core.multiview test
            - hide-logs.sh ant $OPTS -f platform/core.netigso test
            - hide-logs.sh ant $OPTS -f platform/core.network test
            - hide-logs.sh ant $OPTS -f platform/core.osgi test
            - hide-logs.sh ant $OPTS -f platform/core.output2 test
            - hide-logs.sh ant $OPTS -f platform/core.startup test
            - hide-logs.sh ant $OPTS -f platform/core.startup.base test
            - hide-logs.sh ant $OPTS -f platform/core.ui test
            - travis_wait hide-logs.sh ant $OPTS -f platform/core.windows test
            - hide-logs.sh ant $OPTS -f platform/editor.mimelookup test
            - hide-logs.sh ant $OPTS -f platform/editor.mimelookup.impl test
            - hide-logs.sh ant $OPTS -f platform/favorites test
            - hide-logs.sh ant $OPTS -f platform/javahelp test-unit
            - hide-logs.sh ant $OPTS -f platform/keyring.fallback test
            - hide-logs.sh ant $OPTS -f platform/keyring.impl test
            - hide-logs.sh ant $OPTS -f platform/lib.uihandler test
            - hide-logs.sh ant $OPTS -f platform/libs.javafx test
            - hide-logs.sh ant $OPTS -f platform/libs.junit4 test
            - travis_retry hide-logs.sh ant $OPTS -f platform/masterfs test
            - hide-logs.sh ant $OPTS -f platform/masterfs.linux test
            - hide-logs.sh ant $OPTS -f platform/netbinox test  -Dtest.config=stableBTD
            - hide-logs.sh ant $OPTS -f platform/o.n.bootstrap test
            - hide-logs.sh ant $OPTS -f platform/o.n.core test-unit
            - hide-logs.sh ant $OPTS -f platform/o.n.swing.outline test
            - hide-logs.sh ant $OPTS -f platform/o.n.swing.tabcontrol test
            
        - name: Test platform modules, Batch 2
          jdk: openjdk8
          env:
            - OPTS="-Dmetabuild.jsonurl=https://raw.githubusercontent.com/apache/netbeans-jenkins-lib/master/meta/netbeansrelease.json -silent -Dcluster.config=platform -Djavac.compilerargs=-nowarn -Dbuild.compiler.deprecation=false -Dtest-unit-sys-prop.ignore.random.failures=true -Dvanilla.javac.exists=true"
          before_script:
            - ant $OPTS clean
            - ant $OPTS build
          script:
            - hide-logs.sh ant $OPTS -f platform/openide.actions test
            - hide-logs.sh ant $OPTS -f platform/openide.awt test
            - hide-logs.sh ant $OPTS -f platform/openide.compat test
            - hide-logs.sh ant $OPTS -f platform/openide.dialogs test
            - hide-logs.sh ant $OPTS -f platform/openide.execution test
            - hide-logs.sh ant $OPTS -f platform/openide.execution.compat8 test
            - travis_retry hide-logs.sh ant $OPTS -f platform/openide.explorer test
            - hide-logs.sh ant $OPTS -f platform/openide.filesystems test
            - hide-logs.sh ant $OPTS -f platform/openide.filesystems.compat8 test
            - hide-logs.sh ant $OPTS -f platform/openide.filesystems.nb test
            - hide-logs.sh ant $OPTS -f platform/openide.io test
            - travis_wait hide-logs.sh ant $OPTS -f platform/openide.loaders test
            - hide-logs.sh ant $OPTS -f platform/openide.modules test
            - hide-logs.sh ant $OPTS -f platform/openide.nodes test
            - hide-logs.sh ant $OPTS -f platform/openide.options test
            - travis_retry hide-logs.sh ant $OPTS -f platform/openide.text test
            - hide-logs.sh ant $OPTS -f platform/openide.util test
            - hide-logs.sh ant $OPTS -f platform/openide.util.enumerations test
            - hide-logs.sh ant $OPTS -f platform/openide.util.lookup test
            - hide-logs.sh ant $OPTS -f platform/openide.util.ui test
            - hide-logs.sh ant $OPTS -f platform/openide.windows test
            - hide-logs.sh ant $OPTS -f platform/options.api test-unit
            - hide-logs.sh ant $OPTS -f platform/options.keymap test
            - hide-logs.sh ant $OPTS -f platform/print test
            - hide-logs.sh ant $OPTS -f platform/progress.ui test
            - hide-logs.sh ant $OPTS -f platform/queries test
            - hide-logs.sh ant $OPTS -f platform/sampler test
            - hide-logs.sh ant $OPTS -f platform/sendopts test
            - hide-logs.sh ant $OPTS -f platform/settings test
            - hide-logs.sh ant $OPTS -f platform/spi.actions test
            - hide-logs.sh ant $OPTS -f platform/spi.quicksearch test
            - hide-logs.sh ant $OPTS -f platform/templates test
            - hide-logs.sh ant $OPTS -f platform/templatesui test
            - hide-logs.sh ant $OPTS -f platform/uihandler test
          
        - name: Test ide modules
          jdk: openjdk8
          env:
            - OPTS="-Dmetabuild.jsonurl=https://raw.githubusercontent.com/apache/netbeans-jenkins-lib/master/meta/netbeansrelease.json -quiet -Dcluster.config=minimal -Djavac.compilerargs=-nowarn -Dbuild.compiler.deprecation=false -Dtest-unit-sys-prop.ignore.random.failures=true"
          before_script:
            - ant $OPTS clean
            - ant $OPTS build
          script:
            - ant $OPTS -f ide/api.xml test
            - ant $OPTS -f ide/api.xml.ui test
            - travis_retry ant $OPTS -f ide/bugtracking test
            - travis_retry ant $OPTS -f ide/bugtracking.bridge test
            - ant $OPTS -f ide/bugtracking.commons test
            #- ant $OPTS -f ide/bugzilla test
            - ant $OPTS -f ide/code.analysis test
            - ant $OPTS -f ide/core.ide test
            - ant $OPTS -f ide/csl.api test
            - ant $OPTS -f ide/csl.types test
            - ant $OPTS -f ide/css.editor test
            - ant $OPTS -f ide/css.lib test
            - hide-logs.sh ant $OPTS -f ide/css.model test
            - travis_retry ant $OPTS -f ide/db test
            - ant $OPTS -f ide/db.dataview test
            - ant $OPTS -f ide/db.sql.editor test
            - ant $OPTS -f ide/docker.api test
            - ant $OPTS -f ide/docker.ui test
            - ant $OPTS -f ide/editor.bookmarks test
            #- ant $OPTS -f ide/editor.bracesmatching test
            - ant $OPTS -f ide/editor.document test
            - hide-logs.sh ant $OPTS -f ide/editor.fold test
            - ant $OPTS -f ide/editor.fold.nbui test
            - ant $OPTS -f ide/editor.guards test
            - ant $OPTS -f ide/editor.indent test
            - ant $OPTS -f ide/editor.indent.project test
            - ant $OPTS -f ide/editor.macros test
            - hide-logs.sh ant $OPTS -f ide/editor.search test
            - hide-logs.sh ant $OPTS -f ide/editor.settings test
            - ant $OPTS -f ide/editor.settings.storage test
            - ant $OPTS -f ide/editor.structure test
            - ant $OPTS -f ide/editor.tools.storage test
            - ant $OPTS -f ide/editor.util test
            - ant $OPTS -f ide/extbrowser test
            - ant $OPTS -f ide/extexecution.base test
            - ant $OPTS -f ide/gsf.testrunner.ui test
            - travis_retry ant $OPTS -f ide/html test
            - ant $OPTS -f ide/html.custom test
            #- ant $OPTS -f ide/html.editor test
            #- ant $OPTS -f ide/html.lexer test
            - ant $OPTS -f ide/html.parser test
            - ant $OPTS -f ide/html.validation test
            - ant $OPTS -f ide/hudson test
            - ant $OPTS -f ide/hudson.git test
            - ant $OPTS -f ide/hudson.mercurial test
            - ant $OPTS -f ide/hudson.subversion test
            - ant $OPTS -f ide/hudson.tasklist test
            - ant $OPTS -f ide/hudson.ui test
            - ant $OPTS -f ide/javascript2.debug test
            - ant $OPTS -f ide/languages.yaml test
            - ant $OPTS -f ide/lexer test
            - ant $OPTS -f ide/lib.terminalemulator test
            - ant $OPTS -f ide/libs.freemarker test
            #- ant $OPTS -f ide/libs.git test
            - ant $OPTS -f ide/libs.graalsdk test
            #- ant $OPTS -f ide/localhistory test
            - ant $OPTS -f ide/libs.truffleapi test
            - ant $OPTS -f ide/lsp.client test
            - ant $OPTS -f ide/notifications test
            - ant $OPTS -f ide/o.openidex.util test
            #- ant $OPTS -f ide/parsing.api test
            #- ant $OPTS -f ide/parsing.indexing test
            - ant $OPTS -f ide/parsing.lucene test
            - ant $OPTS -f ide/project.ant test
            - ant $OPTS -f ide/project.ant.compat8 test
            - ant $OPTS -f ide/project.ant.ui test
            - ant $OPTS -f ide/project.libraries test
            - ant $OPTS -f ide/project.libraries.ui test
            - ant $OPTS -f ide/projectapi test
            - ant $OPTS -f ide/projectapi.nb test
            - ant $OPTS -f ide/projectuiapi.base test
            - ant $OPTS -f ide/refactoring.api test
            - ant $OPTS -f ide/schema2beans test
            - ant $OPTS -f ide/server test
            - ant $OPTS -f ide/spellchecker test
            - ant $OPTS -f ide/spi.editor.hints test
            #- ant $OPTS -f ide/spi.palette test
            - ant $OPTS -f ide/spi.tasklist test
            - ant $OPTS -f ide/tasklist.ui test
            - ant $OPTS -f ide/team.commons test
            - ant $OPTS -f ide/terminal.nb test
            - ant $OPTS -f ide/utilities test
            - ant $OPTS -f ide/versioning.masterfs test
            - ant $OPTS -f ide/versioning.ui test
            - ant $OPTS -f ide/versioning.util test
            - ant $OPTS -f ide/web.common test
            - ant $OPTS -f ide/web.common.ui test
            - ant $OPTS -f ide/web.webkit.debugging test
            - ant $OPTS -f ide/xml test
            - ant $OPTS -f ide/xml.axi test
            - ant $OPTS -f ide/xml.catalog test-unit
            - ant $OPTS -f ide/xml.core test
            - ant $OPTS -f ide/xml.lexer test
            - ant $OPTS -f ide/xml.multiview test
            - ant $OPTS -f ide/xml.retriever test
            - ant $OPTS -f ide/xml.schema.completion test
            - ant $OPTS -f ide/xml.schema.model test
            - ant $OPTS -f ide/xml.text test
            - ant $OPTS -f ide/xml.text.obsolete90 test
            - travis_retry ant $OPTS -f ide/xml.wsdl.model test
            - ant $OPTS -f ide/xml.xam test
            - ant $OPTS -f ide/xml.xdm test
            - ant $OPTS -f ide/xsl test
            
        - name: Test nb modules
          jdk: openjdk8
          env:
            - OPTS="-Dmetabuild.jsonurl=https://raw.githubusercontent.com/apache/netbeans-jenkins-lib/master/meta/netbeansrelease.json -quiet -Dcluster.config=minimal -Djavac.compilerargs=-nowarn -Dbuild.compiler.deprecation=false -Dtest-unit-sys-prop.ignore.random.failures=true"
          before_script:
            - ant $OPTS clean
            - ant $OPTS build
          script:
            - ant $OPTS -f nb/deadlock.detector test
            - ant $OPTS -f nb/ide.branding test
            - ant $OPTS -f nb/o.n.upgrader test
            #- ant $OPTS -f nb/updatecenters test
            - ant $OPTS -f nb/welcome test
            
        - name: Test extide modules
          jdk: openjdk8
          env:
            - OPTS="-Dmetabuild.jsonurl=https://raw.githubusercontent.com/apache/netbeans-jenkins-lib/master/meta/netbeansrelease.json -quiet -Dcluster.config=java -Djavac.compilerargs=-nowarn -Dbuild.compiler.deprecation=false -Dtest-unit-sys-prop.ignore.random.failures=true"
          before_script:
            - ant $OPTS clean
            - ant $OPTS build
          script:
            - ant $OPTS -f extide/o.apache.tools.ant.module test
            - ant $OPTS -f extide/gradle test
            
        - name: Test Java modules with nb-javac on Java 8
          jdk: openjdk8
          env:
            - OPTS="-Dmetabuild.jsonurl=https://raw.githubusercontent.com/apache/netbeans-jenkins-lib/master/meta/netbeansrelease.json -quiet -Dcluster.config=java -Djavac.compilerargs=-nowarn -Dbuild.compiler.deprecation=false -Dtest-unit-sys-prop.ignore.random.failures=true"
          before_script:
            - ant $OPTS clean
            - ant $OPTS build
          script:
            #- ant $OPTS -f java/ant.debugger test
            - hide-logs.sh ant $OPTS -f java/ant.freeform test
            #- ant $OPTS -f java/ant.grammar test
            - ant $OPTS -f java/api.debugger.jpda test
            - ant $OPTS -f java/api.java test
            - ant $OPTS -f java/api.maven test
            #- ant $OPTS -f java/beans test
            - ant $OPTS -f java/classfile test
            - ant $OPTS -f java/dbschema test -Dtest.config=stable
            #- ant $OPTS -f java/debugger.jpda test
            - hide-logs.sh ant $OPTS -f java/debugger.jpda.js test
            - hide-logs.sh ant $OPTS -f java/debugger.jpda.projects test
            - hide-logs.sh ant $OPTS -f java/debugger.jpda.projectsui test
            - hide-logs.sh ant $OPTS -f java/gradle.java test
            #- ant $OPTS -f java/debugger.jpda.truffle test
            #- ant $OPTS -f java/debugger.jpda.ui test
            - travis_wait hide-logs.sh ant $OPTS -f java/editor.htmlui test
            #- travis_wait 30 hide-logs.sh  ant $OPTS -f java/form test
            - ant $OPTS -f java/hudson.maven test
            - ant $OPTS -f java/java.completion test
            - hide-logs.sh ant $OPTS -f java/java.hints.declarative test
            - hide-logs.sh ant $OPTS -f java/java.freeform test
            #- ant $OPTS -f java/java.kit test
            #- ant $OPTS -f java/java.lexer test
            #- ant $OPTS -f java/java.lexer test
            #- ant $OPTS -f java/java.lsp.server test
            #- ant $OPTS -f java/java.metrics test
            - ant $OPTS -f java/java.module.graph test
            - ant $OPTS -f java/java.navigation test
            #- ant $OPTS -f java/java.openjdk.project test
            - ant $OPTS -f java/java.mx.project test
            - ant $OPTS -f java/java.platform test
            - ant $OPTS -f java/java.platform.ui test
            - ant $OPTS -f java/java.preprocessorbridge test
            - hide-logs.sh ant $OPTS -f java/java.project test
            #- ant $OPTS -f java/java.project.ui test
            #- ant $OPTS -f java/java.source test
            #- ant $OPTS -f java/java.source.ant test
            - ant $OPTS -f java/java.source.base test
            - ant $OPTS -f java/java.source.compat8 test
            - ant $OPTS -f java/java.source.nbjavac test
            - ant $OPTS -f java/java.source.queriesimpl test
            #- ant $OPTS -f java/java.sourceui test
            - ant $OPTS -f java/java.testrunner test
            - ant $OPTS -f java/java.testrunner.ant test
            #- ant $OPTS -f java/javadoc test
            - ant $OPTS -f java/javawebstart test
            #- ant $OPTS -f java/jellytools.java test
            #- ant $OPTS -f java/jshell.support test
            #- ant $OPTS -f java/junit test
            - ant $OPTS -f java/junit.ant.ui test
            - ant $OPTS -f java/lib.nbjavac test
            - ant $OPTS -f java/maven test
            #- ant $OPTS -f java/maven.embedder test
            - ant $OPTS -f java/maven.grammar test
            #- ant $OPTS -f java/maven.hints test
            #- ant $OPTS -f java/maven.htmlui test
            - ant $OPTS -f java/maven.indexer test
            - ant $OPTS -f java/maven.junit test
            - ant $OPTS -f java/maven.model test
            - ant $OPTS -f java/maven.osgi test
            #- ant $OPTS -f java/performance test
            #- ant $OPTS -f java/performance.java test
            #- ant $OPTS -f java/projectimport.eclipse.core test
            #- ant $OPTS -f java/refactoring.java test
            - ant $OPTS -f java/spellchecker.bindings.java test
            #- ant $OPTS -f java/spi.java.hints test
            - ant $OPTS -f java/spring.beans test
            - ant $OPTS -f java/testng test
            #- ant $OPTS -f java/testng.ant test
            #- ant $OPTS -f java/testng.ui test
            - ant $OPTS -f java/whitelist test
            - ant $OPTS -f java/xml.jaxb test

        - name: Test java.hints batch 1 with nb-javac on Java 8
          jdk: openjdk8
          env:
            - OPTS="-Dmetabuild.jsonurl=https://raw.githubusercontent.com/apache/netbeans-jenkins-lib/master/meta/netbeansrelease.json -quiet -Dcluster.config=java -Djavac.compilerargs=-nowarn -Dbuild.compiler.deprecation=false -Dtest-unit-sys-prop.ignore.random.failures=true"
          before_script:
            - ant $OPTS clean
            - ant $OPTS build
          script:
            - ant $OPTS -Dtest.config=batch1 -f java/java.hints test

        - name: Test java.hints batch 2 with nb-javac on Java 8
          jdk: openjdk8
          env:
            - OPTS="-Dmetabuild.jsonurl=https://raw.githubusercontent.com/apache/netbeans-jenkins-lib/master/meta/netbeansrelease.json -quiet -Dcluster.config=java -Djavac.compilerargs=-nowarn -Dbuild.compiler.deprecation=false -Dtest-unit-sys-prop.ignore.random.failures=true"
          before_script:
            - ant $OPTS clean
            - ant $OPTS build
          script:
            - ant $OPTS -Dtest.config=batch2 -f java/java.hints test

        - name: Test Java modules with nb-javac on Java 11
          jdk: openjdk8
          env:
            - OPTS="-Dmetabuild.jsonurl=https://raw.githubusercontent.com/apache/netbeans-jenkins-lib/master/meta/netbeansrelease.json -quiet -Dcluster.config=java -Djavac.compilerargs=-nowarn -Dbuild.compiler.deprecation=false -Dtest-unit-sys-prop.ignore.random.failures=true"
          before_script:
            - wget https://raw.githubusercontent.com/sormuras/bach/master/install-jdk.sh
            - export TEST_JDK=`bash install-jdk.sh --feature 11 --license GPL --emit-java-home --silent | tail -1`
            - export OPTS="-Dmetabuild.jsonurl=https://raw.githubusercontent.com/apache/netbeans-jenkins-lib/master/meta/netbeansrelease.json $OPTS  -Dtest.nbjdk.home=$TEST_JDK -Dtest.run.args=--limit-modules=java.base,java.logging,java.xml,java.prefs,java.desktop,java.management,java.instrument,jdk.zipfs,java.scripting,java.naming -Dtest.bootclasspath.prepend.args=-Dno.netbeans.bootclasspath.prepend.needed=true"
            - ant $OPTS clean
            - ant $OPTS build
          script:
            - ant $OPTS -f java/java.completion test
            - travis_retry ant $OPTS -f java/java.source.base test

        - name: Test Java modules with nb-javac on Java 13
          jdk: openjdk8
          env:
            - OPTS="-Dmetabuild.jsonurl=https://raw.githubusercontent.com/apache/netbeans-jenkins-lib/master/meta/netbeansrelease.json -quiet -Dcluster.config=java -Djavac.compilerargs=-nowarn -Dbuild.compiler.deprecation=false -Dtest-unit-sys-prop.ignore.random.failures=true"
          before_script:
            - wget https://raw.githubusercontent.com/sormuras/bach/master/install-jdk.sh
            - export TEST_JDK=`bash install-jdk.sh --feature 13 --license GPL --emit-java-home --silent | tail -1`
            - export OPTS="-Dmetabuild.jsonurl=https://raw.githubusercontent.com/apache/netbeans-jenkins-lib/master/meta/netbeansrelease.json $OPTS -Dtest.nbjdk.home=$TEST_JDK -Dtest.run.args=--limit-modules=java.base,java.logging,java.xml,java.prefs,java.desktop,java.management,java.instrument,jdk.zipfs,java.scripting,java.naming -Dtest.bootclasspath.prepend.args=-Dno.netbeans.bootclasspath.prepend.needed=true"
            - ant $OPTS clean
            - ant $OPTS build
          script:
            - ant $OPTS -f java/java.completion test
            - ant $OPTS -f java/java.source.base test

        - name: Test java.hints batch 1 with nb-javac on Java 13
          jdk: openjdk8
          env:
            - OPTS="-Dmetabuild.jsonurl=https://raw.githubusercontent.com/apache/netbeans-jenkins-lib/master/meta/netbeansrelease.json -quiet -Dcluster.config=java -Djavac.compilerargs=-nowarn -Dbuild.compiler.deprecation=false -Dtest-unit-sys-prop.ignore.random.failures=true"
          before_script:
            - wget https://raw.githubusercontent.com/sormuras/bach/master/install-jdk.sh
            - export TEST_JDK=`bash install-jdk.sh --feature 13 --license GPL --emit-java-home --silent | tail -1`
            - export OPTS="-Dmetabuild.jsonurl=https://raw.githubusercontent.com/apache/netbeans-jenkins-lib/master/meta/netbeansrelease.json $OPTS -Dtest.nbjdk.home=$TEST_JDK -Dtest.run.args=--limit-modules=java.base,java.logging,java.xml,java.prefs,java.desktop,java.management,java.instrument,jdk.zipfs,java.scripting,java.naming -Dtest.bootclasspath.prepend.args=-Dno.netbeans.bootclasspath.prepend.needed=true"
            - ant $OPTS clean
            - ant $OPTS build
          script:
            - ant $OPTS -Dtest.config=batch1 -f java/java.hints test

        - name: Test java.hints batch 2 with nb-javac on Java 13
          jdk: openjdk8
          env:
            - OPTS="-Dmetabuild.jsonurl=https://raw.githubusercontent.com/apache/netbeans-jenkins-lib/master/meta/netbeansrelease.json -quiet -Dcluster.config=java -Djavac.compilerargs=-nowarn -Dbuild.compiler.deprecation=false -Dtest-unit-sys-prop.ignore.random.failures=true"
          before_script:
            - wget https://raw.githubusercontent.com/sormuras/bach/master/install-jdk.sh
            - export TEST_JDK=`bash install-jdk.sh --feature 13 --license GPL --emit-java-home --silent | tail -1`
            - export OPTS="-Dmetabuild.jsonurl=https://raw.githubusercontent.com/apache/netbeans-jenkins-lib/master/meta/netbeansrelease.json $OPTS -Dtest.nbjdk.home=$TEST_JDK -Dtest.run.args=--limit-modules=java.base,java.logging,java.xml,java.prefs,java.desktop,java.management,java.instrument,jdk.zipfs,java.scripting,java.naming -Dtest.bootclasspath.prepend.args=-Dno.netbeans.bootclasspath.prepend.needed=true"
            - ant $OPTS clean
            - ant $OPTS build
          script:
            - ant $OPTS -Dtest.config=batch2 -f java/java.hints test

        - name: Test Java modules without nb-javac on Java 14
          jdk: openjdk8
          env:
            - OPTS="-Dmetabuild.jsonurl=https://raw.githubusercontent.com/apache/netbeans-jenkins-lib/master/meta/netbeansrelease.json -quiet -Dcluster.config=java -Djavac.compilerargs=-nowarn -Dbuild.compiler.deprecation=false -Dtest-unit-sys-prop.ignore.random.failures=true"
          before_script:
            - wget https://raw.githubusercontent.com/sormuras/bach/master/install-jdk.sh
            - export TEST_JDK=`bash install-jdk.sh --feature 14 --license GPL --emit-java-home --silent | tail -1`
            - export OPTS="-Dmetabuild.jsonurl=https://raw.githubusercontent.com/apache/netbeans-jenkins-lib/master/meta/netbeansrelease.json $OPTS -Dtest.nbjdk.home=$TEST_JDK -Dtest.use.jdk.javac=true"
            - ant $OPTS clean
            - ant $OPTS build
          script:
            - ant $OPTS -f java/java.completion test
            - ant $OPTS -Dtest.config=vanilla-javac -f java/java.source.base test

        - name: Test refactoring.java without nb-javac on Java 14
          jdk: openjdk8
          env:
            - OPTS="-Dmetabuild.jsonurl=https://raw.githubusercontent.com/apache/netbeans-jenkins-lib/master/meta/netbeansrelease.json -quiet -Dcluster.config=java -Djavac.compilerargs=-nowarn -Dbuild.compiler.deprecation=false -Dtest-unit-sys-prop.ignore.random.failures=true"
          before_script:
            - wget https://raw.githubusercontent.com/sormuras/bach/master/install-jdk.sh
            - export TEST_JDK=`bash install-jdk.sh --feature 14 --license GPL --emit-java-home --silent | tail -1`
            - export OPTS="-Dmetabuild.jsonurl=https://raw.githubusercontent.com/apache/netbeans-jenkins-lib/master/meta/netbeansrelease.json $OPTS -Dtest.nbjdk.home=$TEST_JDK -Dtest.use.jdk.javac=true"
            - ant $OPTS clean
            - ant $OPTS build
          script:
            - travis_retry ant $OPTS -f java/refactoring.java test-unit

        - name: Test java.hints batch1 without nb-javac on Java 14
          jdk: openjdk8
          env:
            - OPTS="-Dmetabuild.jsonurl=https://raw.githubusercontent.com/apache/netbeans-jenkins-lib/master/meta/netbeansrelease.json -quiet -Dcluster.config=java -Djavac.compilerargs=-nowarn -Dbuild.compiler.deprecation=false -Dtest-unit-sys-prop.ignore.random.failures=true"
          before_script:
            - wget https://raw.githubusercontent.com/sormuras/bach/master/install-jdk.sh
            - export TEST_JDK=`bash install-jdk.sh --feature 14 --license GPL --emit-java-home --silent | tail -1`
            - export OPTS="-Dmetabuild.jsonurl=https://raw.githubusercontent.com/apache/netbeans-jenkins-lib/master/meta/netbeansrelease.json $OPTS -Dtest.nbjdk.home=$TEST_JDK -Dtest.use.jdk.javac=true"
            - ant $OPTS clean
            - ant $OPTS build
          script:
            - ant $OPTS -Dtest.config=batch1-vanilla-javac -f java/java.hints test

        - name: Test java.hints batch2 without nb-javac on Java 14
          jdk: openjdk8
          env:
            - OPTS="-Dmetabuild.jsonurl=https://raw.githubusercontent.com/apache/netbeans-jenkins-lib/master/meta/netbeansrelease.json -quiet -Dcluster.config=java -Djavac.compilerargs=-nowarn -Dbuild.compiler.deprecation=false -Dtest-unit-sys-prop.ignore.random.failures=true"
          before_script:
            - wget https://raw.githubusercontent.com/sormuras/bach/master/install-jdk.sh
            - export TEST_JDK=`bash install-jdk.sh --feature 14 --license GPL --emit-java-home --silent | tail -1`
            - export OPTS="-Dmetabuild.jsonurl=https://raw.githubusercontent.com/apache/netbeans-jenkins-lib/master/meta/netbeansrelease.json $OPTS -Dtest.nbjdk.home=$TEST_JDK -Dtest.use.jdk.javac=true"
            - ant $OPTS clean
            - ant $OPTS build
          script:
            - ant $OPTS -Dtest.config=batch2-vanilla-javac -f java/java.hints test

        - name: Test Java modules without nb-javac on Java 15
          jdk: openjdk8
          env:
            - OPTS="-Dmetabuild.jsonurl=https://raw.githubusercontent.com/apache/netbeans-jenkins-lib/master/meta/netbeansrelease.json -quiet -Dcluster.config=java -Djavac.compilerargs=-nowarn -Dbuild.compiler.deprecation=false -Dtest-unit-sys-prop.ignore.random.failures=true"
          before_script:
            - wget https://raw.githubusercontent.com/sormuras/bach/master/install-jdk.sh
            - export TEST_JDK=`bash install-jdk.sh --feature 15 --license GPL --emit-java-home --silent | tail -1`
            - export OPTS="-Dmetabuild.jsonurl=https://raw.githubusercontent.com/apache/netbeans-jenkins-lib/master/meta/netbeansrelease.json $OPTS -Dtest.nbjdk.home=$TEST_JDK -Dtest.use.jdk.javac=true"
            - ant $OPTS clean
            - ant $OPTS build
          script:
            - ant $OPTS -f java/java.completion test
            - ant $OPTS -Dtest.config=vanilla-javac -f java/java.source.base test

        - name: Test refactoring.java without nb-javac on Java 15
          jdk: openjdk8
          env:
            - OPTS="-Dmetabuild.jsonurl=https://raw.githubusercontent.com/apache/netbeans-jenkins-lib/master/meta/netbeansrelease.json -quiet -Dcluster.config=java -Djavac.compilerargs=-nowarn -Dbuild.compiler.deprecation=false -Dtest-unit-sys-prop.ignore.random.failures=true"
          before_script:
            - wget https://raw.githubusercontent.com/sormuras/bach/master/install-jdk.sh
            - export TEST_JDK=`bash install-jdk.sh --feature 15 --license GPL --emit-java-home --silent | tail -1`
            - export OPTS="-Dmetabuild.jsonurl=https://raw.githubusercontent.com/apache/netbeans-jenkins-lib/master/meta/netbeansrelease.json $OPTS -Dtest.nbjdk.home=$TEST_JDK -Dtest.use.jdk.javac=true"
            - ant $OPTS clean
            - ant $OPTS build
          script:
            - travis_retry ant $OPTS -f java/refactoring.java test-unit

        - name: Test java.hints batch1 without nb-javac on Java 15
          jdk: openjdk8
          env:
            - OPTS="-Dmetabuild.jsonurl=https://raw.githubusercontent.com/apache/netbeans-jenkins-lib/master/meta/netbeansrelease.json -quiet -Dcluster.config=java -Djavac.compilerargs=-nowarn -Dbuild.compiler.deprecation=false -Dtest-unit-sys-prop.ignore.random.failures=true"
          before_script:
            - wget https://raw.githubusercontent.com/sormuras/bach/master/install-jdk.sh
            - export TEST_JDK=`bash install-jdk.sh --feature 15 --license GPL --emit-java-home --silent | tail -1`
            - export OPTS="-Dmetabuild.jsonurl=https://raw.githubusercontent.com/apache/netbeans-jenkins-lib/master/meta/netbeansrelease.json $OPTS -Dtest.nbjdk.home=$TEST_JDK -Dtest.use.jdk.javac=true"
            - ant $OPTS clean
            - ant $OPTS build
          script:
            - ant $OPTS -Dtest.config=batch1-vanilla-javac -f java/java.hints test

        - name: Test java.hints batch2 without nb-javac on Java 15
          jdk: openjdk8
          env:
            - OPTS="-Dmetabuild.jsonurl=https://raw.githubusercontent.com/apache/netbeans-jenkins-lib/master/meta/netbeansrelease.json -quiet -Dcluster.config=java -Djavac.compilerargs=-nowarn -Dbuild.compiler.deprecation=false -Dtest-unit-sys-prop.ignore.random.failures=true"
          before_script:
            - wget https://raw.githubusercontent.com/sormuras/bach/master/install-jdk.sh
            - export TEST_JDK=`bash install-jdk.sh --feature 15 --license GPL --emit-java-home --silent | tail -1`
            - export OPTS="-Dmetabuild.jsonurl=https://raw.githubusercontent.com/apache/netbeans-jenkins-lib/master/meta/netbeansrelease.json $OPTS -Dtest.nbjdk.home=$TEST_JDK -Dtest.use.jdk.javac=true"
            - ant $OPTS clean
            - ant $OPTS build
          script:
            - ant $OPTS -Dtest.config=batch2-vanilla-javac -f java/java.hints test


        - name: Test apisupport modules
          jdk: openjdk8
          env: 
            - OPTS="-Dmetabuild.jsonurl=https://raw.githubusercontent.com/apache/netbeans-jenkins-lib/master/meta/netbeansrelease.json -quiet -Dcluster.config=release -Djavac.compilerargs=-nowarn -Dbuild.compiler.deprecation=false -Dtest-unit-sys-prop.ignore.random.failures=true"
          before_script:
            - ant $OPTS clean
            - ant $OPTS build
          script:
            - ant $OPTS -f apisupport/apisupport.ant test
            - ant $OPTS -f apisupport/apisupport.project test
            - ant $OPTS -f apisupport/apisupport.refactoring test
            - ant $OPTS -f apisupport/apisupport.wizards test
            - ant $OPTS -f apisupport/maven.apisupport test
            - ant $OPTS -f apisupport/timers test -Dtest.config=stable

        - name: Test JavaFX modules
          jdk: openjdk8
          env:
            - OPTS="-Dmetabuild.jsonurl=https://raw.githubusercontent.com/apache/netbeans-jenkins-lib/master/meta/netbeansrelease.json -quiet -Dcluster.config=java -Djavac.compilerargs=-nowarn -Dbuild.compiler.deprecation=false -Dtest-unit-sys-prop.ignore.random.failures=true"
          before_script:
            - ant $OPTS clean
            - ant $OPTS build
          script:
            - ant $OPTS -f javafx/javafx2.editor test -Dtest.config=stable
            #- ant $OPTS -f javafx/javafx2.project test

        - name: Test ergonomics modules
          jdk: openjdk8
          env: 
            - OPTS="-Dmetabuild.jsonurl=https://raw.githubusercontent.com/apache/netbeans-jenkins-lib/master/meta/netbeansrelease.json -quiet -Dcluster.config=release -Djavac.compilerargs=-nowarn -Dbuild.compiler.deprecation=false"
          before_script:
            - ant $OPTS clean
            - ant $OPTS build
          script:
            - ant $OPTS -f ergonomics/ide.ergonomics test -Dtest.config=commit

        - name: Test profiler modules
          jdk: openjdk8
          env:
            - OPTS="-Dmetabuild.jsonurl=https://raw.githubusercontent.com/apache/netbeans-jenkins-lib/master/meta/netbeansrelease.json -quiet -Dcluster.config=java -Djavac.compilerargs=-nowarn -Dbuild.compiler.deprecation=false -Dtest-unit-sys-prop.ignore.random.failures=true"
          before_script:
            - ant $OPTS clean
            - ant $OPTS build
          script:
            - ant $OPTS -f profiler/profiler.oql test

        - name: Test webcommon modules
          jdk: openjdk8
          env:
            - OPTS="-Dmetabuild.jsonurl=https://raw.githubusercontent.com/apache/netbeans-jenkins-lib/master/meta/netbeansrelease.json -quiet -Dcluster.config=php -Djavac.compilerargs=-nowarn -Dbuild.compiler.deprecation=false -Dtest-unit-sys-prop.ignore.random.failures=true"
          before_script:
            - ant $OPTS clean
            - ant $OPTS build
          script:
            - hide-logs.sh ant $OPTS -f webcommon/api.knockout test
            #- hide-logs.sh ant $OPTS -f webcommon/cordova test
            #- hide-logs.sh ant $OPTS -f webcommon/html.angular test
            - hide-logs.sh ant $OPTS -f webcommon/html.knockout test-unit
            - hide-logs.sh ant $OPTS -f webcommon/javascript.bower test
            - hide-logs.sh ant $OPTS -f webcommon/javascript.cdnjs test
            - hide-logs.sh ant $OPTS -f webcommon/javascript.grunt test
            - hide-logs.sh ant $OPTS -f webcommon/javascript.karma test
            - hide-logs.sh ant $OPTS -f webcommon/javascript.nodejs test
            - hide-logs.sh ant $OPTS -f webcommon/javascript.v8debug test
            - hide-logs.sh ant $OPTS -f webcommon/javascript2.doc test
            #- hide-logs.sh ant $OPTS -f webcommon/javascript2.editor test
            - hide-logs.sh ant $OPTS -f webcommon/javascript2.extdoc test
            - hide-logs.sh ant $OPTS -f webcommon/javascript2.extjs test
            - hide-logs.sh ant $OPTS -f webcommon/javascript2.jade test
            - travis_retry hide-logs.sh ant $OPTS -f webcommon/javascript2.jquery test
            - hide-logs.sh ant $OPTS -f webcommon/javascript2.jsdoc test
            - hide-logs.sh ant $OPTS -f webcommon/javascript2.json test
            - hide-logs.sh ant $OPTS -f webcommon/javascript2.knockout test
            - hide-logs.sh ant $OPTS -f webcommon/javascript2.lexer test
            - hide-logs.sh ant $OPTS -f webcommon/javascript2.model test
            #- hide-logs.sh ant $OPTS -f webcommon/javascript2.nodejs test
            #- hide-logs.sh ant $OPTS -f webcommon/javascript2.prototypejs test
            #- hide-logs.sh ant $OPTS -f webcommon/javascript2.requirejs test
            - hide-logs.sh ant $OPTS -f webcommon/javascript2.sdoc test
            - hide-logs.sh ant $OPTS -f webcommon/languages.apacheconf test
            - hide-logs.sh ant $OPTS -f webcommon/languages.ini test
            #- hide-logs.sh ant $OPTS -f webcommon/lib.v8debug test
            - hide-logs.sh ant $OPTS -f webcommon/libs.graaljs test
            - hide-logs.sh ant $OPTS -f webcommon/selenium2.webclient test
            - hide-logs.sh ant $OPTS -f webcommon/web.clientproject test-unit
            - hide-logs.sh ant $OPTS -f webcommon/web.clientproject.api test
            - hide-logs.sh ant $OPTS -f webcommon/web.inspect test

        - name: "Versioning modules (ide/versioning and ide/versioning.core) tests"
          jdk: openjdk8
          env:
              - OPTS="-Dmetabuild.jsonurl=https://raw.githubusercontent.com/apache/netbeans-jenkins-lib/master/meta/netbeansrelease.json -quiet -Dcluster.config=minimal -Djavac.compilerargs=-nowarn -Dbuild.compiler.deprecation=false"
              - OPTS_TEST="-Dtest-unit-sys-prop.ignore.random.failures=true -Dvanilla.javac.exists=true"
              - GIT_TEST_REPO="$HOME/git_test_repo"
          script:
              # Build sources
              - ant $OPTS clean
              - ant $OPTS build
              # Run unit tests
              - ant $OPTS $OPTS_TEST -f ide/versioning.core test-unit
              - ant $OPTS $OPTS_TEST -f ide/versioning test-unit
              #Prepare git repo for tests
              - git init $GIT_TEST_REPO
              # Prepare config file for ide/versioning.core module
              - touch ide/versioning.core/test/qa-functional/data/tck.properties
              - echo "test.root = $GIT_TEST_REPO" > ide/versioning.core/test/qa-functional/data/tck.properties
              - echo "test.vcs = org.netbeans.modules.versioning.DelegatingVCS" >> ide/versioning.core/test/qa-functional/data/tck.properties
              # Run functional tests for ide/versioning.core module  
              - ant $OPTS $OPTS_TEST -f ide/versioning.core test-qa-functional
              # Prepare config file for ide/versioning module
              - touch ide/versioning/test/qa-functional/data/tck.properties
              - echo "test.root = $GIT_TEST_REPO" > ide/versioning/test/qa-functional/data/tck.properties
              - echo "test.vcs = org.netbeans.modules.git.GitVCS" >> ide/versioning/test/qa-functional/data/tck.properties
              # Run functional tests for ide/versioning module  
              - ant $OPTS $OPTS_TEST -f ide/versioning test-qa-functional

        - name: "Tests with mysql database"
          jdk: openjdk8
          services:
            - mysql
          env:
            - OPTS="-Dmetabuild.jsonurl=https://raw.githubusercontent.com/apache/netbeans-jenkins-lib/master/meta/netbeansrelease.json -Dcluster.config=minimal -Djavac.compilerargs=-nowarn -Dbuild.compiler.deprecation=false"
            - OPTS_TEST="-Dtest-unit-sys-prop.ignore.random.failures=true -Dvanilla.javac.exists=true -Dtest-unit-sys-prop.mysql.user=root -Dtest-unit-sys-prop.mysql.password=password"
          before_script:
            - echo "ALTER USER root@'localhost' IDENTIFIED BY 'password';\nFLUSH PRIVILEGES;\n" | mysql -u root
            - ant $OPTS clean
            - ant $OPTS build
          script:
            - travis_retry ant $OPTS $OPTS_TEST -f ide/db.metadata.model test
            - travis_retry ant $OPTS $OPTS_TEST -f ide/db.mysql test
            
        - name: Test enterprise modules
          jdk: openjdk8
          env:
            - OPTS="-Dmetabuild.jsonurl=https://raw.githubusercontent.com/apache/netbeans-jenkins-lib/master/meta/netbeansrelease.json -quiet -Dcluster.config=enterprise -Djavac.compilerargs=-nowarn -Dbuild.compiler.deprecation=false -Dtest-unit-sys-prop.ignore.random.failures=true"
          before_script:
            - ant $OPTS clean
            - ant $OPTS build
          script:
            - ant $OPTS -f enterprise/spring.webmvc test
            - ant $OPTS -f enterprise/websvc.editor.hints test
            - ant $OPTS -f enterprise/websvc.websvcapi test
            - ant $OPTS -f enterprise/websvc.wsstackapi test
            
        - name: Test groovy modules on Java 8
          jdk: openjdk8
          env:
            - BUILD_OPTS="-Dmetabuild.jsonurl=https://raw.githubusercontent.com/apache/netbeans-jenkins-lib/master/meta/netbeansrelease.json -quiet -Dcluster.config=groovy -Djavac.compilerargs=-nowarn -Dbuild.compiler.deprecation=false -Dtest-unit-sys-prop.ignore.random.failures=true"
            - TEST_OPTS="-Dmetabuild.jsonurl=https://raw.githubusercontent.com/apache/netbeans-jenkins-lib/master/meta/netbeansrelease.json -Dcluster.config=groovy -Djavac.compilerargs=-nowarn -Dbuild.compiler.deprecation=false -Dtest-unit-sys-prop.ignore.random.failures=true"
          before_script:
            - ant $BUILD_OPTS clean
            - ant $BUILD_OPTS build
          script:
            #- ant $TEST_OPTS -f groovy/groovy test
            #- ant $TEST_OPTS -f groovy/groovy.java test
            - ant $TEST_OPTS -f groovy/groovy.editor test
            - ant $TEST_OPTS -f groovy/groovy.gsp test
            #- ant $TEST_OPTS -f groovy/groovy.kit test
            - ant $TEST_OPTS -f groovy/groovy.support test
            
        - name: Test groovy modules on Java 11
          jdk: openjdk8
          env:
            - BUILD_OPTS="-Dmetabuild.jsonurl=https://raw.githubusercontent.com/apache/netbeans-jenkins-lib/master/meta/netbeansrelease.json -quiet -Dcluster.config=groovy -Djavac.compilerargs=-nowarn -Dbuild.compiler.deprecation=false -Dtest-unit-sys-prop.ignore.random.failures=true"
            - TEST_OPTS="-Dmetabuild.jsonurl=https://raw.githubusercontent.com/apache/netbeans-jenkins-lib/master/meta/netbeansrelease.json -Dcluster.config=groovy -Djavac.compilerargs=-nowarn -Dbuild.compiler.deprecation=false -Dtest-unit-sys-prop.ignore.random.failures=true"
          before_script:
            - ant $BUILD_OPTS clean
            - ant $BUILD_OPTS build
            - wget https://raw.githubusercontent.com/sormuras/bach/master/install-jdk.sh
            - export TEST_JDK=`bash install-jdk.sh --feature 11 --license GPL --emit-java-home --silent | tail -1`
            - export OPTS="-Dmetabuild.jsonurl=https://raw.githubusercontent.com/apache/netbeans-jenkins-lib/master/meta/netbeansrelease.json $OPTS  -Dtest.nbjdk.home=$TEST_JDK -Dtest.run.args=--limit-modules=java.base,java.logging,java.xml,java.prefs,java.desktop,java.management,java.instrument,jdk.zipfs,java.scripting,java.naming -Dtest.bootclasspath.prepend.args=-Dno.netbeans.bootclasspath.prepend.needed=true"            
          script:
            #- ant $TEST_OPTS -f groovy/groovy test
            #- ant $TEST_OPTS -f groovy/groovy.java test
            - ant $TEST_OPTS -f groovy/groovy.editor test
            - ant $TEST_OPTS -f groovy/groovy.gsp test
            #- ant $TEST_OPTS -f groovy/groovy.kit test
            - ant $TEST_OPTS -f groovy/groovy.support test
            
        - name: Test groovy modules on Java 14
          jdk: openjdk8
          env:
            - BUILD_OPTS="-Dmetabuild.jsonurl=https://raw.githubusercontent.com/apache/netbeans-jenkins-lib/master/meta/netbeansrelease.json -quiet -Dcluster.config=groovy -Djavac.compilerargs=-nowarn -Dbuild.compiler.deprecation=false -Dtest-unit-sys-prop.ignore.random.failures=true"
            - TEST_OPTS="-Dmetabuild.jsonurl=https://raw.githubusercontent.com/apache/netbeans-jenkins-lib/master/meta/netbeansrelease.json -Dcluster.config=groovy -Djavac.compilerargs=-nowarn -Dbuild.compiler.deprecation=false -Dtest-unit-sys-prop.ignore.random.failures=true"
          before_script:
            - ant $BUILD_OPTS clean
            - ant $BUILD_OPTS build
            - wget https://raw.githubusercontent.com/sormuras/bach/master/install-jdk.sh
            - export TEST_JDK=`bash install-jdk.sh --feature 14 --license GPL --emit-java-home --silent | tail -1`
            - export OPTS="-Dmetabuild.jsonurl=https://raw.githubusercontent.com/apache/netbeans-jenkins-lib/master/meta/netbeansrelease.json $OPTS  -Dtest.nbjdk.home=$TEST_JDK -Dtest.run.args=--limit-modules=java.base,java.logging,java.xml,java.prefs,java.desktop,java.management,java.instrument,jdk.zipfs,java.scripting,java.naming -Dtest.bootclasspath.prepend.args=-Dno.netbeans.bootclasspath.prepend.needed=true"            
          script:
            #- ant $TEST_OPTS -f groovy/groovy test
            #- ant $TEST_OPTS -f groovy/groovy.java test
            - ant $TEST_OPTS -f groovy/groovy.editor test
            - ant $TEST_OPTS -f groovy/groovy.gsp test
            #- ant $TEST_OPTS -f groovy/groovy.kit test
            - ant $TEST_OPTS -f groovy/groovy.support test

        - name: Test groovy modules on Java 15
          jdk: openjdk8
          env:
            - BUILD_OPTS="-Dmetabuild.jsonurl=https://raw.githubusercontent.com/apache/netbeans-jenkins-lib/master/meta/netbeansrelease.json -quiet -Dcluster.config=groovy -Djavac.compilerargs=-nowarn -Dbuild.compiler.deprecation=false -Dtest-unit-sys-prop.ignore.random.failures=true"
            - TEST_OPTS="-Dmetabuild.jsonurl=https://raw.githubusercontent.com/apache/netbeans-jenkins-lib/master/meta/netbeansrelease.json -Dcluster.config=groovy -Djavac.compilerargs=-nowarn -Dbuild.compiler.deprecation=false -Dtest-unit-sys-prop.ignore.random.failures=true"
          before_script:
            - ant $BUILD_OPTS clean
            - ant $BUILD_OPTS build
            - wget https://raw.githubusercontent.com/sormuras/bach/master/install-jdk.sh
            - export TEST_JDK=`bash install-jdk.sh --feature 15 --license GPL --emit-java-home --silent | tail -1`
            - export OPTS="-Dmetabuild.jsonurl=https://raw.githubusercontent.com/apache/netbeans-jenkins-lib/master/meta/netbeansrelease.json $OPTS  -Dtest.nbjdk.home=$TEST_JDK -Dtest.run.args=--limit-modules=java.base,java.logging,java.xml,java.prefs,java.desktop,java.management,java.instrument,jdk.zipfs,java.scripting,java.naming -Dtest.bootclasspath.prepend.args=-Dno.netbeans.bootclasspath.prepend.needed=true"            
          script:
            #- ant $TEST_OPTS -f groovy/groovy test
            #- ant $TEST_OPTS -f groovy/groovy.java test
            - ant $TEST_OPTS -f groovy/groovy.editor test
            - ant $TEST_OPTS -f groovy/groovy.gsp test
            #- ant $TEST_OPTS -f groovy/groovy.kit test
            - ant $TEST_OPTS -f groovy/groovy.support test

        - name: Test groovy modules on Java 16
          jdk: openjdk8
          env:
            - BUILD_OPTS="-Dmetabuild.jsonurl=https://raw.githubusercontent.com/apache/netbeans-jenkins-lib/master/meta/netbeansrelease.json -quiet -Dcluster.config=groovy -Djavac.compilerargs=-nowarn -Dbuild.compiler.deprecation=false -Dtest-unit-sys-prop.ignore.random.failures=true"
            - TEST_OPTS="-Dmetabuild.jsonurl=https://raw.githubusercontent.com/apache/netbeans-jenkins-lib/master/meta/netbeansrelease.json -Dcluster.config=groovy -Djavac.compilerargs=-nowarn -Dbuild.compiler.deprecation=false -Dtest-unit-sys-prop.ignore.random.failures=true"
          before_script:
            - ant $BUILD_OPTS clean
            - ant $BUILD_OPTS build
            - wget https://raw.githubusercontent.com/sormuras/bach/master/install-jdk.sh
            - export TEST_JDK=`bash install-jdk.sh --feature 16 --license GPL --emit-java-home --silent | tail -1`
            - export OPTS="-Dmetabuild.jsonurl=https://raw.githubusercontent.com/apache/netbeans-jenkins-lib/master/meta/netbeansrelease.json $OPTS  -Dtest.nbjdk.home=$TEST_JDK -Dtest.run.args=--limit-modules=java.base,java.logging,java.xml,java.prefs,java.desktop,java.management,java.instrument,jdk.zipfs,java.scripting,java.naming -Dtest.bootclasspath.prepend.args=-Dno.netbeans.bootclasspath.prepend.needed=true"            
          script:
            #- ant $TEST_OPTS -f groovy/groovy test
            #- ant $TEST_OPTS -f groovy/groovy.java test
            - ant $TEST_OPTS -f groovy/groovy.editor test
            - ant $TEST_OPTS -f groovy/groovy.gsp test
            #- ant $TEST_OPTS -f groovy/groovy.kit test
            - ant $TEST_OPTS -f groovy/groovy.support test

        - name: Build the Visual Studio Code extension for Java
          jdk: openjdk8
          before_install:
            - nvm install 12.14.1
          env:
            - OPTS="-Dmetabuild.jsonurl=https://raw.githubusercontent.com/apache/netbeans-jenkins-lib/master/meta/netbeansrelease.json -quiet -Dcluster.config=java -Djavac.compilerargs=-nowarn -Dbuild.compiler.deprecation=false -Dtest-unit-sys-prop.ignore.random.failures=true"
          before_script:
            - ant $OPTS clean
            - ant $OPTS build
          script:
            - (cd java/java.lsp.server; ant build-vscode-ext -D3rdparty.modules=.*nbjavac.*)
            - (cd java/java.lsp.server; ant test-vscode-ext)

        - name: "GraalVM Tests (latest)"
          jdk: openjdk8
          env: 
            - GRAAL_VERSION="20.2.0"
            - OPTS="-Dmetabuild.jsonurl=https://raw.githubusercontent.com/apache/netbeans-jenkins-lib/master/meta/netbeansrelease.json -quiet -Dcluster.config=release -Djavac.compilerargs=-nowarn -Dbuild.compiler.deprecation=false"
          before_script:
            - ant $OPTS clean
            - ant $OPTS build
          script:
            - nbbuild/travis/scripting.sh

        - name: "GraalVM Tests (LTS)"
          jdk: openjdk8
          env: 
            - GRAAL_VERSION="19.3.3"
            - OPTS="-Dmetabuild.jsonurl=https://raw.githubusercontent.com/apache/netbeans-jenkins-lib/master/meta/netbeansrelease.json -quiet -Dcluster.config=release -Djavac.compilerargs=-nowarn -Dbuild.compiler.deprecation=false"
          before_script:
            - ant $OPTS clean
            - ant $OPTS build
          script:
<<<<<<< HEAD
            - nbbuild/travis/scripting.sh
=======
            - nbbuild/travis/scripting.sh

        - name: commit-validation
          jdk: openjdk8
          env:
            - OPTS="-quiet -Dcluster.config=release -Djavac.compilerargs=-nowarn -Dbuild.compiler.deprecation=false -Dtest-unit-sys-prop.ignore.random.failures=true"
          before_script:
            - ant $OPTS clean
            - ant $OPTS build
          script:
            - hide-logs.sh ant $OPTS commit-validation

        - name: commit-validation on Java 11
          jdk: openjdk11
          env:
            - OPTS="-quiet -Dcluster.config=release -Djavac.compilerargs=-nowarn -Dbuild.compiler.deprecation=false -Dtest-unit-sys-prop.ignore.random.failures=true"
          before_script:
            - wget https://raw.githubusercontent.com/sormuras/bach/master/install-jdk.sh
            - export TEST_JDK=`bash install-jdk.sh --feature 11 --license GPL --emit-java-home --silent | tail -1`
            - export JAVA_HOME=$TEST_JDK
            - export OPTS="-Dmetabuild.jsonurl=https://raw.githubusercontent.com/apache/netbeans-jenkins-lib/master/meta/netbeansrelease.json $OPTS -Dnbjdk.home=$TEST_JDK -Dtest.use.jdk.javac=true"
            - ant $OPTS clean
            - ant $OPTS build
            - ant $OPTS test -Dtest.includes=NoTestsJustBuild
          script:
            - hide-logs.sh ant $OPTS commit-validation

        - name: commit-validation on Java 15
          jdk: openjdk8
          env:
            - OPTS="-quiet -Dcluster.config=release -Djavac.compilerargs=-nowarn -Dbuild.compiler.deprecation=false -Dtest-unit-sys-prop.ignore.random.failures=true"
          before_script:
            - wget https://raw.githubusercontent.com/sormuras/bach/master/install-jdk.sh
            - export TEST_JDK=`bash install-jdk.sh --feature 15 --license GPL --emit-java-home --silent | tail -1`
            - export OPTS="-Dmetabuild.jsonurl=https://raw.githubusercontent.com/apache/netbeans-jenkins-lib/master/meta/netbeansrelease.json $OPTS -Dtest.nbjdk.home=$TEST_JDK -Dtest.use.jdk.javac=true"
            - ant $OPTS clean
            - ant $OPTS build
          script:
            - export JAVA_HOME=$TEST_JDK
            - hide-logs.sh ant $OPTS commit-validation
>>>>>>> 32e9ea6c
<|MERGE_RESOLUTION|>--- conflicted
+++ resolved
@@ -856,9 +856,6 @@
             - ant $OPTS clean
             - ant $OPTS build
           script:
-<<<<<<< HEAD
-            - nbbuild/travis/scripting.sh
-=======
             - nbbuild/travis/scripting.sh
 
         - name: commit-validation
@@ -898,5 +895,4 @@
             - ant $OPTS build
           script:
             - export JAVA_HOME=$TEST_JDK
-            - hide-logs.sh ant $OPTS commit-validation
->>>>>>> 32e9ea6c
+            - hide-logs.sh ant $OPTS commit-validation