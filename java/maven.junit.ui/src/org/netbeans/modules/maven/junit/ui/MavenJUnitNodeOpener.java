/*
 * Licensed to the Apache Software Foundation (ASF) under one
 * or more contributor license agreements.  See the NOTICE file
 * distributed with this work for additional information
 * regarding copyright ownership.  The ASF licenses this file
 * to you under the Apache License, Version 2.0 (the
 * "License"); you may not use this file except in compliance
 * with the License.  You may obtain a copy of the License at
 *
 *   http://www.apache.org/licenses/LICENSE-2.0
 *
 * Unless required by applicable law or agreed to in writing,
 * software distributed under the License is distributed on an
 * "AS IS" BASIS, WITHOUT WARRANTIES OR CONDITIONS OF ANY
 * KIND, either express or implied.  See the License for the
 * specific language governing permissions and limitations
 * under the License.
 */
package org.netbeans.modules.maven.junit.ui;

import com.sun.source.tree.CompilationUnitTree;
import com.sun.source.tree.Tree;
import com.sun.source.util.Trees;
import java.io.IOException;
import java.util.List;
import java.util.logging.Level;
import java.util.logging.Logger;
import javax.lang.model.element.Element;
import javax.lang.model.element.ElementKind;
import javax.lang.model.element.ExecutableElement;
import javax.lang.model.util.ElementFilter;
import org.netbeans.api.annotations.common.NonNull;
import org.netbeans.api.extexecution.print.LineConvertors.FileLocator;
import org.netbeans.api.java.source.JavaSource;
import org.netbeans.api.java.source.JavaSource.Phase;
import org.netbeans.modules.gsf.testrunner.api.CommonUtils;
import org.netbeans.modules.gsf.testrunner.ui.api.TestMethodNode;
import org.netbeans.modules.gsf.testrunner.ui.api.TestsuiteNode;
import org.netbeans.modules.junit.ui.api.JUnitTestMethodNode;
import org.netbeans.modules.java.testrunner.ui.api.NodeOpener;
import org.netbeans.modules.java.testrunner.ui.api.UIJavaUtils;
import org.netbeans.modules.junit.api.JUnitTestcase;
import org.netbeans.modules.junit.ui.api.JUnitCallstackFrameNode;
import org.openide.ErrorManager;
import org.openide.filesystems.FileObject;
import org.openide.nodes.Children;
import org.openide.nodes.Node;

import static java.util.Arrays.asList;

/**
 *
 * @author Marian Petras
 */
@NodeOpener.Registration(projectType = CommonUtils.MAVEN_PROJECT_TYPE, testingFramework = CommonUtils.JUNIT_TF)
public final class MavenJUnitNodeOpener extends NodeOpener {

    private static final Logger LOG = Logger.getLogger(MavenJUnitNodeOpener.class.getName());

    @Override
    public void openTestsuite(TestsuiteNode node) {
        Children childrens = node.getChildren();
        if (childrens != null) {
            Node child = childrens.getNodeAt(0);
            if (child instanceof MavenJUnitTestMethodNode junitMethodNode) {
                final FileObject fo = junitMethodNode.getTestcaseFileObject();
                final MethodInfo mi = MethodInfo.fromTestCase(junitMethodNode.getTestcase());
                if (fo != null) {
                    final long[] line = new long[]{0};
                    JavaSource javaSource = JavaSource.forFileObject(fo);
                    if (javaSource != null) {
                        try {
                            javaSource.runUserActionTask(compilationController -> {
                                compilationController.toPhase(Phase.ELEMENTS_RESOLVED);
                                Trees trees = compilationController.getTrees();
                                CompilationUnitTree compilationUnitTree = compilationController.getCompilationUnit();
                                List<? extends Tree> typeDecls = compilationUnitTree.getTypeDecls();
                                for (Tree tree : typeDecls) {
                                    Element element = trees.getElement(trees.getPath(compilationUnitTree, tree));
                                    if (element != null && element.getKind() == ElementKind.CLASS && element.getSimpleName().contentEquals(mi.topLevelClass())) {
                                        element = resolveNestedClass(mi.nestedClasses(), element);
                                        long pos = trees.getSourcePositions().getStartPosition(compilationUnitTree, trees.getTree(element));
                                        line[0] = compilationUnitTree.getLineMap().getLineNumber(pos);
                                        break;
                                    }
                                }
                            }, true);
                        } catch (IOException ioe) {
                            ErrorManager.getDefault().notify(ioe);
                        }
                    }
                    UIJavaUtils.openFile(fo, (int) line[0]);
                }
            }
        }
    }

    @Override
    public void openTestMethod(final TestMethodNode node) {
        if (!(node instanceof MavenJUnitTestMethodNode)) {
            return;
        }
        MavenJUnitTestMethodNode mtn = (MavenJUnitTestMethodNode) node;
        final FileObject fo = mtn.getTestcaseFileObject();
        final MethodInfo mi = MethodInfo.fromTestCase(mtn.getTestcase());
        if (fo != null) {
            final FileObject[] fo2open = new FileObject[]{fo};
            final long[] line = new long[]{0};
            JavaSource javaSource = JavaSource.forFileObject(fo2open[0]);
            if (javaSource != null) {
                try {
                    javaSource.runUserActionTask(compilationController -> {
                        compilationController.toPhase(Phase.ELEMENTS_RESOLVED);
                        Trees trees = compilationController.getTrees();
                        CompilationUnitTree compilationUnitTree = compilationController.getCompilationUnit();
                        List<? extends Tree> typeDecls = compilationUnitTree.getTypeDecls();
                        for (Tree tree : typeDecls) {
                            Element element = trees.getElement(trees.getPath(compilationUnitTree, tree));
                            if (element != null && element.getKind() == ElementKind.CLASS && element.getSimpleName().contentEquals(mi.topLevelClass())) {
                                element = resolveNestedClass(mi.nestedClasses(), element);
                                List<? extends ExecutableElement> methodElements = ElementFilter.methodsIn(element.getEnclosedElements());
                                for (Element child : methodElements) {
                                    String name = node.getTestcase().getName(); // package.name.method.name
                                    if (child.getSimpleName().contentEquals(name.substring(name.lastIndexOf(".") + 1))) {
                                        long pos = trees.getSourcePositions().getStartPosition(compilationUnitTree, trees.getTree(child));
                                        line[0] = compilationUnitTree.getLineMap().getLineNumber(pos);
                                        break;
                                    }
                                }
                                // method not found in this FO, so try to find where this method belongs
                                if (line[0] == 0) {
                                    UIJavaUtils.searchAllMethods(node, fo2open, line, compilationController, element);
                                }
                                break;
                            }
                        }
                    }, true);

                } catch (IOException ioe) {
                    ErrorManager.getDefault().notify(ioe);
                }
            }
            UIJavaUtils.openFile(fo2open[0], (int) line[0]);
        }
    }

    @Override
    public void openCallstackFrame(Node node, @NonNull String frameInfo) {
        if(frameInfo.isEmpty()) { // user probably clicked on a failed test method node, find failing line within the testMethod using the stacktrace
            if (!(node instanceof JUnitTestMethodNode)) {
                return;
            }
        } else { // user probably clicked on a stacktrace node
            if (!(node instanceof JUnitCallstackFrameNode)) {
                return;
            }
        }
        JUnitTestMethodNode methodNode = (JUnitTestMethodNode) UIJavaUtils.getTestMethodNode(node);
        if (!(methodNode instanceof MavenJUnitTestMethodNode)) {
            return;
        }
        FileLocator locator = methodNode.getTestcase().getSession().getFileLocator();
        if (locator == null) {
            return;
        }
        FileObject testfo = ((MavenJUnitTestMethodNode) methodNode).getTestcaseFileObject();
        if (testfo == null) {
            //#221053 more logging
            StringBuilder stack = new StringBuilder();
            if (methodNode.getTestcase().getTrouble() != null) {
                String[] st = methodNode.getTestcase().getTrouble().getStackTrace();
                if (st != null) {
                    stack.append("\n");
                    for (String s : st) {
                        stack.append(s).append("\n");
                    }
                } else {
                    stack.append("<none>");
                }
            } else {
                stack.append("<none>");
            }
            LOG.log(Level.INFO, "#221053: unknown location: {0} classname:{1}, stacktrace:", new Object[]{methodNode.getTestcase().getLocation(), methodNode.getTestcase().getClassName(), stack});
        }
        final int[] lineNumStorage = new int[1];
        FileObject file = UIJavaUtils.getFile(frameInfo, lineNumStorage, locator);
        //lineNumStorage -1 means no regexp for stacktrace was matched.
        if (testfo != null && file == null && methodNode.getTestcase().getTrouble() != null && lineNumStorage[0] == -1) {
                //213935 we could not recognize the stack trace line and map it to known file
            //if it's a failure text, grab the testcase's own line from the stack.
            String fqMethodName= methodNode.getTestcase().getClassName()+ '.'+ methodNode.getTestcase().getName();
            String[] st = methodNode.getTestcase().getTrouble().getStackTrace();
            if ((st != null) && (st.length > 0)) {
                int index = 0;//st.length - 1;
                    //213935 we need to find the testcase linenumber to jump to.
                // and ignore the infrastructure stack lines in the process
<<<<<<< HEAD
                while (!testfo.equals(file) && index < st.length) {
                    if (st[index].contains(fqMethodName)) {
                        file = UIJavaUtils.getFile(st[index], lineNumStorage, locator);
                        break;
                    }
                    index++;
=======
                while (!testfo.equals(file) && index != -1) {
                    file = UIJavaUtils.getFile(st[index], lineNumStorage, locator);
                    index -= 1;
>>>>>>> 7bcda946
                }
            }
        }
        // Is this a @Test(expected = *Exception.class) test method that failed?
        if (file == null && lineNumStorage[0] == -1 && node instanceof MavenJUnitTestMethodNode) {
            openTestMethod((MavenJUnitTestMethodNode) node);
        }
        UIJavaUtils.openFile(file, lineNumStorage[0]);
    }

    private Element resolveNestedClass(List<String> nestedClasses, Element e) {
        if(nestedClasses.isEmpty()) {
            return e;
        } else {
            String simpleName = nestedClasses.get(0);
            for(Element childElement: e.getEnclosedElements()) {
                if(childElement.getSimpleName().contentEquals(simpleName)) {
                    return resolveNestedClass(nestedClasses.subList(1, nestedClasses.size()), childElement);
                }
            }
            return e;
        }
    }

    private record MethodInfo (String packageName, String topLevelClass, List<String> nestedClasses, String method) {
        public static MethodInfo fromTestCase(JUnitTestcase testcase) {
            String className = testcase.getClassName();
            String[] nestedClasses = className.split("\\$");
            String packageName = null;
            int lastDotInTopLevelClass = nestedClasses[0].lastIndexOf(".");
            if (lastDotInTopLevelClass >= 0) {
                packageName = nestedClasses[0].substring(0, lastDotInTopLevelClass);
                nestedClasses[0] = nestedClasses[0].substring(lastDotInTopLevelClass + 1);
            }
            String method = null;
            if(testcase.getName().startsWith(className)) {
                method = testcase.getName().substring(className.length() + 1);
            }
            return new MethodInfo(packageName, nestedClasses[0], asList(nestedClasses).subList(1, nestedClasses.length), method);
        }
    }
}<|MERGE_RESOLUTION|>--- conflicted
+++ resolved
@@ -194,18 +194,12 @@
                 int index = 0;//st.length - 1;
                     //213935 we need to find the testcase linenumber to jump to.
                 // and ignore the infrastructure stack lines in the process
-<<<<<<< HEAD
                 while (!testfo.equals(file) && index < st.length) {
                     if (st[index].contains(fqMethodName)) {
                         file = UIJavaUtils.getFile(st[index], lineNumStorage, locator);
                         break;
                     }
                     index++;
-=======
-                while (!testfo.equals(file) && index != -1) {
-                    file = UIJavaUtils.getFile(st[index], lineNumStorage, locator);
-                    index -= 1;
->>>>>>> 7bcda946
                 }
             }
         }
