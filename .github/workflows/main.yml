--- conflicted
+++ resolved
@@ -129,9 +129,6 @@
         run: ant test-unit "-Dtest.modules=harness/*"
 
       - name: Test platform modules
-<<<<<<< HEAD
-        run: ant -f platform/core.network test
-=======
         run: ant -f platform/core.network test
 
       - name: Test PHP modules
@@ -186,5 +183,4 @@
         run: ant -Dcluster.config=basic build
 
       - name: Test Netbeans Build System
-        run: ant -Dcluster.config=basic localtest
->>>>>>> f8723f93
+        run: ant -Dcluster.config=basic localtest