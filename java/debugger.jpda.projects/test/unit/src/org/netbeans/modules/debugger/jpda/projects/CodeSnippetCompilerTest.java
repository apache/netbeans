--- conflicted
+++ resolved
@@ -91,17 +91,6 @@
         JavaSource.forFileObject(java).runUserActionTask((CompilationController cc) -> {
             cc.toPhase(Phase.RESOLVED);
             TreePath posPath = cc.getTreeUtilities().pathFor(pos);
-<<<<<<< HEAD
-            StatementTree tree = cc.getTreeUtilities().parseStatement(
-                watch,
-                new SourcePositions[1]
-            );
-            cc.getTreeUtilities().attributeTree(tree, cc.getTrees().getScope(posPath));
-            TreePath tp = new TreePath(posPath, tree);
-            ClassToInvoke cti = CodeSnippetCompiler.compileToClass(cc, watch, 0, cc.getJavaSource(), java, -1, tp, tree, false);
-            assertNotNull("Class was generated", cti);
-            ClassFile cf = ClassFile.read(new ByteArrayInputStream(cti.bytecode));
-=======
             for (String watch : new String[] {
                 "l.stream().map(s -> s.length()).collect(java.util.stream.Collectors.toList());",
                 "l.stream().map(s -> s.length()).collect(java.util.stream.Collectors.toList())",
@@ -116,7 +105,6 @@
                 ClassToInvoke cti = CodeSnippetCompiler.compileToClass(cc, watch, 0, cc.getJavaSource(), java, -1, tp, tree, false);
 
                 ClassFile cf = new ClassFile(new ByteArrayInputStream(cti.bytecode));
->>>>>>> 6cd2d1c9
 
                 for (Method m : cf.getMethods()) {
                     if (m.getName().equals("invoke")) {
