/*
 * Licensed to the Apache Software Foundation (ASF) under one
 * or more contributor license agreements.  See the NOTICE file
 * distributed with this work for additional information
 * regarding copyright ownership.  The ASF licenses this file
 * to you under the Apache License, Version 2.0 (the
 * "License"); you may not use this file except in compliance
 * with the License.  You may obtain a copy of the License at
 *
 *   http://www.apache.org/licenses/LICENSE-2.0
 *
 * Unless required by applicable law or agreed to in writing,
 * software distributed under the License is distributed on an
 * "AS IS" BASIS, WITHOUT WARRANTIES OR CONDITIONS OF ANY
 * KIND, either express or implied.  See the License for the
 * specific language governing permissions and limitations
 * under the License.
 */
package org.netbeans.modules.java.editor.base.semantic;

import com.sun.source.tree.CaseLabelTree;
import com.sun.source.tree.CaseTree;
import com.sun.source.tree.ClassTree;
import com.sun.source.tree.CompilationUnitTree;
import com.sun.source.tree.ExportsTree;
import com.sun.source.tree.ExpressionStatementTree;
import com.sun.source.tree.IdentifierTree;
import com.sun.source.tree.LiteralTree;
import com.sun.source.tree.MemberReferenceTree;
import com.sun.source.tree.MemberSelectTree;
import com.sun.source.tree.MethodInvocationTree;
import com.sun.source.tree.MethodTree;
import com.sun.source.tree.ModuleTree;
import com.sun.source.tree.NewClassTree;
import com.sun.source.tree.OpensTree;
import com.sun.source.tree.ParameterizedTypeTree;
import com.sun.source.tree.PatternCaseLabelTree;
import com.sun.source.tree.ProvidesTree;
import com.sun.source.tree.RequiresTree;
import com.sun.source.tree.Tree;
import com.sun.source.tree.Tree.Kind;
import com.sun.source.tree.UsesTree;
import com.sun.source.tree.VariableTree;
import com.sun.source.util.SourcePositions;
import com.sun.source.util.TreePath;
import java.util.ArrayList;
import java.util.Arrays;
import java.util.Collection;
import java.util.Collections;
import java.util.EnumSet;
import java.util.HashMap;
import java.util.IdentityHashMap;
import java.util.List;
import java.util.Map;
import java.util.Set;
import java.util.concurrent.atomic.AtomicBoolean;
import java.util.logging.Level;
import java.util.logging.Logger;
import java.util.prefs.Preferences;
import java.util.stream.Collectors;
import javax.lang.model.element.Element;
import javax.lang.model.element.ElementKind;
import javax.lang.model.element.ExecutableElement;
import javax.lang.model.element.Modifier;
import javax.lang.model.type.TypeKind;
import javax.lang.model.type.TypeMirror;
import javax.swing.text.Document;
import org.netbeans.api.java.lexer.JavaTokenId;
import org.netbeans.api.java.source.CompilationController;
import org.netbeans.api.java.source.CompilationInfo;
import org.netbeans.api.java.source.JavaParserResultTask;
import org.netbeans.api.java.source.JavaSource.Phase;
import org.netbeans.api.java.source.TreeUtilities;
import org.netbeans.api.java.source.support.CancellableTreePathScanner;
import org.netbeans.api.lexer.PartType;
import org.netbeans.api.lexer.Token;
import org.netbeans.api.lexer.TokenHierarchy;
import org.netbeans.api.lexer.TokenSequence;
import org.netbeans.api.lexer.TokenUtilities;
import org.netbeans.modules.java.editor.base.imports.UnusedImports;
import org.netbeans.modules.java.editor.base.semantic.ColoringAttributes.Coloring;
import org.netbeans.modules.java.editor.base.semantic.UnusedDetector.UnusedDescription;
import org.netbeans.modules.parsing.api.Embedding;
import org.netbeans.modules.parsing.api.ParserManager;
import org.netbeans.modules.parsing.api.ResultIterator;
import org.netbeans.modules.parsing.api.UserTask;
import org.netbeans.modules.parsing.spi.ParseException;
import org.netbeans.modules.parsing.spi.Parser.Result;
import org.netbeans.modules.parsing.spi.Scheduler;
import org.netbeans.modules.parsing.spi.SchedulerEvent;
import org.netbeans.modules.parsing.spi.TaskIndexingMode;
import org.openide.filesystems.FileUtil;
<<<<<<< HEAD
import org.openide.util.Exceptions;
=======
import org.openide.util.NbPreferences;
>>>>>>> 8415222d
import org.openide.util.Pair;


/**
 *
 * @author Jan Lahoda
 */
public abstract class SemanticHighlighterBase extends JavaParserResultTask {

    public static final String JAVA_INLINE_HINT_PARAMETER_NAME = "javaInlineHintParameterName"; //NOI18N
    public static final String JAVA_INLINE_HINT_CHAINED_TYPES = "javaInlineHintChainedTypes"; //NOI18N
    public static final String JAVA_INLINE_HINT_VAR_TYPE = "javaInlineHintVarType"; //NOI18N

    private static final Map<String, Boolean> DEFAULT_VALUES;

    static {
        Map<String, Boolean> defaultValuesBuilder = new HashMap<>();
        defaultValuesBuilder.put(JAVA_INLINE_HINT_PARAMETER_NAME, true);
        defaultValuesBuilder.put(JAVA_INLINE_HINT_CHAINED_TYPES, false);
        defaultValuesBuilder.put(JAVA_INLINE_HINT_VAR_TYPE, false);
        DEFAULT_VALUES = Collections.unmodifiableMap(defaultValuesBuilder);
    }

    private static boolean javaInlineHintParameterName;
    private static boolean javaInlineHintChainedTypes;
    private static boolean javaInlineHintVarType;

    private static boolean isJavaInlineHintParameterName() {
        return javaInlineHintParameterName;
    }

    private static boolean isJavaInlineHintChainedTypes() {
        return javaInlineHintChainedTypes;
    }

    private static boolean isJavaInlineHintVarType() {
        return javaInlineHintVarType;
    }

    private static void updateFromPreferences() {
        Preferences preferences = NbPreferences.root().node("/org/netbeans/modules/java/editor/InlineHints/default");
        javaInlineHintParameterName = preferences.getBoolean(JAVA_INLINE_HINT_PARAMETER_NAME, DEFAULT_VALUES.get(JAVA_INLINE_HINT_PARAMETER_NAME));
        javaInlineHintChainedTypes = preferences.getBoolean(JAVA_INLINE_HINT_CHAINED_TYPES, DEFAULT_VALUES.get(JAVA_INLINE_HINT_CHAINED_TYPES));
        javaInlineHintVarType = preferences.getBoolean(JAVA_INLINE_HINT_VAR_TYPE, DEFAULT_VALUES.get(JAVA_INLINE_HINT_VAR_TYPE));
    }

    private AtomicBoolean cancel = new AtomicBoolean();

    protected SemanticHighlighterBase() {
        super(Phase.RESOLVED, TaskIndexingMode.ALLOWED_DURING_SCAN);
    }

    @Override
    public void run(Result result, SchedulerEvent event) {

        CompilationInfo info = CompilationInfo.get(result);
        
        if (info == null) {
            return ;
        }
        
        cancel.set(false);
        
        final Document doc = result.getSnapshot().getSource().getDocument(false);
        
        if (!verifyDocument(doc)) return;

        process(info, doc);
    }

    private static boolean verifyDocument(final Document doc) {
        if (doc == null) {
            Logger.getLogger(SemanticHighlighterBase.class.getName()).log(Level.FINE, "SemanticHighlighter: Cannot get document!");
            return false;
        }

        final boolean[] tokenSequenceNull =  new boolean[1];
        doc.render(new Runnable() {
            @Override
            public void run() {
                tokenSequenceNull[0] = (TokenHierarchy.get(doc).tokenSequence() == null);
            }
        });
        return !tokenSequenceNull[0];
    }
    
    @Override
    public void cancel() {
        cancel.set(true);
    }
    

    @Override
    public int getPriority() {
        return 100;
    }

    @Override
    public Class<? extends Scheduler> getSchedulerClass() {
        return Scheduler.EDITOR_SENSITIVE_TASK_SCHEDULER;
    }
        
    protected abstract boolean process(CompilationInfo info, final Document doc);
    
    protected boolean process(CompilationInfo info, final Document doc, ErrorDescriptionSetter setter) {
<<<<<<< HEAD
        boolean isTopLevelJava = "text/x-java".equals(FileUtil.getMIMEType(info.getFileObject()));
        if (isTopLevelJava && info.getSnapshot().getMimePath().size() > 1) {
            return false;
        }
        Collection<Pair<int[], Coloring>> completeHighlights = new ArrayList<>();
        Map<int[], String> completePreText = new HashMap<>();
        Map<Token, Coloring> completeColorings = new HashMap<>();
        ErrorDescriptionSetter completingSetter = new ErrorDescriptionSetter() {
            @Override
            public void setHighlights(Document doc, Collection<Pair<int[], Coloring>> highlights, Map<int[], String> preText) {
                completeHighlights.addAll(highlights);
                completePreText.putAll(preText);
            }

            @Override
            public void setColorings(Document doc, Map<Token, Coloring> colorings) {
                completeColorings.putAll(colorings);
            }
        };
        TokenHierarchy<Document> hierarchy = TokenHierarchy.get(doc);
        processInternal(info, doc, false, completingSetter);
        try {
            //XXX: keep record in embedded highlightlayer is needed!
            ParserManager.parse(Collections.singletonList(info.getSnapshot().getSource()), new UserTask() {
                @Override
                public void run(ResultIterator resultIterator) throws Exception {
                    if (cancel.get())
                        return ;
                    for (Embedding embedding : resultIterator.getEmbeddings()) {
                        if (cancel.get())
                            return ;
                        if ("text/x-java".equals(embedding.getMimeType())) {
                            ResultIterator it = resultIterator.getResultIterator(embedding);
                            CompilationController info = CompilationController.get(it.getParserResult());
                            info.toPhase(Phase.RESOLVED);
                            processInternal(info, doc, true, completingSetter);
                        }
                    }
                }
            });
        } catch (ParseException ex) {
            Exceptions.printStackTrace(ex);
        }

        if (cancel.get())
            return true;


        if (isTopLevelJava) {
            setter.setHighlights(doc, completeHighlights, completePreText);
        }

        setter.setColorings(doc, completeColorings);

        return false;

    }

    private void processInternal(CompilationInfo info, final Document doc, boolean nested, ErrorDescriptionSetter setter) {
        DetectorVisitor v = new DetectorVisitor(info, doc, nested, cancel);
=======
        updateFromPreferences();

        DetectorVisitor v = new DetectorVisitor(info, doc, cancel);
>>>>>>> 8415222d
        
        Map<Token, Coloring> newColoring = new IdentityHashMap<>();

        CompilationUnitTree cu = info.getCompilationUnit();
        
        v.scan(cu, null);
        
        if (cancel.get())
            return ;
        
        boolean computeUnusedImports = "text/x-java".equals(FileUtil.getMIMEType(info.getFileObject()));
        
        List<Pair<int[], Coloring>> extraColoring = computeUnusedImports ? new ArrayList<>(v.extraColoring) : v.extraColoring;

        if (computeUnusedImports) {
            Collection<TreePath> unusedImports = UnusedImports.process(info, cancel);

            if (unusedImports == null) return ;
            
            Coloring unused = collection2Coloring(Arrays.asList(ColoringAttributes.UNUSED));

            for (TreePath tree : unusedImports) {
                if (cancel.get()) {
                    return ;
                }

                //XXX: finish
                extraColoring.add(Pair.of(new int[] {
                    (int) info.getTrees().getSourcePositions().getStartPosition(cu, tree.getLeaf()),
                    (int) info.getTrees().getSourcePositions().getEndPosition(cu, tree.getLeaf())
                }, unused));
            }
        }
        
        Map<Element, List<UnusedDescription>> element2Unused = UnusedDetector.findUnused(info, () -> cancel.get()) //XXX: unnecessarily ugly
                                                                             .stream()
                                                                             .collect(Collectors.groupingBy(ud -> ud.unusedElement));
        for (Map.Entry<Element, List<Use>> entry : v.type2Uses.entrySet()) {
            if (cancel.get())
                return ;
            
            Element decl = entry.getKey();
            List<Use> uses = entry.getValue();
            
            for (Use u : uses) {
                if (u.spec == null)
                    continue;
                
                if (u.declaration) {
                    if (element2Unused.containsKey(decl)) {
                        u.spec.add(ColoringAttributes.UNUSED);
                    }
                }
                
                Coloring c = collection2Coloring(u.spec);
                
                List<Token> tl = v.tree2Tokens.get(u.tree.getLeaf());
                
                if (tl != null) {
                    for (Token t : tl) {
                        newColoring.put(t, c);
                    }
                }
            }
        }
        
        Coloring kwc = collection2Coloring(EnumSet.of(ColoringAttributes.KEYWORD));
        for (Token kw : v.contextKeywords) {
            newColoring.put(kw, kwc);
        }
        
        if (cancel.get())
            return ;

        if (computeUnusedImports) {
            Map<int[], String> preTextWithSpans = new HashMap<>();
            v.preText.forEach((pos, text) -> preTextWithSpans.put(new int[] {pos, pos + 1}, text));
            setter.setHighlights(doc, extraColoring, preTextWithSpans);
        }

        setter.setColorings(doc, newColoring);
    }
    
    private static Coloring collection2Coloring(Collection<ColoringAttributes> attr) {
        Coloring c = ColoringAttributes.empty();
        
        for (ColoringAttributes a : attr) {
            c = ColoringAttributes.add(c, a);
        }
        
        return c;
    }
    
    private static final Set<ElementKind> LOCAL_VARIABLES = EnumSet.of(
            ElementKind.LOCAL_VARIABLE, ElementKind.RESOURCE_VARIABLE,
            ElementKind.EXCEPTION_PARAMETER, ElementKind.BINDING_VARIABLE);

    private static boolean isLocalVariableClosure(Element el) {
        return el.getKind() == ElementKind.PARAMETER ||
               LOCAL_VARIABLES.contains(el.getKind());
    }

    private static class Use {
        private boolean declaration;
        private TreePath     tree;
        private Collection<ColoringAttributes> spec;
        
        public Use(boolean declaration, TreePath tree, Collection<ColoringAttributes> spec) {
            this.declaration = declaration;
            this.tree = tree;
            this.spec = spec;
        }
        
        @Override
        public String toString() {
            return "Use: " + spec;
        }
    }
    
    private static class DetectorVisitor extends CancellableTreePathScanner<Void, Void> {
        
        private org.netbeans.api.java.source.CompilationInfo info;
        private Map<Element, List<Use>> type2Uses;        
        private Map<Tree, List<Token>> tree2Tokens;
        private List<Token> contextKeywords;
        private List<Pair<int[], Coloring>> extraColoring;
        private Map<Integer, String> preText;
        private TokenList tl;
        private long memberSelectBypass = -1;        
        private SourcePositions sourcePositions;
        private ExecutableElement recursionDetector;
        
        private DetectorVisitor(org.netbeans.api.java.source.CompilationInfo info, final Document doc, boolean nested, AtomicBoolean cancel) {
            super(cancel);
            
            this.info = info;
            type2Uses = new HashMap<Element, List<Use>>();
            tree2Tokens = new IdentityHashMap<Tree, List<Token>>();
            contextKeywords = new ArrayList<>();
            extraColoring = new ArrayList<>();
            preText = new HashMap<>();

            tl = new TokenList(info, doc, nested, cancel);
            
            this.sourcePositions = info.getTrees().getSourcePositions();
//            this.pos = pos;
        }
        
        private void firstIdentifier(String name) {
            firstIdentifier(getCurrentPath(), name);
        }

        private void firstIdentifier(TreePath path, String name) {
            tl.firstIdentifier(path, name, tree2Tokens);
        }
        
        private Token firstIdentifierToken(String... names) {
            for (String name : names) {
                Token t = tl.firstIdentifier(getCurrentPath(), name);
                if (t != null) {
                    return t;
                }
            }
            return null;
        }
        
        @Override
        public Void visitMemberSelect(MemberSelectTree tree, Void p) {
            if (info.getTreeUtilities().isSynthetic(getCurrentPath()))
                return null;

            long memberSelectBypassLoc = memberSelectBypass;
            
            memberSelectBypass = -1;
            
            Element el = info.getTrees().getElement(getCurrentPath());
            
            if (el != null && el.getKind() == ElementKind.MODULE) {
                //Xxx
                handlePossibleIdentifier(getCurrentPath(), false);
                tl.moduleNameHere(tree, tree2Tokens);
                return null;
            }

            super.visitMemberSelect(tree, p);
            
            tl.moveToEnd(tree.getExpression());
            
            if (memberSelectBypassLoc != (-1)) {
                tl.moveToOffset(memberSelectBypassLoc);
            }
            
            handlePossibleIdentifier(getCurrentPath(), false);
            firstIdentifier(tree.getIdentifier().toString());
            addParameterInlineHint(tree);
            return null;
        }
        
        private void addModifiers(Element decl, Collection<ColoringAttributes> c) {
            if (decl.getModifiers().contains(Modifier.STATIC)) {
                c.add(ColoringAttributes.STATIC);
            }
            
            if (decl.getModifiers().contains(Modifier.ABSTRACT) && !decl.getKind().isInterface()) {
                c.add(ColoringAttributes.ABSTRACT);
            }
            
            boolean accessModifier = false;

            if (decl.getModifiers().contains(Modifier.PUBLIC)) {
                c.add(ColoringAttributes.PUBLIC);
                accessModifier = true;
            }
            
            if (decl.getModifiers().contains(Modifier.PROTECTED)) {
                c.add(ColoringAttributes.PROTECTED);
                accessModifier = true;
            }
            
            if (decl.getModifiers().contains(Modifier.PRIVATE)) {
                c.add(ColoringAttributes.PRIVATE);
                accessModifier = true;
            }
            
            if (!accessModifier && !isLocalVariableClosure(decl)) {
                c.add(ColoringAttributes.PACKAGE_PRIVATE);
            }
            
            if (info.getElements().isDeprecated(decl)) {
                c.add(ColoringAttributes.DEPRECATED);
            }
        }
        
        private Collection<ColoringAttributes> getMethodColoring(ExecutableElement mdecl) {
            Collection<ColoringAttributes> c = new ArrayList<ColoringAttributes>();
            
            addModifiers(mdecl, c);
            
            if (mdecl.getKind() == ElementKind.CONSTRUCTOR) {
                c.add(ColoringAttributes.CONSTRUCTOR);
            } else
                c.add(ColoringAttributes.METHOD);
            
            return c;
        }
        
        private Collection<ColoringAttributes> getVariableColoring(Element decl) {
            Collection<ColoringAttributes> c = new ArrayList<ColoringAttributes>();
            
            addModifiers(decl, c);
            
            if (decl.getKind().isField() || decl.getKind() == ElementKind.RECORD_COMPONENT) {
                if (decl.getKind().isField()) {
                    c.add(ColoringAttributes.FIELD);
                } else {
                    c.add(ColoringAttributes.RECORD_COMPONENT);
                }
                
                return c;
            }
            
            if (LOCAL_VARIABLES.contains(decl.getKind())) {
                c.add(ColoringAttributes.LOCAL_VARIABLE);
                
                return c;
            }
            
            if (decl.getKind() == ElementKind.PARAMETER) {
                c.add(ColoringAttributes.PARAMETER);
                
                return c;
            }
            
            assert false;
            
            return null;
        }

        private static final Set<Kind> LITERALS = EnumSet.of(Kind.BOOLEAN_LITERAL, Kind.CHAR_LITERAL, Kind.DOUBLE_LITERAL, Kind.FLOAT_LITERAL, Kind.INT_LITERAL, Kind.LONG_LITERAL, Kind.STRING_LITERAL);

        private void handlePossibleIdentifier(TreePath expr, boolean declaration) {
            handlePossibleIdentifier(expr, declaration, null);
        }
        
        private void handlePossibleIdentifier(TreePath expr, boolean declaration, Element decl) {
            if (Utilities.isKeyword(expr.getLeaf())) {
                //ignore keywords:
                return ;
            }

            if (expr.getLeaf().getKind() == Kind.PRIMITIVE_TYPE) {
                //ignore primitive types:
                return ;
            }

            if (LITERALS.contains(expr.getLeaf().getKind())) {
                //ignore literals:
                return ;
            }

            decl = decl == null ? Utilities.toRecordComponent(info.getTrees().getElement(expr)) : decl;

            ElementKind declKind = decl != null ? decl.getKind() : null;
            boolean isDeclType = decl != null &&
                                 (declKind.isClass() || declKind.isInterface());
            TreePath currentPath = getCurrentPath();
            TreePath parent = currentPath.getParentPath();

            //for new <type>(), highlight <type> as a constructor:
            if (isDeclType &&
                parent.getLeaf().getKind() == Kind.NEW_CLASS) {
		decl = info.getTrees().getElement(parent);
	    }

            if (isDeclType &&
                (parent.getLeaf().getKind() == Kind.PARAMETERIZED_TYPE &&
                  ((ParameterizedTypeTree) parent.getLeaf()).getType() == currentPath.getLeaf() &&
                  parent.getParentPath().getLeaf().getKind() == Kind.NEW_CLASS)) {
		decl = info.getTrees().getElement(parent.getParentPath());
	    }

            if (decl == null) {
                return ;
            }

            isDeclType = decl.getKind().isClass() || decl.getKind().isInterface();
            Collection<ColoringAttributes> c = null;

            if (decl.getKind().isField() || isLocalVariableClosure(decl) || decl.getKind() == ElementKind.RECORD_COMPONENT) {
                c = getVariableColoring(decl);
            }
            
            if (decl instanceof ExecutableElement) {
                c = getMethodColoring((ExecutableElement) decl);
            }
            
            if (decl.getKind() == ElementKind.MODULE) {
                c = new ArrayList<ColoringAttributes>();
                c.add(ColoringAttributes.MODULE);
            }

            if (isDeclType) {
                c = new ArrayList<ColoringAttributes>();
                
                addModifiers(decl, c);
                
                switch (decl.getKind()) {
                    case CLASS: c.add(ColoringAttributes.CLASS); break;
                    case INTERFACE: c.add(ColoringAttributes.INTERFACE); break;
                    case ANNOTATION_TYPE: c.add(ColoringAttributes.ANNOTATION_TYPE); break;
                    case ENUM: c.add(ColoringAttributes.ENUM); break;
                    default:
                        if (decl.getKind().name().contentEquals("RECORD")) {
                            c.add(ColoringAttributes.RECORD);
                        }
                        break;
                }
            }                       
            
            if (declaration) {
                if (c == null) {
                    c = new ArrayList<ColoringAttributes>();
                }
                
                c.add(ColoringAttributes.DECLARATION);
            }
            
            if (c != null) {
                if (decl.getKind() == ElementKind.CONSTRUCTOR && !declaration) {
                    if (info.getElements().isDeprecated(decl.getEnclosingElement())) {
                        c.add(ColoringAttributes.DEPRECATED);
                    }
                }
                addUse(decl, declaration, expr, c);
            }
        }
        
        private void addUse(Element decl, boolean declaration, TreePath t, Collection<ColoringAttributes> c) {
            List<Use> uses = type2Uses.get(decl);
            
            if (uses == null) {
                type2Uses.put(decl, uses = new ArrayList<Use>());
            }
            
            Use u = new Use(declaration, t, c);
            
            uses.add(u);
        }

        @Override
        public Void visitCompilationUnit(CompilationUnitTree tree, Void p) {
	    //ignore package X.Y.Z;:
	    //scan(tree.getPackageDecl(), p);
            tl.moveBefore(tree.getImports());
	    scan(tree.getImports(), p);
            tl.moveBefore(tree.getPackageAnnotations());
	    scan(tree.getPackageAnnotations(), p);
            tl.moveToEnd(tree.getImports());
	    scan(tree.getTypeDecls(), p);
	    return null;
        }

        @Override
        public Void visitModule(ModuleTree tree, Void p) {
            tl.moveToOffset(sourcePositions.getStartPosition(info.getCompilationUnit(), tree));
            scan(tree.getAnnotations(), p);
            tl.moveToEnd(tree.getAnnotations());
            if (tree.getModuleType() == ModuleTree.ModuleKind.OPEN) {
                Token t = firstIdentifierToken("open"); //NOI18N
                if (t != null) {
                    contextKeywords.add(t);
                }
                tl.moveNext();
            }
            Token t = firstIdentifierToken("module"); //NOI18N
            if (t != null) {
                contextKeywords.add(t);
            }
            Element e = info.getTrees().getElement(getCurrentPath());
            if (e != null && e.getKind() == ElementKind.MODULE) {
                handlePossibleIdentifier(new TreePath(getCurrentPath(), tree.getName()), true, e);
                tl.moduleNameHere(tree.getName(), tree2Tokens);
            }
            scan(tree.getDirectives(), p);
            return null;
        }

        @Override
        public Void visitExports(ExportsTree tree, Void p) {
            tl.moveToOffset(sourcePositions.getStartPosition(info.getCompilationUnit(), tree));
            Token t = firstIdentifierToken("exports"); //NOI18N
            if (t != null) {
                contextKeywords.add(t);
            }
            scan(tree.getPackageName(), p);
            tl.moveToOffset(sourcePositions.getEndPosition(info.getCompilationUnit(), tree.getPackageName()));
            t = firstIdentifierToken("to"); //NOI18N
            if (t != null) {
                contextKeywords.add(t);
            }
            return scan(tree.getModuleNames(), p);
        }

        @Override
        public Void visitOpens(OpensTree tree, Void p) {
            tl.moveToOffset(sourcePositions.getStartPosition(info.getCompilationUnit(), tree));
            Token t = firstIdentifierToken("opens"); //NOI18N
            if (t != null) {
                contextKeywords.add(t);
            }
            scan(tree.getPackageName(), p);
            tl.moveToOffset(sourcePositions.getEndPosition(info.getCompilationUnit(), tree.getPackageName()));
            t = firstIdentifierToken("to"); //NOI18N
            if (t != null) {
                contextKeywords.add(t);
            }
            return scan(tree.getModuleNames(), p);
        }

        @Override
        public Void visitProvides(ProvidesTree tree, Void p) {
            tl.moveToOffset(sourcePositions.getStartPosition(info.getCompilationUnit(), tree));
            Token t = firstIdentifierToken("provides"); //NOI18N
            if (t != null) {
                contextKeywords.add(t);
            }
            scan(tree.getServiceName(), p);
            tl.moveToOffset(sourcePositions.getEndPosition(info.getCompilationUnit(), tree.getServiceName()));
            t = firstIdentifierToken("with"); //NOI18N
            if (t != null) {
                contextKeywords.add(t);
            }
            return scan(tree.getImplementationNames(), p);
        }

        @Override
        public Void visitRequires(RequiresTree tree, Void p) {
            tl.moveToOffset(sourcePositions.getStartPosition(info.getCompilationUnit(), tree));
            Token t = firstIdentifierToken("requires"); //NOI18N
            if (t != null) {
                contextKeywords.add(t);
                tl.moveNext();
                if (tree.isStatic() && tree.isTransitive()) {
                    t = firstIdentifierToken("static", "transitive"); //NOI18N
                    if (t != null) {
                        contextKeywords.add(t);
                    }
                    tl.moveNext();
                    t = firstIdentifierToken("static", "transitive"); //NOI18N
                    if (t != null) {
                        contextKeywords.add(t);
                    }
                } else if (tree.isStatic()) {
                    t = firstIdentifierToken("static"); //NOI18N
                    if (t != null) {
                        contextKeywords.add(t);
                    }
                } else if (tree.isTransitive()) {
                    t = firstIdentifierToken("transitive"); //NOI18N
                    if (t != null) {
                        contextKeywords.add(t);
                    }
                }
            }
            return super.visitRequires(tree, p);
        }

        @Override
        public Void visitCase(CaseTree node, Void p) {
            tl.moveToOffset(sourcePositions.getStartPosition(info.getCompilationUnit(), node));
            List<? extends CaseLabelTree> labels = node.getLabels();
            for (CaseLabelTree labelTree : labels) {
                if (labelTree.getKind().equals(Tree.Kind.PATTERN_CASE_LABEL)) {
                    PatternCaseLabelTree patternLabel = (PatternCaseLabelTree) labelTree;
                    tl.moveToOffset(sourcePositions.getEndPosition(info.getCompilationUnit(), patternLabel.getPattern()));
                    tl.moveNext();
                    if (tl.currentToken() != null && TokenUtilities.equals(tl.currentToken().text(), "when")) {      //NOI18N
                        contextKeywords.add(tl.currentToken());
                    }
                }
            }
            return super.visitCase(node, p);
        }

        @Override
        public Void visitUses(UsesTree tree, Void p) {
            tl.moveToOffset(sourcePositions.getStartPosition(info.getCompilationUnit(), tree));
            Token t = firstIdentifierToken("uses"); //NOI18N
            if (t != null) {
                contextKeywords.add(t);
            }
            return super.visitUses(tree, p);
        }
                
        @Override
        public Void visitMethodInvocation(MethodInvocationTree tree, Void p) {
            int startTokenIndex = tl.index();
            Tree possibleIdent = tree.getMethodSelect();
            
            if (possibleIdent.getKind() == Kind.IDENTIFIER) {
                //handle "this" and "super" constructors:
                String ident = ((IdentifierTree) possibleIdent).getName().toString();
                
                if ("super".equals(ident) || "this".equals(ident)) { //NOI18N
                    Element resolved = info.getTrees().getElement(getCurrentPath());
                    
                    addUse(resolved, false, null, null);
                }
            }
            
            List<? extends Tree> ta = tree.getTypeArguments();
            long afterTypeArguments = ta.isEmpty() ? -1 : info.getTrees().getSourcePositions().getEndPosition(info.getCompilationUnit(), ta.get(ta.size() - 1));
            
            switch (tree.getMethodSelect().getKind()) {
                case IDENTIFIER:
                case MEMBER_SELECT:
                    memberSelectBypass = afterTypeArguments;
                    scan(tree.getMethodSelect(), p);
                    memberSelectBypass = -1;
                    break;
                default:
                    //todo: log
                    scan(tree.getMethodSelect(), p);
            }

            //the type arguments are before the last identifier in the select, so we should return there:
            //not very efficient, though:
            tl.moveBefore(tree.getTypeArguments());
            
            scan(tree.getTypeArguments(), null);
            
            scan(tree.getArguments(), p);
            
            addParameterInlineHint(tree);

            Tree parent = getCurrentPath().getParentPath().getLeaf();
            Tree parentParent = getCurrentPath().getParentPath().getParentPath().getLeaf();

            if (parent.getKind() != Kind.MEMBER_SELECT ||
                parentParent.getKind() != Kind.METHOD_INVOCATION ||
                ((MemberSelectTree) parent).getExpression() != tree) {
                int afterInvocation = tl.index();
                tl.resetToIndex(startTokenIndex);
                addChainedTypes(getCurrentPath());
                tl.resetToIndex(afterInvocation);
            }

            return null;
        }

        private void addChainedTypes(TreePath current) {
            if(! isJavaInlineHintChainedTypes()) {
                return;
            }
            List<TreePath> chain = new ArrayList<>(); //TODO: avoid creating an instance if possible!
            OUTER: while (true) {
                chain.add(current);
                switch (current.getLeaf().getKind()) {
                    case METHOD_INVOCATION:
                        MethodInvocationTree mit = (MethodInvocationTree) current.getLeaf();
                        if (mit.getMethodSelect().getKind() == Kind.MEMBER_SELECT) {
                            current = new TreePath(new TreePath(current, mit.getMethodSelect()), ((MemberSelectTree) mit.getMethodSelect()).getExpression());
                            break;
                        }
                        break OUTER;
                    default:
                        break OUTER;
                }
            }
            Collections.reverse(chain);
            List<Pair<String, Integer>> typeToPosition = new ArrayList<>();
            List<Pair<String, Integer>> forcedTypeToPosition = new ArrayList<>();
            for (TreePath tp : chain) {
                long end = info.getTrees().getSourcePositions().getEndPosition(tp.getCompilationUnit(), tp.getLeaf());
                tl.moveToOffset(end);
                Token t = tl.currentToken();
                if (t != null && (t.id() == JavaTokenId.COMMA || t.id() == JavaTokenId.SEMICOLON)) {
                    tl.moveNext();
                    t = tl.currentToken();
                } else if (t != null && t.id() == JavaTokenId.RPAREN) {
                    while (t != null && t.id() == JavaTokenId.RPAREN) {
                        tl.moveNext();
                        t = tl.currentToken();
                    }
                    if (t != null && (t.id() == JavaTokenId.COMMA || t.id() == JavaTokenId.SEMICOLON)) {
                        tl.moveNext();
                        t = tl.currentToken();
                    }
                }
                int pos;
                if (t != null && t.id() == JavaTokenId.WHITESPACE && (pos = t.text().toString().indexOf("\n")) != -1) {
                    TypeMirror type = info.getTrees().getTypeMirror(tp);
                    String typeName;
                    if (type.getKind().isPrimitive() || type.getKind() == TypeKind.DECLARED) {
                        typeName = info.getTypeUtilities().getTypeName(type).toString();
                    } else {
                        typeName = "";
                    }
                    int preTextPos = tl.offset() + pos;
                    if (typeToPosition.isEmpty() || !typeName.equals(typeToPosition.get(typeToPosition.size() - 1).first()) || preText.containsKey(preTextPos)) {
                        typeToPosition.add(Pair.of(typeName, preTextPos));
                    }
                    if (preText.containsKey(preTextPos)) {
                        forcedTypeToPosition.add(Pair.of(typeName, preTextPos));
                    }
                }
            }
            if (typeToPosition.size() >= 2) {
                for (Pair<String, Integer> typeAndPosition : typeToPosition) {
                    preText.compute(typeAndPosition.second(),
                                    (p, n) -> (n == null ? " " : ";" ) + " " + typeAndPosition.first());
                }
            } else {
                for (Pair<String, Integer> typeAndPosition : forcedTypeToPosition) {
                    preText.compute(typeAndPosition.second(),
                                    (p, n) -> (n == null ? " " : n + ";" ) + " " + typeAndPosition.first());
                }
            }
<<<<<<< HEAD
            tl.resetToIndex(prevIndex, (int) info.getTrees().getSourcePositions().getStartPosition(current.getCompilationUnit(), node));
=======
        }

        @Override
        public Void visitExpressionStatement(ExpressionStatementTree node, Void p) {
>>>>>>> 8415222d
            return super.visitExpressionStatement(node, p);
        }

        @Override
        public Void visitIdentifier(IdentifierTree tree, Void p) {
            if (info.getTreeUtilities().isSynthetic(getCurrentPath()))
                return null;

            tl.moveToOffset(sourcePositions.getStartPosition(info.getCompilationUnit(), tree));
            
            if (memberSelectBypass != (-1)) {
                tl.moveToOffset(memberSelectBypass);
                memberSelectBypass = -1;
            }
            
            tl.identifierHere(tree, tree2Tokens);
            
            handlePossibleIdentifier(getCurrentPath(), false);
            addParameterInlineHint(tree);
            super.visitIdentifier(tree, null);
            return null;
        }

        @Override
        public Void visitMethod(MethodTree tree, Void p) {
            if (info.getTreeUtilities().isSynthetic(getCurrentPath())) {
                return super.visitMethod(tree, p);
            }

            //#170338: constructor without modifiers:
            tl.moveToOffset(sourcePositions.getStartPosition(info.getCompilationUnit(), tree));

            handlePossibleIdentifier(getCurrentPath(), true);
            
            Element el = info.getTrees().getElement(getCurrentPath());
            
            scan(tree.getModifiers(), null);
            tl.moveToEnd(tree.getModifiers());
            scan(tree.getTypeParameters(), null);
            tl.moveToEnd(tree.getTypeParameters());
            scan(tree.getReturnType(), p);
            tl.moveToEnd(tree.getReturnType());
            
            String name;
            
            if (tree.getReturnType() != null) {
                //method:
                name = tree.getName().toString();
            } else {
                //constructor:
                TreePath tp = getCurrentPath();
                
                while (tp != null && !TreeUtilities.CLASS_TREE_KINDS.contains(tp.getLeaf().getKind())) {
                    tp = tp.getParentPath();
                }
                
                if (tp != null && TreeUtilities.CLASS_TREE_KINDS.contains(tp.getLeaf().getKind())) {
                    name = ((ClassTree) tp.getLeaf()).getSimpleName().toString();
                } else {
                    name = null;
                }
            }
            
            if (name != null) {
                firstIdentifier(name);
            }
            
            scan(tree.getParameters(), null);
            scan(tree.getThrows(), null);
            scan(tree.getDefaultValue(), null);

            recursionDetector = (el != null && el.getKind() == ElementKind.METHOD) ? (ExecutableElement) el : null;
            
            scan(tree.getBody(), null);

            recursionDetector = null;
        
            return null;
        }

        @Override
        public Void visitVariable(VariableTree tree, Void p) {
            if (info.getTreeUtilities().isSynthetic(getCurrentPath()))
                return null;

            tl.moveToOffset(sourcePositions.getStartPosition(info.getCompilationUnit(), tree));

            handlePossibleIdentifier(getCurrentPath(), true);
            
            scan(tree.getModifiers(), null);
            
            tl.moveToEnd(tree.getModifiers());
            
            scan(tree.getType(), null);
            
            int[] span = info.getTreeUtilities().findNameSpan(tree);
            if (span != null)
                tl.moveToOffset(span[0]);
            else
                tl.moveToEnd(tree.getType());
            
            firstIdentifier(tree.getName().toString());
            
            tl.moveNext();
            
            if (info.getTreeUtilities().isVarType(getCurrentPath()) && isJavaInlineHintVarType()) {
                int afterName = tl.offset();
                TypeMirror type = info.getTrees().getTypeMirror(new TreePath(getCurrentPath(), tree.getType()));

                this.preText.put(afterName, " : " + info.getTypeUtilities().getTypeName(type));
            }

            scan(tree.getInitializer(), p);
            
            return null;
        }
        
        @Override
        public Void visitNewClass(NewClassTree tree, Void p) {
            TreePath tp;
            Tree ident = tree.getIdentifier();
            
            if (ident.getKind() == Kind.PARAMETERIZED_TYPE) {
                tp = new TreePath(new TreePath(getCurrentPath(), ident), ((ParameterizedTypeTree) ident).getType());
            } else {
                tp = new TreePath(getCurrentPath(), ident);
            }
            
            Element clazz = info.getTrees().getElement(tp);
            
            if (clazz != null) {
                addUse(clazz, false, null, null);
            }
	    
            scan(tree.getEnclosingExpression(), null);
            scan(tree.getIdentifier(), null);
            scan(tree.getTypeArguments(), null);
            scan(tree.getArguments(), p);
            scan(tree.getClassBody(), null);
            
            return null;
        }

        @Override
        public Void visitClass(ClassTree tree, Void p) {
            tl.moveToOffset(sourcePositions.getStartPosition(info.getCompilationUnit(), tree));
            
            handlePossibleIdentifier(getCurrentPath(), true);
            
            scan(tree.getModifiers(), null);
            
            tl.moveToEnd(tree.getModifiers());
            boolean record = false;
            Token recordToken = tl.firstIdentifier(getCurrentPath(), "record");
            if (recordToken != null) {
                contextKeywords.add(recordToken);
                tl.moveNext();
                record = true;
            }
            firstIdentifier(tree.getSimpleName().toString());

            //XXX:????
            scan(tree.getTypeParameters(), null);
            if (record) {
                scan(tree.getMembers().stream().filter(m -> isRecordComponent(m)).collect(Collectors.toList()), null);
            }
            scan(tree.getExtendsClause(), null);
            scan(tree.getImplementsClause(), null);
            try {
                List<? extends Tree> permitList = tree.getPermitsClause();
                if (permitList != null && !permitList.isEmpty()) {
                    tl.moveNext();
                    Token t = firstIdentifierToken("permits");// NOI18N
                    if (tl != null) {
                        contextKeywords.add(t);
                        scan(permitList, null);
                    }
                }
            } catch (NullPointerException ex) {
                //Do nothing
            }
            ExecutableElement prevRecursionDetector = recursionDetector;

            recursionDetector = null;
            
            if (record) {
                scan(tree.getMembers().stream().filter(m -> !isRecordComponent(m)).collect(Collectors.toList()), null);
            } else {
                scan(tree.getMembers(), null);
            }

            recursionDetector = prevRecursionDetector;
            
            //XXX: end ???
            
            return null;
        }
        
        private boolean isRecordComponent(Tree member) {
            Element el = info.getTrees().getElement(new TreePath(getCurrentPath(), member));
            return el != null && Utilities.toRecordComponent(el).getKind() == ElementKind.RECORD_COMPONENT;
        }

        @Override
        public Void visitMemberReference(MemberReferenceTree node, Void p) {
            scan(node.getQualifierExpression(), p);
            tl.moveToEnd(node.getQualifierExpression());
            scan(node.getTypeArguments(), null);
            tl.moveToEnd(node.getTypeArguments());
            handlePossibleIdentifier(getCurrentPath(), false);
            firstIdentifier(node.getName().toString());
            return null;
        }

        private static final Coloring UNINDENTED_TEXT_BLOCK =
                ColoringAttributes.add(ColoringAttributes.empty(), ColoringAttributes.UNINDENTED_TEXT_BLOCK);

        @Override
        public Void visitLiteral(LiteralTree node, Void p) {
            int startPos = (int) info.getTrees().getSourcePositions().getStartPosition(info.getCompilationUnit(), node);
            tl.moveToOffset(startPos);
            Token t = tl.currentToken();
            if (t != null && t.id() == JavaTokenId.MULTILINE_STRING_LITERAL && t.partType() == PartType.COMPLETE) {
                String tokenText = t.text().toString();
                String[] lines = tokenText.split("\n");
                int indent = Arrays.stream(lines, 1, lines.length)
                                   .filter(l -> !l.trim().isEmpty())
                                   .mapToInt(this::leadingIndent)
                                   .min()
                                   .orElse(0);
                int pos = startPos + lines[0].length() + 1;
                for (int i = 1; i < lines.length; i++) {
                    String line = lines[i];
                    if (i == lines.length - 1) {
                        line = line.substring(0, line.length() - 3);
                    }
                    String strippendLine = line.replaceAll("[\t ]+$", "");
                    int indentedStart = pos + indent;
                    int indentedEnd = pos + strippendLine.length();
                    if (indentedEnd > indentedStart)
                        extraColoring.add(Pair.of(new int[] {indentedStart, indentedEnd}, UNINDENTED_TEXT_BLOCK));
                    pos += line.length() + 1;
                }
            }

            addParameterInlineHint(node);
            return super.visitLiteral(node, p);
        }

        @Override
        public Void scan(Tree tree, Void p) {
            if (tree != null && "YIELD".equals(tree.getKind().name())) {
                tl.moveToOffset(sourcePositions.getStartPosition(info.getCompilationUnit(), tree));
                Token t = firstIdentifierToken("yield"); //NOI18N
                if (t != null) {
                    contextKeywords.add(t);
                }
            } else if (tree != null && tree.getKind().equals(Kind.MODIFIERS)) {
               visitModifier(tree);
            }
            return super.scan(tree, p);
        }

        private void visitModifier(Tree tree) {
            tl.moveToOffset(sourcePositions.getStartPosition(info.getCompilationUnit(), tree));
            Token t = null;
            if (tree.toString().contains("non-sealed")) {// NOI18N
                Token firstIdentifier = tl.firstIdentifier(getCurrentPath(), "non");// NOI18N
                if (firstIdentifier != null) {
                    contextKeywords.add(firstIdentifier);
                }
                tl.moveNext();
                tl.moveNext();
                if (TokenUtilities.textEquals(tl.currentToken().text(), "sealed")) {// NOI18N
                    contextKeywords.add(tl.currentToken());
                }
            } else if (tree.toString().contains("sealed")) {// NOI18N
                t = firstIdentifierToken("sealed"); //NOI18N
                if (t != null) {
                    contextKeywords.add(t);
                }
            }
        }

        private int leadingIndent(String line) {
            int indent = 0;

            for (int i = 0; i < line.length(); i++) { //TODO: code points
                if (Character.isWhitespace(line.charAt(i)))
                    indent++;
                else
                    break;
            }

            return indent;
        }

        private void addParameterInlineHint(Tree tree) {
            if(! isJavaInlineHintParameterName()) {
                return;
            }
            TreePath pp = getCurrentPath().getParentPath();
            Tree leaf = pp.getLeaf();
            if (leaf != null &&
                (leaf.getKind() == Kind.METHOD_INVOCATION || leaf.getKind() == Kind.NEW_CLASS)) {
                int pos = -1;
                if (leaf.getKind() == Kind.METHOD_INVOCATION) {
                    pos = MethodInvocationTree.class.cast(leaf).getArguments().indexOf(tree);
                } else if (leaf.getKind() == Kind.NEW_CLASS) {
                    pos = NewClassTree.class.cast(leaf).getArguments().indexOf(tree);
                }
                if (pos != (-1)) {
                    Element invoked = info.getTrees().getElement(pp);
                    if (invoked != null && (invoked.getKind() == ElementKind.METHOD || invoked.getKind() == ElementKind.CONSTRUCTOR)) {
                        long start = sourcePositions.getStartPosition(info.getCompilationUnit(), tree);
                        ExecutableElement invokedMethod = (ExecutableElement) invoked;
                        pos = Math.min(pos, invokedMethod.getParameters().size() - 1);
                        if (pos != (-1)) {
                            boolean shouldBeAdded = true;
                            if (tree.getKind() == Kind.IDENTIFIER &&
                                    invokedMethod.getParameters().get(pos).getSimpleName().equals(
                                            IdentifierTree.class.cast(tree).getName())) {
                                shouldBeAdded = false;
                            }
                            if (shouldBeAdded) {
                                preText.put((int) start,
                                            invokedMethod.getParameters().get(pos).getSimpleName() + ":");
                            }
                        }
                    }
                }
            }
        }
    }

    public static interface ErrorDescriptionSetter {
        
        public void setHighlights(Document doc, Collection<Pair<int[], Coloring>> highlights, Map<int[], String> preText);
        public void setColorings(Document doc, Map<Token, Coloring> colorings);
    }    
}<|MERGE_RESOLUTION|>--- conflicted
+++ resolved
@@ -90,11 +90,8 @@
 import org.netbeans.modules.parsing.spi.SchedulerEvent;
 import org.netbeans.modules.parsing.spi.TaskIndexingMode;
 import org.openide.filesystems.FileUtil;
-<<<<<<< HEAD
 import org.openide.util.Exceptions;
-=======
 import org.openide.util.NbPreferences;
->>>>>>> 8415222d
 import org.openide.util.Pair;
 
 
@@ -149,7 +146,6 @@
 
     @Override
     public void run(Result result, SchedulerEvent event) {
-
         CompilationInfo info = CompilationInfo.get(result);
         
         if (info == null) {
@@ -200,7 +196,8 @@
     protected abstract boolean process(CompilationInfo info, final Document doc);
     
     protected boolean process(CompilationInfo info, final Document doc, ErrorDescriptionSetter setter) {
-<<<<<<< HEAD
+        updateFromPreferences();
+
         boolean isTopLevelJava = "text/x-java".equals(FileUtil.getMIMEType(info.getFileObject()));
         if (isTopLevelJava && info.getSnapshot().getMimePath().size() > 1) {
             return false;
@@ -261,11 +258,6 @@
 
     private void processInternal(CompilationInfo info, final Document doc, boolean nested, ErrorDescriptionSetter setter) {
         DetectorVisitor v = new DetectorVisitor(info, doc, nested, cancel);
-=======
-        updateFromPreferences();
-
-        DetectorVisitor v = new DetectorVisitor(info, doc, cancel);
->>>>>>> 8415222d
         
         Map<Token, Coloring> newColoring = new IdentityHashMap<>();
 
@@ -803,6 +795,7 @@
         @Override
         public Void visitMethodInvocation(MethodInvocationTree tree, Void p) {
             int startTokenIndex = tl.index();
+            int startTokenOffset = tl.embeddedOffset();
             Tree possibleIdent = tree.getMethodSelect();
             
             if (possibleIdent.getKind() == Kind.IDENTIFIER) {
@@ -848,9 +841,10 @@
                 parentParent.getKind() != Kind.METHOD_INVOCATION ||
                 ((MemberSelectTree) parent).getExpression() != tree) {
                 int afterInvocation = tl.index();
-                tl.resetToIndex(startTokenIndex);
+                int afterInvocationOffset = tl.embeddedOffset();
+                tl.resetToIndex(startTokenIndex, startTokenOffset);
                 addChainedTypes(getCurrentPath());
-                tl.resetToIndex(afterInvocation);
+                tl.resetToIndex(afterInvocation, afterInvocationOffset);
             }
 
             return null;
@@ -904,7 +898,7 @@
                     } else {
                         typeName = "";
                     }
-                    int preTextPos = tl.offset() + pos;
+                    int preTextPos = tl.originalOffset()+ pos;
                     if (typeToPosition.isEmpty() || !typeName.equals(typeToPosition.get(typeToPosition.size() - 1).first()) || preText.containsKey(preTextPos)) {
                         typeToPosition.add(Pair.of(typeName, preTextPos));
                     }
@@ -924,14 +918,10 @@
                                     (p, n) -> (n == null ? " " : n + ";" ) + " " + typeAndPosition.first());
                 }
             }
-<<<<<<< HEAD
-            tl.resetToIndex(prevIndex, (int) info.getTrees().getSourcePositions().getStartPosition(current.getCompilationUnit(), node));
-=======
         }
 
         @Override
         public Void visitExpressionStatement(ExpressionStatementTree node, Void p) {
->>>>>>> 8415222d
             return super.visitExpressionStatement(node, p);
         }
 
@@ -1038,7 +1028,7 @@
             tl.moveNext();
             
             if (info.getTreeUtilities().isVarType(getCurrentPath()) && isJavaInlineHintVarType()) {
-                int afterName = tl.offset();
+                int afterName = tl.originalOffset();
                 TypeMirror type = info.getTrees().getTypeMirror(new TreePath(getCurrentPath(), tree.getType()));
 
                 this.preText.put(afterName, " : " + info.getTypeUtilities().getTypeName(type));
