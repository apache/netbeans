/*
 * Licensed to the Apache Software Foundation (ASF) under one
 * or more contributor license agreements.  See the NOTICE file
 * distributed with this work for additional information
 * regarding copyright ownership.  The ASF licenses this file
 * to you under the Apache License, Version 2.0 (the
 * "License"); you may not use this file except in compliance
 * with the License.  You may obtain a copy of the License at
 *
 *   http://www.apache.org/licenses/LICENSE-2.0
 *
 * Unless required by applicable law or agreed to in writing,
 * software distributed under the License is distributed on an
 * "AS IS" BASIS, WITHOUT WARRANTIES OR CONDITIONS OF ANY
 * KIND, either express or implied.  See the License for the
 * specific language governing permissions and limitations
 * under the License.
 */
package org.netbeans.modules.java.lsp.server.protocol;

import com.google.gson.Gson;
import com.google.gson.JsonObject;
import com.sun.source.tree.ClassTree;
import com.sun.source.tree.CompilationUnitTree;
import com.sun.source.tree.LineMap;
import com.sun.source.tree.MethodTree;
import com.sun.source.tree.Tree;
import com.sun.source.tree.Tree.Kind;
import com.sun.source.tree.VariableTree;
import com.sun.source.util.TreePath;
import com.vladsch.flexmark.html2md.converter.FlexmarkHtmlConverter;
import java.io.File;
import java.io.FileInputStream;
import java.io.FileOutputStream;
import java.io.IOException;
import java.io.InputStream;
import java.io.OutputStream;
import java.io.UncheckedIOException;
import java.net.MalformedURLException;
import java.net.URI;
import java.nio.file.Files;
import java.util.ArrayList;
import java.util.Arrays;
import java.util.Collection;
import java.util.Collections;
import java.util.Comparator;
import java.util.EnumSet;
import java.util.HashMap;
import java.util.HashSet;
import java.util.Iterator;
import java.util.List;
import java.util.Map;
import java.util.Properties;
import java.util.Set;
import java.util.concurrent.Callable;
import java.util.concurrent.CompletableFuture;
import java.util.concurrent.ExecutionException;
import java.util.concurrent.Future;
import java.util.concurrent.atomic.AtomicBoolean;
import java.util.function.BiConsumer;
import java.util.prefs.Preferences;
import javax.lang.model.element.Element;
import javax.lang.model.element.ElementKind;
import javax.lang.model.element.ExecutableElement;
import javax.lang.model.element.TypeElement;
import javax.lang.model.element.TypeParameterElement;
import javax.lang.model.element.VariableElement;
import javax.lang.model.type.ArrayType;
import javax.lang.model.type.DeclaredType;
import javax.lang.model.type.ExecutableType;
import javax.lang.model.type.TypeMirror;
import javax.lang.model.util.Elements;
import javax.swing.text.BadLocationException;
import javax.swing.text.Document;
import javax.swing.text.StyledDocument;
import org.eclipse.lsp4j.CodeAction;
import org.eclipse.lsp4j.CodeActionKind;
import org.eclipse.lsp4j.CodeActionParams;
import org.eclipse.lsp4j.CodeLens;
import org.eclipse.lsp4j.CodeLensParams;
import org.eclipse.lsp4j.Command;
import org.eclipse.lsp4j.CompletionItem;
import org.eclipse.lsp4j.CompletionItemKind;
import org.eclipse.lsp4j.CompletionList;
import org.eclipse.lsp4j.CompletionParams;
import org.eclipse.lsp4j.DefinitionParams;
import org.eclipse.lsp4j.Diagnostic;
import org.eclipse.lsp4j.DiagnosticSeverity;
import org.eclipse.lsp4j.DidChangeTextDocumentParams;
import org.eclipse.lsp4j.DidCloseTextDocumentParams;
import org.eclipse.lsp4j.DidOpenTextDocumentParams;
import org.eclipse.lsp4j.DidSaveTextDocumentParams;
import org.eclipse.lsp4j.DocumentFormattingParams;
import org.eclipse.lsp4j.DocumentHighlight;
import org.eclipse.lsp4j.DocumentHighlightParams;
import org.eclipse.lsp4j.DocumentOnTypeFormattingParams;
import org.eclipse.lsp4j.DocumentRangeFormattingParams;
import org.eclipse.lsp4j.DocumentSymbol;
import org.eclipse.lsp4j.DocumentSymbolParams;
import org.eclipse.lsp4j.Hover;
import org.eclipse.lsp4j.HoverParams;
import org.eclipse.lsp4j.InsertTextFormat;
import org.eclipse.lsp4j.Location;
import org.eclipse.lsp4j.LocationLink;
import org.eclipse.lsp4j.MarkupContent;
import org.eclipse.lsp4j.MessageParams;
import org.eclipse.lsp4j.MessageType;
import org.eclipse.lsp4j.Position;
import org.eclipse.lsp4j.PublishDiagnosticsParams;
import org.eclipse.lsp4j.Range;
import org.eclipse.lsp4j.ReferenceParams;
import org.eclipse.lsp4j.RenameParams;
import org.eclipse.lsp4j.SignatureHelp;
import org.eclipse.lsp4j.SignatureHelpParams;
import org.eclipse.lsp4j.SymbolInformation;
import org.eclipse.lsp4j.SymbolKind;
import org.eclipse.lsp4j.TextDocumentContentChangeEvent;
import org.eclipse.lsp4j.TextDocumentEdit;
import org.eclipse.lsp4j.TextEdit;
import org.eclipse.lsp4j.VersionedTextDocumentIdentifier;
import org.eclipse.lsp4j.WorkspaceEdit;
import org.eclipse.lsp4j.jsonrpc.messages.Either;
import org.eclipse.lsp4j.services.LanguageClient;
import org.eclipse.lsp4j.services.LanguageClientAware;
import org.eclipse.lsp4j.services.TextDocumentService;
import org.netbeans.api.editor.document.LineDocument;
import org.netbeans.api.editor.document.LineDocumentUtils;
import org.netbeans.api.java.source.CompilationController;
import org.netbeans.api.java.source.CompilationInfo;
import org.netbeans.api.java.source.CompilationInfo.CacheClearPolicy;
import org.netbeans.api.java.source.ElementHandle;
import org.netbeans.api.java.source.GeneratorUtilities;
import org.netbeans.api.java.source.JavaSource;
import org.netbeans.api.java.source.ModificationResult;
import org.netbeans.api.java.source.SourceUtils;
import org.netbeans.api.java.source.Task;
import org.netbeans.api.java.source.TreePathHandle;
import org.netbeans.api.java.source.TreeUtilities;
import org.netbeans.api.java.source.WorkingCopy;
import org.netbeans.api.java.source.support.ReferencesCount;
import org.netbeans.api.java.source.ui.ElementJavadoc;
import org.netbeans.modules.editor.java.GoToSupport;
import org.netbeans.modules.editor.java.GoToSupport.Context;
import org.netbeans.modules.editor.java.GoToSupport.GoToTarget;
import org.netbeans.modules.editor.java.Utilities;
import org.netbeans.modules.java.completion.JavaCompletionTask;
import org.netbeans.modules.java.completion.JavaCompletionTask.Options;
import org.netbeans.modules.java.completion.JavaDocumentationTask;
import org.netbeans.modules.java.editor.base.semantic.MarkOccurrencesHighlighterBase;
import org.netbeans.modules.java.editor.options.MarkOccurencesSettings;
import org.netbeans.modules.java.hints.errors.ImportClass;
import org.netbeans.modules.java.hints.infrastructure.CreatorBasedLazyFixList;
import org.netbeans.modules.java.hints.infrastructure.ErrorHintsProvider;
import org.netbeans.modules.java.hints.project.IncompleteClassPath;
import org.netbeans.modules.java.hints.spiimpl.JavaFixImpl;
import org.netbeans.modules.java.hints.spiimpl.hints.HintsInvoker;
import org.netbeans.modules.java.hints.spiimpl.options.HintsSettings;
import org.netbeans.modules.java.lsp.server.Utils;
import org.netbeans.modules.java.source.ElementHandleAccessor;
import org.netbeans.modules.java.source.ui.ElementOpenAccessor;
import org.netbeans.modules.parsing.api.ParserManager;
import org.netbeans.modules.parsing.api.ResultIterator;
import org.netbeans.modules.parsing.api.Source;
import org.netbeans.modules.parsing.api.UserTask;
import org.netbeans.modules.parsing.spi.ParseException;
import org.netbeans.modules.parsing.spi.SchedulerEvent;
import org.netbeans.modules.refactoring.api.Problem;
import org.netbeans.modules.refactoring.api.RefactoringElement;
import org.netbeans.modules.refactoring.api.RefactoringSession;
import org.netbeans.modules.refactoring.api.WhereUsedQuery;
import org.netbeans.spi.editor.hints.EnhancedFix;
import org.netbeans.spi.editor.hints.ErrorDescription;
import org.netbeans.spi.editor.hints.Fix;
import org.netbeans.spi.editor.hints.LazyFixList;
import org.netbeans.spi.java.hints.JavaFix;
import org.openide.cookies.EditorCookie;
import org.openide.filesystems.FileObject;
import org.openide.filesystems.FileUtil;
import org.openide.filesystems.URLMapper;
import org.openide.modules.Places;
import org.openide.text.NbDocument;
import org.openide.text.PositionBounds;
import org.openide.util.Exceptions;
import org.openide.util.NbBundle.Messages;
import org.openide.util.Pair;
import org.openide.util.RequestProcessor;
import org.openide.util.lookup.Lookups;

/**
 *
 * @author lahvac
 */
public class TextDocumentServiceImpl implements TextDocumentService, LanguageClientAware {

    private static final RequestProcessor BACKGROUND_TASKS = new RequestProcessor(TextDocumentServiceImpl.class.getName(), 1, false, false);
    private static final RequestProcessor WORKER = new RequestProcessor(TextDocumentServiceImpl.class.getName(), 1, false, false);

    private final Map<String, Document> openedDocuments = new HashMap<>();
    private final Map<String, RequestProcessor.Task> diagnosticTasks = new HashMap<>();
    private NbCodeLanguageClient client;

    public TextDocumentServiceImpl() {
    }

    @Override
    public CompletableFuture<Either<List<CompletionItem>, CompletionList>> completion(CompletionParams params) {
        try {
            String uri = params.getTextDocument().getUri();
            FileObject file = Utils.fromUri(uri);
            EditorCookie ec = file.getLookup().lookup(EditorCookie.class);
            Document doc = ec.openDocument();
            int caret = Utils.getOffset(doc, params.getPosition());
            JavaCompletionTask<CompletionItem> task = JavaCompletionTask.create(caret, new ItemFactoryImpl(client, uri), EnumSet.noneOf(Options.class), () -> false);
            ParserManager.parse(Collections.singletonList(Source.create(doc)), task);
            List<CompletionItem> result = task.getResults();
            for (Iterator<CompletionItem> it = result.iterator(); it.hasNext();) {
                CompletionItem item = it.next();
                if (item == null) {
                    it.remove();
                }
            }
            return CompletableFuture.completedFuture(Either.<List<CompletionItem>, CompletionList>forRight(new CompletionList(result)));
        } catch (IOException | ParseException ex) {
            throw new IllegalStateException(ex);
            }
        }

    public static final class CompletionData {
        public String uri;
        public String kind;
        public String[] elementHandle;

        public CompletionData() {
        }

        public CompletionData(String uri, String kind, String[] elementHandle) {
            this.uri = uri;
            this.kind = kind;
            this.elementHandle = elementHandle;
        }

        @Override
        public String toString() {
            return "CompletionData{" + "uri=" + uri + ", kind=" + kind + ", elementHandle=" + elementHandle + '}';
        }
        
    }

    @Override
    public void connect(LanguageClient client) {
        this.client = (NbCodeLanguageClient)client;
    }

    private static class ItemFactoryImpl implements JavaCompletionTask.ItemFactory<CompletionItem> {

        private final LanguageClient client;
        private final String uri;

        public ItemFactoryImpl(LanguageClient client, String uri) {
            this.client = client;
            this.uri = uri;
        }

        private static final Set<String> SUPPORTED_ELEMENT_KINDS = new HashSet<>(Arrays.asList("PACKAGE", "CLASS", "INTERFACE", "ENUM", "ANNOTATION_TYPE", "METHOD", "CONSTRUCTOR", "INSTANCE_INIT", "STATIC_INIT", "FIELD", "ENUM_CONSTANT", "TYPE_PARAMETER", "MODULE"));
        private void setCompletionData(CompletionItem ci, Element el) {
            if (SUPPORTED_ELEMENT_KINDS.contains(el.getKind().name())) {
                ci.setData(new CompletionData(uri, el.getKind().name(), SourceUtils.getJVMSignature(ElementHandle.create(el))));
            }
        }

        @Override
        public CompletionItem createKeywordItem(String kwd, String postfix, int substitutionOffset, boolean smartType) {
            CompletionItem item = new CompletionItem(kwd);
            item.setKind(CompletionItemKind.Keyword);
            return item;
        }

        @Override
        public CompletionItem createPackageItem(String pkgFQN, int substitutionOffset, boolean inPackageStatement) {
            CompletionItem item = new CompletionItem(pkgFQN.substring(pkgFQN.lastIndexOf('.') + 1));
            item.setKind(CompletionItemKind.Folder);
            return item;
        }

        @Override
        public CompletionItem createTypeItem(CompilationInfo info, TypeElement elem, DeclaredType type, int substitutionOffset, ReferencesCount referencesCount, boolean isDeprecated, boolean insideNew, boolean addTypeVars, boolean addSimpleName, boolean smartType, boolean autoImportEnclosingType) {
            CompletionItem item = new CompletionItem(elem.getSimpleName().toString());
            item.setKind(elementKind2CompletionItemKind(elem.getKind()));
            setCompletionData(item, elem);
            return item;
        }

        @Override
        public CompletionItem createTypeItem(ElementHandle<TypeElement> handle, EnumSet<ElementKind> kinds, int substitutionOffset, ReferencesCount referencesCount, Source source, boolean insideNew, boolean addTypeVars, boolean afterExtends) {
            return null; //TODO: fill
        }

        @Override
        public CompletionItem createArrayItem(CompilationInfo info, ArrayType type, int substitutionOffset, ReferencesCount referencesCount, Elements elements) {
            return null; //TODO: fill
        }

        @Override
        public CompletionItem createTypeParameterItem(TypeParameterElement elem, int substitutionOffset) {
            CompletionItem item = new CompletionItem(elem.getSimpleName().toString());
            item.setKind(elementKind2CompletionItemKind(elem.getKind()));
            return item;
        }

        @Override
        public CompletionItem createVariableItem(CompilationInfo info, VariableElement elem, TypeMirror type, int substitutionOffset, ReferencesCount referencesCount, boolean isInherited, boolean isDeprecated, boolean smartType, int assignToVarOffset) {
            CompletionItem item = new CompletionItem(elem.getSimpleName().toString());
            item.setKind(elementKind2CompletionItemKind(elem.getKind()));
            setCompletionData(item, elem);
            return item;
        }

        @Override
        public CompletionItem createVariableItem(CompilationInfo info, String varName, int substitutionOffset, boolean newVarName, boolean smartType) {
            CompletionItem item = new CompletionItem(varName);
            item.setKind(CompletionItemKind.Variable);
            return item;
        }

        @Override
        public CompletionItem createExecutableItem(CompilationInfo info, ExecutableElement elem, ExecutableType type, int substitutionOffset, ReferencesCount referencesCount, boolean isInherited, boolean isDeprecated, boolean inImport, boolean addSemicolon, boolean smartType, int assignToVarOffset, boolean memberRef) {
            Iterator<? extends VariableElement> it = elem.getParameters().iterator();
            Iterator<? extends TypeMirror> tIt = type.getParameterTypes().iterator();
            StringBuilder label = new StringBuilder();
            String sep = "";
            label.append(elem.getSimpleName().toString());
            label.append("(");
            while(it.hasNext() && tIt.hasNext()) {
                TypeMirror tm = tIt.next();
                if (tm == null) {
                    break;
                }
                label.append(sep);
                label.append(Utilities.getTypeName(info, tm, false, elem.isVarArgs() && !tIt.hasNext()).toString());
                label.append(' ');
                label.append(it.next().getSimpleName().toString());
                sep = ", ";
            }
            label.append(") : ");
            TypeMirror retType = type.getReturnType();
            label.append(Utilities.getTypeName(info, retType, false).toString());
            CompletionItem item = new CompletionItem(label.toString());
            item.setKind(elementKind2CompletionItemKind(elem.getKind()));
            StringBuilder insertText = new StringBuilder();
            insertText.append(elem.getSimpleName());
            insertText.append("(");
            if (elem.getParameters().isEmpty()) {
                insertText.append(")");
            }
            item.setInsertText(insertText.toString());
            item.setInsertTextFormat(InsertTextFormat.PlainText);
            setCompletionData(item, elem);
            return item;
        }

        @Override
        public CompletionItem createThisOrSuperConstructorItem(CompilationInfo info, ExecutableElement elem, ExecutableType type, int substitutionOffset, boolean isDeprecated, String name) {
            CompletionItem item = new CompletionItem(name);
            item.setKind(CompletionItemKind.Field);
            setCompletionData(item, elem);
            return item;
        }

        @Override
        public CompletionItem createOverrideMethodItem(CompilationInfo info, ExecutableElement elem, ExecutableType type, int substitutionOffset, boolean implement) {
            CompletionItem item = new CompletionItem(elem.getSimpleName().toString() + " - override");
            item.setKind(elementKind2CompletionItemKind(elem.getKind()));
            setCompletionData(item, elem);
            return item;
        }

        @Override
        public CompletionItem createGetterSetterMethodItem(CompilationInfo info, VariableElement elem, TypeMirror type, int substitutionOffset, String name, boolean setter) {
            return null; //TODO: fill
        }

        @Override
        public CompletionItem createDefaultConstructorItem(TypeElement elem, int substitutionOffset, boolean smartType) {
            return null; //TODO: fill
        }

        @Override
        public CompletionItem createParametersItem(CompilationInfo info, ExecutableElement elem, ExecutableType type, int substitutionOffset, boolean isDeprecated, int activeParamIndex, String name) {
            return null; //TODO: fill
        }

        @Override
        public CompletionItem createAnnotationItem(CompilationInfo info, TypeElement elem, DeclaredType type, int substitutionOffset, ReferencesCount referencesCount, boolean isDeprecated) {
            return null; //TODO: fill
        }

        @Override
        public CompletionItem createAttributeItem(CompilationInfo info, ExecutableElement elem, ExecutableType type, int substitutionOffset, boolean isDeprecated) {
            return null; //TODO: fill
        }

        @Override
        public CompletionItem createAttributeValueItem(CompilationInfo info, String value, String documentation, TypeElement element, int substitutionOffset, ReferencesCount referencesCount) {
            return null; //TODO: fill
        }

        private static final Object KEY_IMPORT_TEXT_EDITS = new Object();

        @Override
        public CompletionItem createStaticMemberItem(CompilationInfo info, DeclaredType type, Element memberElem, TypeMirror memberType, boolean multipleVersions, int substitutionOffset, boolean isDeprecated, boolean addSemicolon) {
            //TODO: prefer static imports (but would be much slower?)
            //TODO: should be resolveImport instead of addImports:
            Map<Element, List<TextEdit>> imports = (Map<Element, List<TextEdit>>) info.getCachedValue(KEY_IMPORT_TEXT_EDITS);
            if (imports == null) {
                info.putCachedValue(KEY_IMPORT_TEXT_EDITS, imports = new HashMap<>(), CacheClearPolicy.ON_TASK_END);
            }
            List<TextEdit> currentClassImport = imports.computeIfAbsent(type.asElement(), toImport -> {
                try {
                    return modify2TextEdits(JavaSource.forFileObject(info.getFileObject()), wc -> {
                        wc.toPhase(JavaSource.Phase.ELEMENTS_RESOLVED);
                        wc.rewrite(info.getCompilationUnit(), GeneratorUtilities.get(wc).addImports(wc.getCompilationUnit(), new HashSet<>(Arrays.asList(toImport))));
                    });
                } catch (IOException ex) {
                    //TODO: include stack trace:
                    client.logMessage(new MessageParams(MessageType.Error, ex.getMessage()));
                    return Collections.emptyList();
                }
            });
            String label = type.asElement().getSimpleName() + "." + memberElem.getSimpleName();
            CompletionItem item = new CompletionItem(label);
            item.setKind(elementKind2CompletionItemKind(memberElem.getKind()));
            item.setInsertText(label);
            item.setInsertTextFormat(InsertTextFormat.PlainText);
            item.setAdditionalTextEdits(currentClassImport);
            setCompletionData(item, memberElem);
            return item;
        }

        @Override
        public CompletionItem createStaticMemberItem(ElementHandle<TypeElement> handle, String name, int substitutionOffset, boolean addSemicolon, ReferencesCount referencesCount, Source source) {
            return null; //TODO: fill
        }

        @Override
        public CompletionItem createChainedMembersItem(CompilationInfo info, List<? extends Element> chainedElems, List<? extends TypeMirror> chainedTypes, int substitutionOffset, boolean isDeprecated, boolean addSemicolon) {
            return null; //TODO: fill
        }

        @Override
        public CompletionItem createInitializeAllConstructorItem(CompilationInfo info, boolean isDefault, Iterable<? extends VariableElement> fields, ExecutableElement superConstructor, TypeElement parent, int substitutionOffset) {
            return null; //TODO: fill
        }

        private static CompletionItemKind elementKind2CompletionItemKind(ElementKind kind) {
            switch (kind) {
                case PACKAGE:
                    return CompletionItemKind.Folder;
                case ENUM:
                    return CompletionItemKind.Enum;
                case CLASS:
                    return CompletionItemKind.Class;
                case ANNOTATION_TYPE:
                    return CompletionItemKind.Interface;
                case INTERFACE:
                    return CompletionItemKind.Interface;
                case ENUM_CONSTANT:
                    return CompletionItemKind.EnumMember;
                case FIELD:
                    return CompletionItemKind.Field;
                case PARAMETER:
                    return CompletionItemKind.Variable;
                case LOCAL_VARIABLE:
                    return CompletionItemKind.Variable;
                case EXCEPTION_PARAMETER:
                    return CompletionItemKind.Variable;
                case METHOD:
                    return CompletionItemKind.Method;
                case CONSTRUCTOR:
                    return CompletionItemKind.Constructor;
                case TYPE_PARAMETER:
                    return CompletionItemKind.TypeParameter;
                case RESOURCE_VARIABLE:
                    return CompletionItemKind.Variable;
                case MODULE:
                    return CompletionItemKind.Module;
                case STATIC_INIT:
                case INSTANCE_INIT:
                case OTHER:
                default:
                    return CompletionItemKind.Text;
            }
        }
    }

    private static final RequestProcessor JAVADOC_WORKER = new RequestProcessor(TextDocumentServiceImpl.class.getName() + ".javadoc", 1);

    @Override
    public CompletableFuture<CompletionItem> resolveCompletionItem(CompletionItem ci) {
        JsonObject rawData = (JsonObject) ci.getData();
        if (rawData == null) {
            return CompletableFuture.completedFuture(ci);
        }
        CompletionData data = new Gson().fromJson(rawData, CompletionData.class);
        try {
            FileObject file = Utils.fromUri(data.uri);
            EditorCookie ec = file.getLookup().lookup(EditorCookie.class);
            Document doc = ec.openDocument();
            ElementHandle<Element> handle = ElementHandleAccessor.getInstance().create(ElementKind.valueOf(data.kind), data.elementHandle);
            JavaDocumentationTask<Future<String>> task = JavaDocumentationTask.create(-1, handle, new JavaDocumentationTask.DocumentationFactory<Future<String>>() {
                @Override
                public Future<String> create(CompilationInfo compilationInfo, Element element, Callable<Boolean> cancel) {
                    return ElementJavadoc.create(compilationInfo, element, cancel).getTextAsync();
                }
            }, () -> false);
            ParserManager.parse(Collections.singletonList(Source.create(doc)), task);
            Future<String> futureJavadoc = task.getDocumentation();
            CompletableFuture<CompletionItem> result = new CompletableFuture<CompletionItem>() {
                @Override
                public boolean cancel(boolean mayInterruptIfRunning) {
                    return futureJavadoc.cancel(mayInterruptIfRunning) && super.cancel(mayInterruptIfRunning);
                }
            };

            JAVADOC_WORKER.post(() -> {
                try {
                    String javadoc = futureJavadoc.get();
                    MarkupContent markup = new MarkupContent();
                    markup.setKind("markdown");
                    markup.setValue(html2MD(javadoc));
                    ci.setDocumentation(markup);
                    result.complete(ci);
                } catch (ExecutionException | InterruptedException ex) {
                    result.completeExceptionally(ex);
                }
            });
            return result;
        } catch (IOException | ParseException ex) {
            CompletableFuture<CompletionItem> result = new CompletableFuture<CompletionItem>();
            result.completeExceptionally(ex);
            return result;
        }
    }

    public static String html2MD(String html) {
        return FlexmarkHtmlConverter.builder().build().convert(html).replaceAll("<br />[ \n]*$", "");
    }

    @Override
    public CompletableFuture<Hover> hover(HoverParams params) {
        throw new UnsupportedOperationException("Not supported yet.");
    }

    @Override
    public CompletableFuture<SignatureHelp> signatureHelp(SignatureHelpParams params) {
        throw new UnsupportedOperationException("Not supported yet.");
    }

    @Override
    public CompletableFuture<Either<List<? extends Location>, List<? extends LocationLink>>> definition(DefinitionParams params) {
        JavaSource js = getSource(params.getTextDocument().getUri());
        GoToTarget[] target = new GoToTarget[1];
        LineMap[] thisFileLineMap = new LineMap[1];
        try {
            js.runUserActionTask(cc -> {
                cc.toPhase(JavaSource.Phase.RESOLVED);
                Document doc = cc.getSnapshot().getSource().getDocument(true);
                int offset = Utils.getOffset(doc, params.getPosition());
                Context context = GoToSupport.resolveContext(cc, doc, offset, false, false);
                if (context == null) {
                    return ;
                }
                target[0] = GoToSupport.computeGoToTarget(cc, context, offset);
                thisFileLineMap[0] = cc.getCompilationUnit().getLineMap();
            }, true);
        } catch (IOException ex) {
            //TODO: include stack trace:
            client.logMessage(new MessageParams(MessageType.Error, ex.getMessage()));
        }

        List<Location> result = new ArrayList<>();

        if (target[0] != null && target[0].success) {
            if (target[0].offsetToOpen < 0) {
                Object[] openInfo = ElementOpenAccessor.getInstance().getOpenInfo(target[0].cpInfo, target[0].elementToOpen, new AtomicBoolean());
                if (openInfo != null && (int) openInfo[1] != (-1) && (int) openInfo[2] != (-1) && openInfo[3] != null) {
                    FileObject file = (FileObject) openInfo[0];
                    int start = (int) openInfo[1];
                    int end = (int) openInfo[2];
                    LineMap lm = (LineMap) openInfo[3];
                    result.add(new Location(Utils.toUri(file),
                                            new Range(Utils.createPosition(lm, start),
                                                      Utils.createPosition(lm, end))));
                }
            } else {
                int start = target[0].offsetToOpen;
                int end = target[0].endPos;
                result.add(new Location(params.getTextDocument().getUri(),
                                        new Range(Utils.createPosition(thisFileLineMap[0], start),
                                                  Utils.createPosition(thisFileLineMap[0], end))));
            }
        }
        return CompletableFuture.completedFuture(Either.forLeft(result));
    }

    @Override
    public CompletableFuture<List<? extends Location>> references(ReferenceParams params) {
        AtomicBoolean cancel = new AtomicBoolean();
        Runnable[] cancelCallback = new Runnable[1];
        CompletableFuture<List<? extends Location>> result = new CompletableFuture<List<? extends Location>>() {
            @Override
            public boolean cancel(boolean mayInterruptIfRunning) {
                cancel.set(mayInterruptIfRunning);
                if (cancelCallback[0] != null) {
                    cancelCallback[0].run();
                }
                return super.cancel(mayInterruptIfRunning);
            }
        };
        WORKER.post(() -> {
            JavaSource js = getSource(params.getTextDocument().getUri());
            try {
                WhereUsedQuery[] query = new WhereUsedQuery[1];
                List<Location> locations = new ArrayList<>();
                js.runUserActionTask(cc -> {
                    cc.toPhase(JavaSource.Phase.RESOLVED);
                    if (cancel.get()) return ;
                    Document doc = cc.getSnapshot().getSource().getDocument(true);
                    TreePath path = cc.getTreeUtilities().pathFor(Utils.getOffset(doc, params.getPosition()));
                    if (params.getContext().isIncludeDeclaration()) {
                        Element decl = cc.getTrees().getElement(path);
                        if (decl != null) {
                            TreePath declPath = cc.getTrees().getPath(decl);
                            if (declPath != null && cc.getCompilationUnit() == declPath.getCompilationUnit()) {
                                Range range = declarationRange(cc, declPath);
                                if (range != null) {
                                    locations.add(new Location(Utils.toUri(cc.getFileObject()),
                                                               range));
                                }
                            } else {
                                ElementHandle<Element> declHandle = ElementHandle.create(decl);
                                FileObject sourceFile = SourceUtils.getFile(declHandle, cc.getClasspathInfo());
                                JavaSource source = sourceFile != null ? JavaSource.forFileObject(sourceFile) : null;
                                if (source != null) {
                                    source.runUserActionTask(nestedCC -> {
                                        nestedCC.toPhase(JavaSource.Phase.ELEMENTS_RESOLVED);
                                        Element declHandle2 = declHandle.resolve(nestedCC);
                                        TreePath declPath2 = declHandle2 != null ? nestedCC.getTrees().getPath(declHandle2) : null;
                                        if (declPath2 != null) {
                                            Range range = declarationRange(nestedCC, declPath2);
                                            if (range != null) {
                                                locations.add(new Location(Utils.toUri(nestedCC.getFileObject()),
                                                                           range));
                                            }
                                        }
                                    }, true);
                                }
                            }
                        }
                    }
                    query[0] = new WhereUsedQuery(Lookups.singleton(TreePathHandle.create(path, cc)));
                }, true);
                if (cancel.get()) return ;
                cancelCallback[0] = () -> query[0].cancelRequest();
                RefactoringSession refactoring = RefactoringSession.create("FindUsages");
                Problem p;
                p = query[0].checkParameters();
                if (cancel.get()) return ;
                if (p != null && p.isFatal()) {
                    result.completeExceptionally(new IllegalStateException(p.getMessage()));
                    return ;
                }
                p = query[0].preCheck();
                if (p != null && p.isFatal()) {
                    result.completeExceptionally(new IllegalStateException(p.getMessage()));
                    return ;
                }
                if (cancel.get()) return ;
                p = query[0].prepare(refactoring);
                if (p != null && p.isFatal()) {
                    result.completeExceptionally(new IllegalStateException(p.getMessage()));
                    return ;
                }
                for (RefactoringElement re : refactoring.getRefactoringElements()) {
                    if (cancel.get()) return ;
                    locations.add(new Location(Utils.toUri(re.getParentFile()), toRange(re.getPosition())));
                }

                refactoring.finished();

                result.complete(locations);
            } catch (Throwable ex) {
                result.completeExceptionally(ex);
            }
        });
        return result;
    }

    private static Range declarationRange(CompilationInfo info, TreePath tp) {
        Tree t = tp.getLeaf();
        int[] span;
        if (TreeUtilities.CLASS_TREE_KINDS.contains(t.getKind())) {
            span = info.getTreeUtilities().findNameSpan((ClassTree) t);
        } else if (t.getKind() == Kind.VARIABLE) {
            span = info.getTreeUtilities().findNameSpan((VariableTree) t);
        } else if (t.getKind() == Kind.METHOD) {
            span = info.getTreeUtilities().findNameSpan((MethodTree) t);
            if (span == null) {
                span = info.getTreeUtilities().findNameSpan((ClassTree) tp.getParentPath().getLeaf());
            }
        } else {
            return null;
        }
        if (span == null) {
            return null;
        }
        return new Range(Utils.createPosition(info.getCompilationUnit().getLineMap(), span[0]),
                         Utils.createPosition(info.getCompilationUnit().getLineMap(), span[1]));
    }

    private static Range toRange(PositionBounds bounds) throws IOException {
        return new Range(new Position(bounds.getBegin().getLine(),
                                      bounds.getBegin().getColumn()),
                         new Position(bounds.getEnd().getLine(),
                                      bounds.getEnd().getColumn()));
    }

    @Override
    public CompletableFuture<List<? extends DocumentHighlight>> documentHighlight(DocumentHighlightParams params) {
        class MOHighligther extends MarkOccurrencesHighlighterBase {
            @Override
            protected void process(CompilationInfo arg0, Document arg1, SchedulerEvent arg2) {
                throw new UnsupportedOperationException("Should not be called.");
            }
            @Override
            public List<int[]> processImpl(CompilationInfo info, Preferences node, Document doc, int caretPosition) {
                return super.processImpl(info, node, doc, caretPosition);
            }
        }

        Preferences node = MarkOccurencesSettings.getCurrentNode();

        JavaSource js = getSource(params.getTextDocument().getUri());
        List<DocumentHighlight> result = new ArrayList<>();
        try {
            js.runUserActionTask(cc -> {
                cc.toPhase(JavaSource.Phase.RESOLVED);
                Document doc = cc.getSnapshot().getSource().getDocument(true);
                int offset = Utils.getOffset(doc, params.getPosition());
                List<int[]> spans = new MOHighligther().processImpl(cc, node, doc, offset);
                if (spans != null) {
                    for (int[] span : spans) {
                        result.add(new DocumentHighlight(new Range(Utils.createPosition(cc.getCompilationUnit(), span[0]),
                                                                   Utils.createPosition(cc.getCompilationUnit(), span[1]))));
                    }
                }
            }, true);
        } catch (IOException ex) {
            //TODO: include stack trace:
            client.logMessage(new MessageParams(MessageType.Error, ex.getMessage()));
        }
        return CompletableFuture.completedFuture(result);
    }

    @Override
    public CompletableFuture<List<Either<SymbolInformation, DocumentSymbol>>> documentSymbol(DocumentSymbolParams params) {
        JavaSource js = getSource(params.getTextDocument().getUri());
        List<Either<SymbolInformation, DocumentSymbol>> result = new ArrayList<>();
        try {
            js.runUserActionTask(cc -> {
                cc.toPhase(JavaSource.Phase.RESOLVED);
                for (Element tel : cc.getTopLevelElements()) {
                    DocumentSymbol ds = element2DocumentSymbol(cc, tel);
                    if (ds != null)
                        result.add(Either.forRight(ds));
                }
            }, true);
        } catch (IOException ex) {
            //TODO: include stack trace:
            client.logMessage(new MessageParams(MessageType.Error, ex.getMessage()));
        }

        return CompletableFuture.completedFuture(result);
    }

    private DocumentSymbol element2DocumentSymbol(CompilationInfo info, Element el) throws BadLocationException {
        TreePath path = info.getTrees().getPath(el);
        if (path == null)
            return null;
        Range range = Utils.treeRange(info, path.getLeaf());
        if (range == null)
            return null;
        List<DocumentSymbol> children = new ArrayList<>();
        for (Element c : el.getEnclosedElements()) {
            DocumentSymbol ds = element2DocumentSymbol(info, c);
            if (ds != null) {
                children.add(ds);
            }
        }

        String simpleName;

        if (el.getKind() == ElementKind.CONSTRUCTOR) {
            simpleName = el.getEnclosingElement().getSimpleName().toString();
        } else {
            simpleName = el.getSimpleName().toString();
        }

        return new DocumentSymbol(simpleName, Utils.elementKind2SymbolKind(el.getKind()), range, range, null, children);
    }

    @Override
    @Messages({
        "DN_GenerateGetters=Generate getter(s).",
        "DN_GenerateSetters=Generate setter(s).",
        "DN_GenerateGettersSetters=Generate getter(s) and setter(s).",
    })
    public CompletableFuture<List<Either<Command, CodeAction>>> codeAction(CodeActionParams params) {
        Document doc = openedDocuments.get(params.getTextDocument().getUri());
        if (doc == null) {
            return CompletableFuture.completedFuture(Collections.emptyList());
        }
        Map<String, ErrorDescription> id2Errors = (Map<String, ErrorDescription>) doc.getProperty("lsp-errors");
        JavaSource js = JavaSource.forDocument(doc);
        List<Either<Command, CodeAction>> result = new ArrayList<>();
        if (id2Errors != null) {
        for (Diagnostic diag : params.getContext().getDiagnostics()) {
            ErrorDescription err = id2Errors.get(diag.getCode().getLeft());

            if (err == null) {
                client.logMessage(new MessageParams(MessageType.Log, "Cannot resolve error, code: " + diag.getCode().getLeft()));
                continue;
            }

            TreePathHandle[] topLevelHandle = new TreePathHandle[1];
            LazyFixList lfl = err.getFixes();

            if (lfl instanceof CreatorBasedLazyFixList) {
                try {
                    js.runUserActionTask(cc -> {
                        cc.toPhase(JavaSource.Phase.RESOLVED);
                        ((CreatorBasedLazyFixList) lfl).compute(cc, new AtomicBoolean());
                        topLevelHandle[0] = TreePathHandle.create(new TreePath(cc.getCompilationUnit()), cc);
                    }, true);
                } catch (IOException ex) {
                    //TODO: include stack trace:
                    client.logMessage(new MessageParams(MessageType.Error, ex.getMessage()));
                }
            }
            List<Fix> fixes = sortFixes(lfl.getFixes());

            //TODO: ordering

            for (Fix f : fixes) {
                if (f instanceof IncompleteClassPath.ResolveFix) {
                    CodeAction action = new CodeAction(f.getText());
                    action.setDiagnostics(Collections.singletonList(diag));
                    action.setKind(CodeActionKind.QuickFix);
                    action.setCommand(new Command(f.getText(), Server.JAVA_BUILD_WORKSPACE));
                    result.add(Either.forRight(action));
                }
                if (f instanceof ImportClass.FixImport) {
                    //TODO: FixImport is not a JavaFix, create one. Is there a better solution?
                    String text = f.getText();
                    CharSequence sortText = ((ImportClass.FixImport) f).getSortText();
                    ElementHandle<Element> toImport = ((ImportClass.FixImport) f).getToImport();
                    f = new JavaFix(topLevelHandle[0], sortText != null ? sortText.toString() : null) {
                        @Override
                        protected String getText() {
                            return text;
                        }
                        @Override
                        protected void performRewrite(JavaFix.TransformationContext ctx) throws Exception {
                            Element resolved = toImport.resolve(ctx.getWorkingCopy());
                            if (resolved == null) {
                                return ;
                            }
                            WorkingCopy copy = ctx.getWorkingCopy();
                            CompilationUnitTree cut = GeneratorUtilities.get(copy).addImports(
                                copy.getCompilationUnit(),
                                Collections.singleton(resolved)
                            );
                            copy.rewrite(copy.getCompilationUnit(), cut);
                        }
                    }.toEditorFix();
                }
                if (f instanceof JavaFixImpl) {
                    try {
                        JavaFix jf = ((JavaFixImpl) f).jf;
                        List<TextEdit> edits = modify2TextEdits(js, wc -> {
                            wc.toPhase(JavaSource.Phase.RESOLVED);
                            Map<FileObject, byte[]> resourceContentChanges = new HashMap<FileObject, byte[]>();
                            JavaFixImpl.Accessor.INSTANCE.process(jf, wc, true, resourceContentChanges, /*Ignored in editor:*/new ArrayList<>());
                        });
                        TextDocumentEdit te = new TextDocumentEdit(new VersionedTextDocumentIdentifier(params.getTextDocument().getUri(),
                                                                                                       -1),
                                                                   edits);
                        CodeAction action = new CodeAction(f.getText());
                        action.setDiagnostics(Collections.singletonList(diag));
                        action.setKind(CodeActionKind.QuickFix);
                        action.setEdit(new WorkspaceEdit(Collections.singletonList(Either.forLeft(te))));
                        result.add(Either.forRight(action));
                    } catch (IOException ex) {
                        //TODO: include stack trace:
                        client.logMessage(new MessageParams(MessageType.Error, ex.getMessage()));
                    }
                }
            }
        }
        }

        //code generators:
        try {
            js.runUserActionTask(cc -> {
                cc.toPhase(JavaSource.Phase.RESOLVED);

                Pair<Set<VariableElement>, Set<VariableElement>> pair = GetterSetterGenerator.findMissingGettersSetters(cc, params.getRange(), false);
                boolean missingGetters = !pair.first().isEmpty();
                boolean missingSetters = !pair.second().isEmpty();
                String uri = toUri(cc.getFileObject());

                if (missingGetters) {
                    result.add(Either.forRight(createCodeGeneratorAction(Bundle.DN_GenerateGetters(), Server.GENERATE_GETTERS, uri, params.getRange())));
                }
                if (missingSetters) {
                    result.add(Either.forRight(createCodeGeneratorAction(Bundle.DN_GenerateSetters(), Server.GENERATE_SETTERS, uri, params.getRange())));
                }
                if (missingGetters && missingSetters) {
                    result.add(Either.forRight(createCodeGeneratorAction(Bundle.DN_GenerateGettersSetters(), Server.GENERATE_GETTERS_SETTERS, uri, params.getRange())));
                }
            }, true);
        } catch (IOException ex) {
            //TODO: include stack trace:
            client.logMessage(new MessageParams(MessageType.Error, ex.getMessage()));
        }

        return CompletableFuture.completedFuture(result);
    }

    private CodeAction createCodeGeneratorAction(String name, String command, String uri, Range range) {
        CodeAction action = new CodeAction(name);
        List<Object> arguments = new ArrayList<>();

        arguments.add(uri);
        arguments.add(range);
        action.setCommand(new Command(name, command, arguments));
        return action;
    }


    //TODO: copied from spi.editor.hints/.../FixData:
    private List<Fix> sortFixes(Collection<Fix> fixes) {
        List<Fix> result = new ArrayList<Fix>(fixes);

        Collections.sort(result, new FixComparator());

        return result;
    }

    private static final String DEFAULT_SORT_TEXT = "\uFFFF";

    private static CharSequence getSortText(Fix f) {
        if (f instanceof EnhancedFix) {
            return ((EnhancedFix) f).getSortText();
        } else {
            return DEFAULT_SORT_TEXT;
        }
    }
    private static final class FixComparator implements Comparator<Fix> {
        public int compare(Fix o1, Fix o2) {
            return compareText(getSortText(o1), getSortText(o2));
        }
    }

    private static int compareText(CharSequence text1, CharSequence text2) {
        int len = Math.min(text1.length(), text2.length());
        for (int i = 0; i < len; i++) {
            char ch1 = text1.charAt(i);
            char ch2 = text2.charAt(i);
            if (ch1 != ch2) {
                return ch1 - ch2;
            }
        }
        return text1.length() - text2.length();
    }
    //end copied

    @Override
    public CompletableFuture<List<? extends CodeLens>> codeLens(CodeLensParams arg0) {
        throw new UnsupportedOperationException("Not supported yet.");
    }

    @Override
    public CompletableFuture<CodeLens> resolveCodeLens(CodeLens arg0) {
        throw new UnsupportedOperationException("Not supported yet.");
    }

    @Override
    public CompletableFuture<List<? extends TextEdit>> formatting(DocumentFormattingParams arg0) {
        throw new UnsupportedOperationException("Not supported yet.");
    }

    @Override
    public CompletableFuture<List<? extends TextEdit>> rangeFormatting(DocumentRangeFormattingParams arg0) {
        throw new UnsupportedOperationException("Not supported yet.");
    }

    @Override
    public CompletableFuture<List<? extends TextEdit>> onTypeFormatting(DocumentOnTypeFormattingParams arg0) {
        throw new UnsupportedOperationException("Not supported yet.");
    }

    @Override
    public CompletableFuture<WorkspaceEdit> rename(RenameParams arg0) {
        throw new UnsupportedOperationException("Not supported yet.");
    }

    @Override
    public void didOpen(DidOpenTextDocumentParams params) {
        try {
            FileObject file = Utils.fromUri(params.getTextDocument().getUri());
            EditorCookie ec = file.getLookup().lookup(EditorCookie.class);
            Document doc = ec.getDocument();
            // the document may be not opened yet. Clash with in-memory content can happen only if
            // the doc was opened prior to request reception.
            String text = params.getTextDocument().getText();
            try {
                if (doc == null) {
                    doc = ec.openDocument();
                }
                if (!text.contentEquals(doc.getText(0, doc.getLength()))) {
                    doc.remove(0, doc.getLength());
                    doc.insertString(0, text, null);
                }
            } catch (BadLocationException ex) {
                Exceptions.printStackTrace(ex);
                //TODO: include stack trace:
                client.logMessage(new MessageParams(MessageType.Error, ex.getMessage()));
            }
            openedDocuments.put(params.getTextDocument().getUri(), doc);
            runDiagnoticTasks(params.getTextDocument().getUri());
        } catch (IOException ex) {
            throw new IllegalStateException(ex);
        } finally {
            reportNotificationDone("didOpen", params);
        }
    }

    @Override
    public void didChange(DidChangeTextDocumentParams params) {
        Document doc = openedDocuments.get(params.getTextDocument().getUri());
        NbDocument.runAtomic((StyledDocument) doc, () -> {
            for (TextDocumentContentChangeEvent change : params.getContentChanges()) {
                try {
                    int start = Utils.getOffset(doc, change.getRange().getStart());
                    int end   = Utils.getOffset(doc, change.getRange().getEnd());
                    doc.remove(start, end - start);
                    doc.insertString(start, change.getText(), null);
                } catch (BadLocationException ex) {
                    throw new IllegalStateException(ex);
                }
            }
        });
        runDiagnoticTasks(params.getTextDocument().getUri());
        reportNotificationDone("didChange", params);
    }

    @Override
    public void didClose(DidCloseTextDocumentParams params) {
        openedDocuments.remove(params.getTextDocument().getUri());
        reportNotificationDone("didClose", params);
    }

    @Override
    public void didSave(DidSaveTextDocumentParams arg0) {
        //TODO: nothing for now?
    }

    private void runDiagnoticTasks(String uri) {
        //XXX: cancelling/deferring the tasks!
        diagnosticTasks.computeIfAbsent(uri, u -> {
            return BACKGROUND_TASKS.create(() -> {
                computeDiags(u, (info, doc) -> {
                    ErrorHintsProvider ehp = new ErrorHintsProvider();
                    return ehp.computeErrors(info, doc, "text/x-java"); //TODO: mimetype?
                }, "errors", false);
                BACKGROUND_TASKS.create(() -> {
                    computeDiags(u, (info, doc) -> {
                        return new HintsInvoker(HintsSettings.getGlobalSettings(), new AtomicBoolean()).computeHints(info);
                    }, "hints", true);
                }).schedule(DELAY);
            });
        }).schedule(DELAY);
    }

    private static final int DELAY = 500;

    private void computeDiags(String uri, ProduceErrors produceErrors, String keyPrefix, boolean update) {
        try {
            FileObject file = Utils.fromUri(uri);
            EditorCookie ec = file.getLookup().lookup(EditorCookie.class);
            Document doc = ec.openDocument();
            ParserManager.parse(Collections.singletonList(Source.create(doc)), new UserTask() {
                @Override
                public void run(ResultIterator it) throws Exception {
                    CompilationController cc = CompilationController.get(it.getParserResult());
                    cc.toPhase(JavaSource.Phase.RESOLVED);
                    Map<String, ErrorDescription> id2Errors = new HashMap<>();
                    List<Diagnostic> diags = new ArrayList<>();
                    int idx = 0;
                    List<ErrorDescription> errors = produceErrors.computeErrors(cc, doc);
                    if (errors == null) {
                        errors = Collections.emptyList();
                    }
                    for (ErrorDescription err : errors) {
                        Diagnostic diag = new Diagnostic(new Range(Utils.createPosition(cc.getCompilationUnit(), err.getRange().getBegin().getOffset()),
                                                                   Utils.createPosition(cc.getCompilationUnit(), err.getRange().getEnd().getOffset())),
                                                         err.getDescription());
                        switch (err.getSeverity()) {
                            case ERROR: diag.setSeverity(DiagnosticSeverity.Error); break;
                            case VERIFIER:
                            case WARNING: diag.setSeverity(DiagnosticSeverity.Warning); break;
                            case HINT: diag.setSeverity(DiagnosticSeverity.Hint); break;
                            default: diag.setSeverity(DiagnosticSeverity.Information); break;
                        }
                        String id = keyPrefix + ":" + idx + "-" + err.getId();
                        diag.setCode(id);
                        id2Errors.put(id, err);
                        diags.add(diag);
                    }
                    doc.putProperty("lsp-errors-" + keyPrefix, id2Errors);
                    doc.putProperty("lsp-errors-diags-" + keyPrefix, diags);
                    Map<String, ErrorDescription> mergedId2Errors = new HashMap<>();
                    List<Diagnostic> mergedDiags = new ArrayList<>();
                    for (String k : ERROR_KEYS) {
                        Map<String, ErrorDescription> prevErrors = (Map<String, ErrorDescription>) doc.getProperty("lsp-errors-" + k);
                        if (prevErrors != null) {
                            mergedId2Errors.putAll(prevErrors);
                        }
                        List<Diagnostic> prevDiags = (List<Diagnostic>) doc.getProperty("lsp-errors-diags-" + k);
                        if (prevDiags != null) {
                            mergedDiags.addAll(prevDiags);
                        }
                    }
                    doc.putProperty("lsp-errors", mergedId2Errors);
                    doc.putProperty("lsp-errors-diags", mergedDiags);
                    client.publishDiagnostics(new PublishDiagnosticsParams(uri, mergedDiags));
                }
            });
        } catch (IOException | ParseException ex) {
            throw new IllegalStateException(ex);
        }
    }

    private static final String[] ERROR_KEYS = {"errors", "hints"};

    private interface ProduceErrors {
        public List<ErrorDescription> computeErrors(CompilationInfo info, Document doc) throws IOException;
    }

    private JavaSource getSource(String fileUri) {
        Document doc = openedDocuments.get(fileUri);
        if (doc == null) {
            try {
                FileObject file = Utils.fromUri(fileUri);
                return JavaSource.forFileObject(file);
            } catch (MalformedURLException ex) {
                return null;
            }
        } else {
            return JavaSource.forDocument(doc);
        }
    }

<<<<<<< HEAD
    public static Position createPosition(CompilationUnitTree cut, int offset) {
        return createPosition(cut.getLineMap(), offset);
    }

    public static Position createPosition(LineMap lm, int offset) {
        return new Position((int) lm.getLineNumber(offset) - 1,
                            (int) lm.getColumnNumber(offset) - 1);
    }

    public static Position createPosition(FileObject file, int offset) {
        try {
            EditorCookie ec = file.getLookup().lookup(EditorCookie.class);
            StyledDocument doc = ec.openDocument();
            int line = NbDocument.findLineNumber(doc, offset);
            int column = NbDocument.findLineColumn(doc, offset);

            return new Position(line, column);
        } catch (IOException ex) {
            throw new IllegalStateException(ex);
        }
    }

    public static int getOffset(Document doc, Position pos) {
        return LineDocumentUtils.getLineStartFromIndex((LineDocument) doc, pos.getLine()) + pos.getCharacter();
    }

    private static String toUri(FileObject file) {
        if (FileUtil.isArchiveArtifact(file)) {
            //VS code cannot open jar:file: URLs, workaround:
            //another workaround, should be:
            //File cacheDir = Places.getCacheSubfile("java-server");
            //but that locks up VS Code, using a temp directory:
            File cacheDir;
            try {
                cacheDir = Files.createTempDirectory("nbcode").toFile();
            } catch (IOException ex) {
                throw new UncheckedIOException(ex);
            }
            File segments = new File(cacheDir, "segments");
            Properties props = new Properties();

            try (InputStream in = new FileInputStream(segments)) {
                props.load(in);
            } catch (IOException ex) {
                //OK, may not exist yet
            }
            FileObject archive = FileUtil.getArchiveFile(file);
            String archiveString = archive.toURL().toString();
            File foundSegment = null;
            for (String segment : props.stringPropertyNames()) {
                if (archiveString.equals(props.getProperty(segment))) {
                    foundSegment = new File(cacheDir, segment);
                    break;
                }
            }
            if (foundSegment == null) {
                int i = 0;
                while (props.getProperty("s" + i) != null)
                    i++;
                foundSegment = new File(cacheDir, "s" + i);
                props.put("s" + i, archiveString);
                try (OutputStream in = new FileOutputStream(segments)) {
                    props.store(in, "");
                } catch (IOException ex) {
                    Exceptions.printStackTrace(ex);
                }
            }
            File cache = new File(foundSegment, FileUtil.getRelativePath(FileUtil.getArchiveRoot(archive), file));
            cache.getParentFile().mkdirs();
            try (OutputStream out = new FileOutputStream(cache)) {
                out.write(file.asBytes());
                return cache.toURI().toString();
            } catch (IOException ex) {
                Exceptions.printStackTrace(ex);
            }
        }
        return file.toURI().toString();
    }

    //TODO: move to a separate Utils class:
    public static FileObject fromUri(String uri) throws MalformedURLException {
        File cacheDir = Places.getCacheSubfile("java-server");
        URI uriUri = URI.create(uri);
        URI relative = cacheDir.toURI().relativize(uriUri);
        if (relative != null && new File(cacheDir, relative.toString()).canRead()) {
            String segmentAndPath = relative.toString();
            int slash = segmentAndPath.indexOf('/');
            String segment = segmentAndPath.substring(0, slash);
            String path = segmentAndPath.substring(slash + 1);
            File segments = new File(cacheDir, "segments");
            Properties props = new Properties();

            try (InputStream in = new FileInputStream(segments)) {
                props.load(in);
                String archiveUri = props.getProperty(segment);
                FileObject archive = URLMapper.findFileObject(URI.create(archiveUri).toURL());
                archive = archive != null ? FileUtil.getArchiveRoot(archive) : null;
                FileObject file = archive != null ? archive.getFileObject(path) : null;
                if (file != null) {
                    return file;
                }
            } catch (IOException ex) {
                Exceptions.printStackTrace(ex);
            }
        }
        return URLMapper.findFileObject(URI.create(uri).toURL());
    }

    /*private*/ static List<TextEdit> modify2TextEdits(JavaSource js, Task<WorkingCopy> task) throws IOException {
=======
    private static List<TextEdit> modify2TextEdits(JavaSource js, Task<WorkingCopy> task) throws IOException {
>>>>>>> a2763330
        FileObject[] file = new FileObject[1];
        LineMap[] lm = new LineMap[1];
        ModificationResult changes = js.runModificationTask(wc -> {
            task.run(wc);
            file[0] = wc.getFileObject();
            lm[0] = wc.getCompilationUnit().getLineMap();
        });
        //TODO: full, correct and safe edit production:
        List<? extends ModificationResult.Difference> diffs = changes.getDifferences(file[0]);
        if (diffs == null) {
            return Collections.emptyList();
        }
        List<TextEdit> edits = new ArrayList<>();
        for (ModificationResult.Difference diff : diffs) {
            String newText = diff.getNewText();
            edits.add(new TextEdit(new Range(Utils.createPosition(lm[0], diff.getStartPosition().getOffset()),
                                             Utils.createPosition(lm[0], diff.getEndPosition().getOffset())),
                                   newText != null ? newText : ""));
        }
        return edits;
    }
    
    private static void reportNotificationDone(String s, Object parameter) {
        if (HOOK_NOTIFICATION != null) {
            HOOK_NOTIFICATION.accept(s, parameter);
        }
    }
    
    /**
     * For testing only; calls that do not return a result should call
     * this hook, if defined, with the method name and parameter.
     */
    static BiConsumer<String, Object> HOOK_NOTIFICATION = null;
}<|MERGE_RESOLUTION|>--- conflicted
+++ resolved
@@ -1171,7 +1171,6 @@
         }
     }
 
-<<<<<<< HEAD
     public static Position createPosition(CompilationUnitTree cut, int offset) {
         return createPosition(cut.getLineMap(), offset);
     }
@@ -1280,10 +1279,7 @@
         return URLMapper.findFileObject(URI.create(uri).toURL());
     }
 
-    /*private*/ static List<TextEdit> modify2TextEdits(JavaSource js, Task<WorkingCopy> task) throws IOException {
-=======
-    private static List<TextEdit> modify2TextEdits(JavaSource js, Task<WorkingCopy> task) throws IOException {
->>>>>>> a2763330
+    public static List<TextEdit> modify2TextEdits(JavaSource js, Task<WorkingCopy> task) throws IOException {
         FileObject[] file = new FileObject[1];
         LineMap[] lm = new LineMap[1];
         ModificationResult changes = js.runModificationTask(wc -> {
