/*
 * Licensed to the Apache Software Foundation (ASF) under one
 * or more contributor license agreements.  See the NOTICE file
 * distributed with this work for additional information
 * regarding copyright ownership.  The ASF licenses this file
 * to you under the Apache License, Version 2.0 (the
 * "License"); you may not use this file except in compliance
 * with the License.  You may obtain a copy of the License at
 *
 *   http://www.apache.org/licenses/LICENSE-2.0
 *
 * Unless required by applicable law or agreed to in writing,
 * software distributed under the License is distributed on an
 * "AS IS" BASIS, WITHOUT WARRANTIES OR CONDITIONS OF ANY
 * KIND, either express or implied.  See the License for the
 * specific language governing permissions and limitations
 * under the License.
 */

package org.netbeans.modules.editor.lib2.highlighting;

import java.awt.Font;
import java.util.Objects;
import java.util.logging.Logger;
import javax.swing.text.AttributeSet;
import org.netbeans.lib.editor.util.ArrayUtilities;
import org.netbeans.modules.editor.lib2.view.ViewUtils;

/**
 * List of highlights that can dynamically add/remove existing highlights fed from a highlights sequence.
 *
 * @author Miloslav Metelka
 */
public final class HighlightsList {
    
    // -J-Dorg.netbeans.modules.editor.lib2.highlighting.HighlightsList.level=FINE
    private static final Logger LOG = Logger.getLogger(HighlightsList.class.getName());

    /**
     * List of highlight items. First highlights item starts at startOffset.
     * <br>
     * GapList is used due to its copyElements() method.
     */
    private HighlightItem[] highlightItems;
    
    private int startIndex;
    
    private int endIndex;
    
    /**
     * Start offset of the first highlight item.
     */
    private int startOffset;
    
    public HighlightsList(int startOffset) {
        this.highlightItems = new HighlightItem[4];
        this.startOffset = startOffset;
    }
    
    public HighlightsList(int startOffset, HighlightItem[] items) {
        this.highlightItems = items;
        this.endIndex = items.length;
        this.startOffset = startOffset;
    }
    
    public int startOffset() {
        return startOffset;
    }
    
    public int endOffset() {
        return (endIndex - startIndex > 0)
                ? highlightItems[endIndex - 1].getEndOffset()
                : startOffset;
    }
    
    public int endSplitOffset() {
        return (endIndex - startIndex > 0)
                ? highlightItems[endIndex - 1].getEndSplitOffset()
                : 0;
    }
    
    public int size() {
        return endIndex - startIndex;
    }
    
    public HighlightItem get(int index) {
        if (startIndex + index >= endIndex) {
            throw new IndexOutOfBoundsException("index=" + index + " >= size=" + size() + ", " + this); // NOI18N
        }
        return highlightItems[startIndex + index];
    }

    public void add(HighlightItem item) {
        if (endIndex == highlightItems.length) {
            if (startIndex == 0) {
                HighlightItem[] tmp = new HighlightItem[highlightItems.length << 1];
                System.arraycopy(highlightItems, 0, tmp, 0, highlightItems.length);
                highlightItems = tmp;
            } else { // Make startIndex == 0
                System.arraycopy(highlightItems, startIndex, highlightItems, 0, size());
                endIndex -= startIndex;
                startIndex = 0;
            }
        }
        highlightItems[endIndex++] = item;
    }

    /**
     * Create attribute set covering {@link #startOffset()} till maxEndOffset
     * or lower offset if font would differ for the particular attribute set
     * of an item.
     * <br>
     * The list must cover cutEndOffset otherwise the behavior is undefined.
     *
     * @param defaultFont default font to which the attributes in highlight items
     *  are added to get the resulting font.
     * @param maxEndOffset maximum end offset where the cutting must end.
     * @param wsEndOffset whitespace end offset must be lower than or equal to maxEndOffset
     *  and when exceeded a first whitespace char in docText means that the cutting will end there.
     * @param docText document text in order properly handle wsEndOffset parameter.
     * @param usePrependText reflect the prepended text setting.
     * @return either simple or compound attribute set.
     */
    public AttributeSet cutSameFont(Font defaultFont, int maxEndOffset, int wsEndOffset, CharSequence docText) {
        assert (maxEndOffset <= endOffset()) :
                "maxEndOffset=" + maxEndOffset + " > endOffset()=" + endOffset() + ", " + this; // NOI18N
        HighlightItem item = get(0);
        AttributeSet firstAttrs = item.getAttributes();
        int itemEndOffset = item.getEndOffset();
        if (wsEndOffset <= itemEndOffset) {
            if (wsEndOffset == maxEndOffset) {
                if (maxEndOffset == itemEndOffset) {
                    cutStartItems(1);
                }
                startOffset = maxEndOffset;
                return firstAttrs;

            } else { // wsEndOffset < maxEndOffset (see javadoc above)
                // Search for whitespace starting from wsEndOffset
                int limitOffset = Math.min(maxEndOffset, itemEndOffset);
                for (int offset = wsEndOffset; offset < limitOffset; offset++) {
                    if (Character.isWhitespace(docText.charAt(offset))) {
                        startOffset = offset;
                        return firstAttrs;
                    }
                }
                if ((maxEndOffset > itemEndOffset && Character.isWhitespace(docText.charAt(itemEndOffset))) ||
                    maxEndOffset == itemEndOffset)
                {
                    cutStartItems(1);
                    startOffset = itemEndOffset;
                    return firstAttrs;
                } else if (maxEndOffset < itemEndOffset) {
                    startOffset = maxEndOffset;
                    return firstAttrs;
                } // else: for non-WS at itemEndOffset continue to next hItem
            }
        }

        // Extends beyond first highlight
        Font firstFont = ViewUtils.getFont(firstAttrs, defaultFont);
<<<<<<< HEAD
        Object firstPrependText = usePrependText && firstAttrs != null ? firstAttrs.getAttribute(ViewUtils.KEY_VIRTUAL_TEXT_PREPEND) : null;
        Object firstShadowPrependText = firstAttrs != null ? firstAttrs.getAttribute(ViewUtils.KEY_SHADOW_TEXT_PREPEND) : null;
        Object firstVerticalShadowPrependText = firstAttrs != null ? firstAttrs.getAttribute(ViewUtils.KEY_VERTICAL_SHADOW_TEXT_PREPEND) : null;
=======
        Object firstPrependText = firstAttrs != null ? firstAttrs.getAttribute(ViewUtils.KEY_VIRTUAL_TEXT_PREPEND) : null;
        Object firstShadowPrependText = firstAttrs != null ? firstAttrs.getAttribute(ViewUtils.KEY_SHADOW_TEXT_PREPEND) : null;
>>>>>>> 07600cf7
        int index = 1;
        while (true) {
            item = get(index);
            AttributeSet attrs = item.getAttributes();
            Font font = ViewUtils.getFont(attrs, defaultFont);
<<<<<<< HEAD
            Object prependText = usePrependText && attrs != null ? attrs.getAttribute(ViewUtils.KEY_VIRTUAL_TEXT_PREPEND) : null;
            Object shadowPrependText = attrs != null ? attrs.getAttribute(ViewUtils.KEY_SHADOW_TEXT_PREPEND) : null;
            Object verticalShadowPrependText = attrs != null ? attrs.getAttribute(ViewUtils.KEY_VERTICAL_SHADOW_TEXT_PREPEND) : null;
            if (!font.equals(firstFont) || !Objects.equals(firstPrependText, prependText) || !Objects.equals(firstShadowPrependText, shadowPrependText) || !Objects.equals(firstShadowPrependText, verticalShadowPrependText)) { // Stop at itemEndOffset
=======
            Object prependText = attrs != null ? attrs.getAttribute(ViewUtils.KEY_VIRTUAL_TEXT_PREPEND) : null;
            Object shadowPrependText = attrs != null ? attrs.getAttribute(ViewUtils.KEY_SHADOW_TEXT_PREPEND) : null;
            if (!font.equals(firstFont) || !Objects.equals(firstPrependText, prependText) || !Objects.equals(firstShadowPrependText, shadowPrependText)) { // Stop at itemEndOffset
>>>>>>> 07600cf7
                if (index == 1) { // Just single attribute set
                    cutStartItems(1);
                    startOffset = itemEndOffset; // end offset of first item
                    return firstAttrs;
                }
                // Index > 1
                return cutCompound(index, itemEndOffset); // end offset of first item
            }
            int itemStartOffset = itemEndOffset;
            itemEndOffset = item.getEndOffset();
            if (wsEndOffset <= itemEndOffset) {
                if (wsEndOffset == maxEndOffset) {
                    if (maxEndOffset == itemEndOffset) {
                        return cutCompound(index + 1, itemEndOffset);
                    }
                    return cutCompoundAndPart(index, maxEndOffset, attrs);

                } else { // wsEndOffset < maxEndOffset (see javadoc above)
                    int offset = Math.max(itemStartOffset, wsEndOffset);
                    int limitOffset = Math.min(maxEndOffset, itemEndOffset);
                    for (; offset < limitOffset; offset++) {
                        if (Character.isWhitespace(docText.charAt(offset))) {
                            return cutCompoundAndPart(index, offset, attrs);
                        }
                    }
                    if ((maxEndOffset > itemEndOffset && Character.isWhitespace(docText.charAt(itemEndOffset)))
                            || maxEndOffset == itemEndOffset)
                    {
                        return cutCompound(index + 1, itemEndOffset);
                    } else if (maxEndOffset < itemEndOffset) {
                        return cutCompoundAndPart(index, maxEndOffset, attrs);
                    } // else: for non-WS at itemEndOffset continue to next hItem
                }
            }
            index++;
        }
    }
    
    public AttributeSet cut(int endOffset) {
        assert (endOffset <= endOffset()) :
                "endOffset=" + endOffset + " > endOffset()=" + endOffset() + ", " + this; // NOI18N
        HighlightItem item = get(0);
        AttributeSet attrs = item.getAttributes();
        int itemEndOffset = item.getEndOffset();
        if (endOffset <= itemEndOffset) {
            if (endOffset == itemEndOffset) {
                cutStartItems(1);
            }
            startOffset = endOffset;
            return attrs;
        }
        // Span two or more highlights
        int index = 1;
        while (true) {
            item = get(index);
            itemEndOffset = item.getEndOffset();
            if (endOffset <= itemEndOffset) {
                if (endOffset == itemEndOffset) {
                    return cutCompound(index + 1, itemEndOffset);
                }
                return cutCompoundAndPart(index, endOffset, item.getAttributes());
            }
            index++;
        }
    }
    
    /**
     * Create attribute set covering single character at {@link #startOffset()}.
     * <br>
     * The list must cover {@link #startOffset()} otherwise the behavior is undefined.
     *
     * @return attribute set.
     */
    public AttributeSet cutSingleChar() {
        HighlightItem item = get(0);
        startOffset++;
        if (startOffset == item.getEndOffset()) {
            cutStartItems(1);
        }
        return item.getAttributes();
    }
    
    public void skip(int newStartOffset) {
        HighlightItem item = get(0);
        int itemEndOffset = item.getEndOffset();
        if (newStartOffset <= itemEndOffset) {
            if (newStartOffset == itemEndOffset) {
                cutStartItems(1);
            }
        } else {
            int index = 1;
            while (true) {
                item = get(index);
                itemEndOffset = item.getEndOffset();
                if (newStartOffset <= itemEndOffset) {
                    if (newStartOffset == itemEndOffset) {
                        cutStartItems(index + 1);
                    } else {
                        cutStartItems(index);
                    }
                    break;
                }
                index++;
            }
        }
        startOffset = newStartOffset;
    }

    private void cutStartItems(int count) {
        startIndex += count;
    }
    
    private CompoundAttributes cutCompound(int count, int lastItemEndOffset) {
        HighlightItem[] cutItems = new HighlightItem[count];
        System.arraycopy(highlightItems, startIndex, cutItems, 0, count);
        cutStartItems(count);
        CompoundAttributes cAttrs = new CompoundAttributes(startOffset, cutItems);
        startOffset = lastItemEndOffset;
        return cAttrs;
    }
    
    private CompoundAttributes cutCompoundAndPart(int count, int cutEndOffset, AttributeSet lastAttrs) {
        HighlightItem[] cutItems = new HighlightItem[count + 1];
        cutItems[count] = new HighlightItem(cutEndOffset, lastAttrs);
        System.arraycopy(highlightItems, startIndex, cutItems, 0, count);
        cutStartItems(count);
        CompoundAttributes cAttrs = new CompoundAttributes(startOffset, cutItems);
        startOffset = cutEndOffset;
        return cAttrs;
    }

    @Override
    public String toString() {
        StringBuilder sb = new StringBuilder(200);
        sb.append("HL:<").append(startOffset()).append(",").append(endOffset()).append(">");
        sb.append(", Items#").append(size()).append("\n");
        int size = size();
        int digitCount = ArrayUtilities.digitCount(size);
        int lastOffset = startOffset;
        for (int i = 0; i < size; i++) {
            ArrayUtilities.appendBracketedIndex(sb, i, digitCount);
            HighlightItem item = get(i);
            sb.append(item.toString(lastOffset));
            sb.append('\n');
            lastOffset = item.getEndOffset();
        }
        return sb.toString();
    }

}<|MERGE_RESOLUTION|>--- conflicted
+++ resolved
@@ -159,29 +159,16 @@
 
         // Extends beyond first highlight
         Font firstFont = ViewUtils.getFont(firstAttrs, defaultFont);
-<<<<<<< HEAD
-        Object firstPrependText = usePrependText && firstAttrs != null ? firstAttrs.getAttribute(ViewUtils.KEY_VIRTUAL_TEXT_PREPEND) : null;
-        Object firstShadowPrependText = firstAttrs != null ? firstAttrs.getAttribute(ViewUtils.KEY_SHADOW_TEXT_PREPEND) : null;
-        Object firstVerticalShadowPrependText = firstAttrs != null ? firstAttrs.getAttribute(ViewUtils.KEY_VERTICAL_SHADOW_TEXT_PREPEND) : null;
-=======
         Object firstPrependText = firstAttrs != null ? firstAttrs.getAttribute(ViewUtils.KEY_VIRTUAL_TEXT_PREPEND) : null;
         Object firstShadowPrependText = firstAttrs != null ? firstAttrs.getAttribute(ViewUtils.KEY_SHADOW_TEXT_PREPEND) : null;
->>>>>>> 07600cf7
         int index = 1;
         while (true) {
             item = get(index);
             AttributeSet attrs = item.getAttributes();
             Font font = ViewUtils.getFont(attrs, defaultFont);
-<<<<<<< HEAD
-            Object prependText = usePrependText && attrs != null ? attrs.getAttribute(ViewUtils.KEY_VIRTUAL_TEXT_PREPEND) : null;
-            Object shadowPrependText = attrs != null ? attrs.getAttribute(ViewUtils.KEY_SHADOW_TEXT_PREPEND) : null;
-            Object verticalShadowPrependText = attrs != null ? attrs.getAttribute(ViewUtils.KEY_VERTICAL_SHADOW_TEXT_PREPEND) : null;
-            if (!font.equals(firstFont) || !Objects.equals(firstPrependText, prependText) || !Objects.equals(firstShadowPrependText, shadowPrependText) || !Objects.equals(firstShadowPrependText, verticalShadowPrependText)) { // Stop at itemEndOffset
-=======
             Object prependText = attrs != null ? attrs.getAttribute(ViewUtils.KEY_VIRTUAL_TEXT_PREPEND) : null;
             Object shadowPrependText = attrs != null ? attrs.getAttribute(ViewUtils.KEY_SHADOW_TEXT_PREPEND) : null;
             if (!font.equals(firstFont) || !Objects.equals(firstPrependText, prependText) || !Objects.equals(firstShadowPrependText, shadowPrependText)) { // Stop at itemEndOffset
->>>>>>> 07600cf7
                 if (index == 1) { // Just single attribute set
                     cutStartItems(1);
                     startOffset = itemEndOffset; // end offset of first item
