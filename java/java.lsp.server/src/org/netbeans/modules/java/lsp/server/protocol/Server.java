/*
 * Licensed to the Apache Software Foundation (ASF) under one
 * or more contributor license agreements.  See the NOTICE file
 * distributed with this work for additional information
 * regarding copyright ownership.  The ASF licenses this file
 * to you under the Apache License, Version 2.0 (the
 * "License"); you may not use this file except in compliance
 * with the License.  You may obtain a copy of the License at
 *
 *   http://www.apache.org/licenses/LICENSE-2.0
 *
 * Unless required by applicable law or agreed to in writing,
 * software distributed under the License is distributed on an
 * "AS IS" BASIS, WITHOUT WARRANTIES OR CONDITIONS OF ANY
 * KIND, either express or implied.  See the License for the
 * specific language governing permissions and limitations
 * under the License.
 */
package org.netbeans.modules.java.lsp.server.protocol;

import org.netbeans.modules.java.lsp.server.explorer.api.NodeChangedParams;
import java.io.IOException;
import java.io.InputStream;
import java.io.OutputStream;
import java.lang.reflect.Method;
import java.net.MalformedURLException;
import java.util.ArrayList;
import java.util.Arrays;
import java.util.Collection;
import java.util.Collections;
import java.util.HashMap;
import java.util.HashSet;
import java.util.Iterator;
import java.util.NoSuchElementException;
import java.util.Set;
import java.util.concurrent.CancellationException;
import java.util.List;
import java.util.Map;
import java.util.concurrent.CompletableFuture;
import java.util.concurrent.ExecutionException;
import java.util.concurrent.Future;
import java.util.concurrent.atomic.AtomicInteger;
import java.util.function.Function;
import java.util.logging.Level;
import java.util.logging.Logger;
import com.google.gson.InstanceCreator;
import com.google.gson.JsonObject;
import org.eclipse.lsp4j.CodeActionKind;
import org.eclipse.lsp4j.CodeActionOptions;
import org.eclipse.lsp4j.CodeLensOptions;
import org.eclipse.lsp4j.CompletionOptions;
import org.eclipse.lsp4j.ConfigurationItem;
import org.eclipse.lsp4j.ConfigurationParams;
import org.eclipse.lsp4j.ExecuteCommandOptions;
import org.eclipse.lsp4j.FoldingRangeProviderOptions;
import org.eclipse.lsp4j.InitializeParams;
import org.eclipse.lsp4j.InitializeResult;
import org.eclipse.lsp4j.MessageActionItem;
import org.eclipse.lsp4j.MessageParams;
import org.eclipse.lsp4j.MessageType;
import org.eclipse.lsp4j.PublishDiagnosticsParams;
import org.eclipse.lsp4j.RenameOptions;
import org.eclipse.lsp4j.SemanticTokensCapabilities;
import org.eclipse.lsp4j.ServerCapabilities;
import org.eclipse.lsp4j.ShowMessageRequestParams;
import org.eclipse.lsp4j.TextDocumentSyncKind;
import org.eclipse.lsp4j.TextDocumentSyncOptions;
import org.eclipse.lsp4j.WorkDoneProgressCancelParams;
import org.eclipse.lsp4j.WorkDoneProgressParams;
import org.eclipse.lsp4j.WorkspaceFolder;
import org.eclipse.lsp4j.jsonrpc.JsonRpcException;
import org.eclipse.lsp4j.jsonrpc.Launcher;
import org.eclipse.lsp4j.jsonrpc.MessageConsumer;
import org.eclipse.lsp4j.jsonrpc.MessageIssueException;
import org.eclipse.lsp4j.jsonrpc.messages.Message;
import org.eclipse.lsp4j.jsonrpc.messages.NotificationMessage;
import org.eclipse.lsp4j.jsonrpc.messages.RequestMessage;
import org.eclipse.lsp4j.jsonrpc.services.JsonDelegate;
import org.eclipse.lsp4j.launch.LSPLauncher;
import org.eclipse.lsp4j.services.LanguageClient;
import org.eclipse.lsp4j.services.LanguageClientAware;
import org.eclipse.lsp4j.services.LanguageServer;
import org.eclipse.lsp4j.services.TextDocumentService;
import org.eclipse.lsp4j.services.WorkspaceService;
import org.netbeans.api.annotations.common.NonNull;
import org.netbeans.api.java.classpath.ClassPath;
import org.netbeans.api.java.source.ClasspathInfo;
import org.netbeans.api.java.source.JavaSource;
import org.netbeans.api.project.FileOwnerQuery;
import org.netbeans.api.project.Project;
import org.netbeans.api.project.ProjectInformation;
import org.netbeans.api.project.ProjectUtils;
import static org.netbeans.api.project.ProjectUtils.parentOf;
import org.netbeans.api.project.Sources;
import org.netbeans.api.project.ui.OpenProjects;
import org.netbeans.modules.java.lsp.server.LspServerState;
import org.netbeans.modules.java.lsp.server.LspSession;
import org.netbeans.modules.java.lsp.server.Utils;
import org.netbeans.modules.java.lsp.server.explorer.LspTreeViewServiceImpl;
import org.netbeans.modules.java.lsp.server.explorer.api.TreeViewService;
import org.netbeans.modules.java.lsp.server.files.OpenedDocuments;
import org.netbeans.modules.java.lsp.server.progress.OperationContext;
import org.netbeans.modules.progress.spi.InternalHandle;
import org.netbeans.spi.project.ActionProgress;
import org.netbeans.spi.project.ActionProvider;
import org.openide.filesystems.FileObject;
import org.openide.filesystems.FileUtil;
import org.openide.util.Lookup;
import org.openide.util.NbBundle;
import org.openide.util.Pair;
import org.openide.util.RequestProcessor;
import org.openide.util.lookup.AbstractLookup;
import org.openide.util.lookup.InstanceContent;
import org.openide.util.lookup.Lookups;
import org.openide.util.lookup.ProxyLookup;

/**
 *
 * @author lahvac
 */
public final class Server {
    private static final Logger LOG = Logger.getLogger(Server.class.getName());

    private Server() {
    }

    public static NbCodeLanguageClient getStubClient() {
        return STUB_CLIENT;
    }

    public static boolean isClientResponseThread(NbCodeLanguageClient client) {
        return client != null ?
                DISPATCHERS.get() == client :
                DISPATCHERS.get() != null;
    }

    public static NbLspServer launchServer(Pair<InputStream, OutputStream> io, LspSession session) {
        LanguageServerImpl server = new LanguageServerImpl();
        ConsumeWithLookup msgProcessor = new ConsumeWithLookup(server.getSessionLookup());
        Launcher<NbCodeLanguageClient> serverLauncher = createLauncher(server, io, msgProcessor::attachLookup);
        NbCodeLanguageClient remote = serverLauncher.getRemoteProxy();
        ((LanguageClientAware) server).connect(remote);
        msgProcessor.attachClient(server.client);
        Future<Void> runningServer = serverLauncher.startListening();
        return new NbLspServer(server, runningServer);
    }

    private static Launcher<NbCodeLanguageClient> createLauncher(LanguageServerImpl server, Pair<InputStream, OutputStream> io,
            Function<MessageConsumer, MessageConsumer> processor) {
        return new LSPLauncher.Builder<NbCodeLanguageClient>()
            .configureGson(gb -> gb.registerTypeAdapter(SemanticTokensCapabilities.class, (InstanceCreator<SemanticTokensCapabilities>) type -> new SemanticTokensCapabilities(false)))
            .setLocalService(server)
            .setRemoteInterface(NbCodeLanguageClient.class)
            .setInput(io.first())
            .setOutput(io.second())
            .wrapMessages(processor)
//                .traceMessages(new java.io.PrintWriter(System.err))
            .create();
    }

    static final ThreadLocal<NbCodeLanguageClient>   DISPATCHERS = new ThreadLocal<>();

    /**
     * Processes message while the default Lookup is set to
     * {@link LanguageServerImpl#getSessionLookup()}.
     */
    private static class ConsumeWithLookup {
        private final Lookup sessionLookup;
        private NbCodeLanguageClient client;
        private OperationContext initialContext;

        public ConsumeWithLookup(Lookup sessionLookup) {
            this.sessionLookup = sessionLookup;
        }

        synchronized void attachClient(NbCodeLanguageClient client) {
            this.client = client;
        }

        public MessageConsumer attachLookup(MessageConsumer delegate) {
            // PENDING: allow for message consumer wrappers to be registered to add pre/post processing for
            // the request plus build the request's default Lookup contents.
            return new MessageConsumer() {
                @Override
                public void consume(Message msg) throws MessageIssueException, JsonRpcException {
                    InstanceContent ic = new InstanceContent();
                    ProxyLookup ll = new ProxyLookup(new AbstractLookup(ic), sessionLookup);
                    final OperationContext ctx;

                    // Intercept client REQUESTS; take the progress token from them, if it is
                    // attached.
                    Runnable r;
                    InternalHandle toCancel = null;
                    if (msg instanceof RequestMessage) {
                        RequestMessage rq = (RequestMessage)msg;
                        Object p = rq.getParams();
                        if (initialContext == null) {
                            initialContext = OperationContext.create(client);
                            ctx = initialContext;
                        } else {
                            ctx = initialContext.operationContext();
                        }
                        // PENDING: this ought to be somehow registered, so different services
                        // may enrich lookup/pre/postprocess the processing, not just the progress support.
                        if (p instanceof WorkDoneProgressParams) {
                            ctx.setProgressToken(((WorkDoneProgressParams)p).getWorkDoneToken());
                        }
                    } else if (msg instanceof NotificationMessage) {
                        NotificationMessage not = (NotificationMessage)msg;
                        Object p = not.getParams();
                        OperationContext selected = null;
                        if (p instanceof WorkDoneProgressCancelParams && initialContext != null) {
                            WorkDoneProgressCancelParams wdc = (WorkDoneProgressCancelParams)p;
                            toCancel = initialContext.findActiveHandle(wdc.getToken());
                            selected = OperationContext.getHandleContext(toCancel);
                        }
                        ctx = selected;
                    } else {
                        ctx = null;
                    }
                    if (ctx != null) {
                        ic.add(ctx);
                    }
                    final InternalHandle ftoCancel = toCancel;
                    try {
                        DISPATCHERS.set(client);
                        Lookups.executeWith(ll, () -> {
                            try {
                                delegate.consume(msg);
                            } finally {
                                // cancel while the OperationContext is still active.
                                if (ftoCancel != null) {
                                    ftoCancel.requestCancel();
                                }
                                if (ctx != null) {
                                    // if initialized (for requests only), discards the token,
                                    // as it becomes invalid at the end of this message. Further progresses
                                    // must do their own processing.
                                    ctx.stop();
                                }
                            }
                        });
                    } finally {
                        DISPATCHERS.remove();
                    }
                }
            };
        }
    }


    /**
     * Returns a sequence of parents of the given project, leading to the {@link #rootOf} that
     * project. If `{@code excludeSelf}` is true, the sequence does not contain the project itself.
     * Note that if the project has no parent, then {@code excludeSelf = true} may return an
     * empty sequence.
     * <p>
     * The sequence starts at the project (or its immediate parent, if excludeSelf is true), and
     * iterate towards the root of the project.
     *
     * @param project inspected project
     * @return path from the project to the root
     * @since
     */
    public static Iterable<Project> projectPath(@NonNull Project project, boolean excludeSelf) {
        return new Iterable<Project>() {
            @Override
            public Iterator<Project> iterator() {
                return new Iterator<Project>() {
                    Project next = excludeSelf ? project : parentOf(project);
                    @Override
                    public boolean hasNext() {
                        return next != null;
                    }

                    @Override
                    public Project next() {
                        if (next == null) {
                            throw new NoSuchElementException();
                        }
                        Project r = next;
                        next = parentOf(r);
                        return r;
                    }
                };
            }
        };
    }

    public static class LanguageServerImpl implements LanguageServer, LanguageClientAware, LspServerState {

        private static final String NETBEANS_JAVA_IMPORTS = "netbeans.java.imports";

        // change to a greater throughput if the initialization waits on more processes than just (serialized) project open.
        private static final RequestProcessor SERVER_INIT_RP = new RequestProcessor(LanguageServerImpl.class.getName());

        private static final Logger LOG = Logger.getLogger(LanguageServerImpl.class.getName());
        private NbCodeClientWrapper client;
        private final TextDocumentServiceImpl textDocumentService = new TextDocumentServiceImpl(this);
        private final WorkspaceServiceImpl workspaceService = new WorkspaceServiceImpl(this);
        private final InstanceContent   sessionServices = new InstanceContent();
        private final Lookup sessionLookup = new ProxyLookup(
                new AbstractLookup(sessionServices),
                Lookup.getDefault()
        );

        private final LspTreeViewServiceImpl treeService = new LspTreeViewServiceImpl(sessionLookup);

                /**
         * Projects that are or were opened. After projects open, their CompletableFutures
         * remain here to signal no further priming build is required.
         */
        // @GuardedBy(this)
        private final Map<Project, CompletableFuture<Void>> beingOpened = new HashMap<>();

        /**
         * Projects opened based on files. This registry avoids duplicate questions if
         * more files are opened at the same time; the project question is displayed just for the
         * first time.
         */
        // @GuardedBy(this)
        private final Map<Project, CompletableFuture<Project>> openingFileOwners = new HashMap<>();

        /**
         * Holds projects opened in the LSP workspace; these projects serve as root points for
         * other projects opened behind the scenes. The value is initially uncompleted, but
         * is replaced by a <b>completed</b> future at any time the set of workspace projects change.
         */
        private volatile CompletableFuture<Project[]> workspaceProjects = new CompletableFuture<>();

        /**
         * All projects opened by this LSP server. The collection is replaced every time
         * the set of opened projects change, collections are never modified.
         */
        private volatile Collection<Project> openedProjects = Collections.emptyList();
        
        /**
         * Workspace folders (nonproject) accepted by the user; we do not ask for opening projects
         * underneath these folders.
         */
        // @GuardedBy(this)
        private final List<FileObject> acceptedWorkspaceFolders = new ArrayList<>();

        private final OpenedDocuments openedDocuments = new OpenedDocuments();

        Lookup getSessionLookup() {
            return sessionLookup;
        }

        /**
         * Open projects that own the `projectCandidates` files asynchronously.
         * Returns immediately, results or errors are reported through the Future.
         *
         * @param projectCandidates files whose projects should be opened.
         * @return future that yields the opened project instances.
         */
        @Override
        public CompletableFuture<Project[]> asyncOpenSelectedProjects(List<FileObject> projectCandidates) {
            if (projectCandidates == null || projectCandidates.isEmpty()) {
                return CompletableFuture.completedFuture(new Project[0]);
            }
            CompletableFuture<Project[]> f = new CompletableFuture<>();
            SERVER_INIT_RP.post(() -> {
                asyncOpenSelectedProjects0(f, projectCandidates, true, false);
            });
            return f;
        }

        @NbBundle.Messages({
            "PROMPT_AskOpenProjectForFile=File {0} belongs to project {1}. To enable all features, the project should be opened"
                    + " and initialized by the Language Server. Do you want to proceed ?",
            "PROMPT_AskOpenProject=To enable all features of project {0}, it should be opened"
                    + " and initialized by the Language Server. Do you want to proceed ?",
            "PROMPT_AskOpenProjectForFile_Yes=Open and initialize",
            "PROMPT_AskOpenProjectForFile_No=No",
            "PROMPT_AskOpenProjectForFile_Unnamed=(unnamed)"
        })
        @Override
        public CompletableFuture<Project> asyncOpenFileOwner(FileObject file) {
            Project prj = FileOwnerQuery.getOwner(file);
            if (prj == null) {
                return CompletableFuture.completedFuture(null);
            }
            // first wait on the initial workspace open/init.
            return workspaceProjects.thenCompose((wprj) -> {
                CompletableFuture<Project[]> f = new CompletableFuture<>();
                CompletableFuture<Project> g = f.thenApply(arr -> arr.length > 0 ? arr[0] : null);
                Collection<Project> prjs = Arrays.asList(wprj);

                boolean openImmediately = false;
                synchronized (this) {
                    if (openedProjects.contains(prj)) {
                        // shortcut
                        return CompletableFuture.completedFuture(prj);
                    }
                    CompletableFuture<Void> h = beingOpened.get(prj);
                    if (h != null) {
                        // already being really opened
                        return h.thenApply((unused) ->  prj);
                    }
                    // the project is already being asked for; otherwise leave
                    // a trace + flag so the project is not asked again.
                    CompletableFuture<Project> p = openingFileOwners.putIfAbsent(prj, g);
                    if (p != null) {
                        return p;
                    }
                    // if any of the parent projects is among the opened ones,
                    // then we are permitted
                    for (Project check : projectPath(prj, false)) {
                        if (prjs.contains(check)) {
                            openImmediately = true;
                            break;
                        }
                    }
                    if (!openImmediately) {
                        FileObject pdir = prj.getProjectDirectory();
                        // accept projects in folders which were not recognized as project parts.
                        for (FileObject wf : acceptedWorkspaceFolders) {
                            if (wf.equals(pdir) || FileUtil.isParentOf(wf, pdir)) {
                                openImmediately = true;
                            }
                        }
                    }
                }
                if (openImmediately) {
                    // open without asking
                    SERVER_INIT_RP.post(() -> {
                        asyncOpenSelectedProjects0(f, Collections.singletonList(file), false, false);
                    });
                } else {
                    ProjectInformation pi = ProjectUtils.getInformation(prj);
                    String dispName = pi != null ? pi.getDisplayName() : Bundle.PROMPT_AskOpenProjectForFile_Unnamed();
                    final MessageActionItem yes = new MessageActionItem(Bundle.PROMPT_AskOpenProjectForFile_Yes());
                    ShowMessageRequestParams smrp = new ShowMessageRequestParams(Arrays.asList(
                        yes,
                        new MessageActionItem(Bundle.PROMPT_AskOpenProjectForFile_No())
                    ));
                    if (prj.getProjectDirectory() == file) {
                        smrp.setMessage(Bundle.PROMPT_AskOpenProject(dispName));
                    } else {
                        smrp.setMessage(Bundle.PROMPT_AskOpenProjectForFile(file.getNameExt(), dispName));
                    }
                    smrp.setType(MessageType.Info);

                    client.showMessageRequest(smrp).thenAccept(ai -> {
                        if (!yes.equals(ai)) {
                            f.completeExceptionally(new CancellationException());
                            return;
                        }
                        SERVER_INIT_RP.post(() -> {
                            asyncOpenSelectedProjects0(f, Collections.singletonList(file), false, false);
                        });
                    });
                }
                return f.thenApply(arr -> arr.length > 0 ? arr[0] : null);
            });
        }

        public List<FileObject> getAcceptedWorkspaceFolders() {
            return acceptedWorkspaceFolders;
        }

        /**
         * For diagnostic purposes
         */
        private AtomicInteger openRequestId = new AtomicInteger(1);

        private void asyncOpenSelectedProjects0(CompletableFuture<Project[]> f, List<FileObject> projectCandidates, boolean asWorkspaceProjects, boolean validParents) {
            List<Project> projects = new ArrayList<>();
            List<FileObject> nonProjects = new ArrayList<>();
            List<FileObject> haveProjects = new ArrayList<>();
            try {
                if (projectCandidates != null) {
                    for (FileObject candidate : projectCandidates) {
                        Project prj = FileOwnerQuery.getOwner(candidate);
                        if (prj != null) {
                            projects.add(prj);
                            haveProjects.add(prj.getProjectDirectory());
                        } else if (validParents && candidate.isFolder()) {
                            nonProjects.add(candidate);
                        }
                    }
                    
                    synchronized (this) {
                        boolean nwp = asWorkspaceProjects;
                        for (FileObject pd : haveProjects) {
                            for (FileObject wf : new ArrayList<>(acceptedWorkspaceFolders)) {
                                if (wf.equals(pd) || FileUtil.isParentOf(pd, wf)) {
                                    LOG.log(Level.FINE, "Nonproject workspace folder turned to project: {0}", projectCandidates.get(0));
                                    acceptedWorkspaceFolders.remove(wf);
                                    // we should call asyncOpenSelectedProjects1 twice, once to add to workspace, once to not add - 
                                    // but it should only happen with single-file open = just one project.
                                    if (projectCandidates.size() == 1) {
                                        nwp = true;
                                    }
                                }
                            }
                        }
                        A: for (FileObject np : nonProjects) {
                            for (FileObject c : acceptedWorkspaceFolders) {
                                if (c.equals(np) || FileUtil.isParentOf(c, np)) {
                                    continue A;
                                }
                            }
                            LOG.log(Level.FINE, "Not recognized as a project, but accepting as workspace : {0}", np);
                            acceptedWorkspaceFolders.add(np);
                        }
                        asWorkspaceProjects = nwp;
                    }
                }
                Project[] previouslyOpened;
                try {
                    previouslyOpened = OpenProjects.getDefault().openProjects().get();
                    if (previouslyOpened.length > 0) {
                        Level level = Level.FINEST;
                        assert (level = Level.CONFIG) != null;
                        for (Project p : previouslyOpened) {
                            LOG.log(level, "Previously opened project at {0}", p.getProjectDirectory());
                        }
                    }
                } catch (InterruptedException | ExecutionException ex) {
                    throw new IllegalStateException(ex);

                }
                asyncOpenSelectedProjects1(f, previouslyOpened, projects, asWorkspaceProjects);
            } catch (RuntimeException ex) {
                f.completeExceptionally(ex);
            }
        }

        private void asyncOpenSelectedProjects1(CompletableFuture<Project[]> f, Project[] previouslyOpened, List<Project> projects, boolean addToWorkspace) {
            int id = this.openRequestId.getAndIncrement();

            List<CompletableFuture> primingBuilds = new ArrayList<>();
            List<Project> toOpen = new ArrayList<>();
            Map<Project, CompletableFuture<Void>> local = new HashMap<>();
            synchronized (this) {
                LOG.log(Level.FINER, "{0}: Asked to open project(s): {1}", new Object[]{ id, Arrays.asList(projects) });
                for (Project p : projects) {
                    CompletableFuture<Void> pending = beingOpened.get(p);
                    if (pending != null) {
                        primingBuilds.add(pending);
                    } else {
                        toOpen.add(p);
                        local.put(p, new CompletableFuture<Void>());
                    }
                }
                beingOpened.putAll(local);
            }

            LOG.log(Level.FINER, id + ": Opening projects: {0}", Arrays.asList(toOpen));

            // before the projects are officialy 'opened', try to prime the projects
            for (Project p : toOpen) {
                ActionProvider pap = p.getLookup().lookup(ActionProvider.class);
                if (pap == null) {
                    LOG.log(Level.FINER, "{0}: No action provider at all !", id);
                    continue;
                }
                if (!Arrays.asList(pap.getSupportedActions()).contains(ActionProvider.COMMAND_PRIME)) {
                    LOG.log(Level.FINER, "{0}: No action provider gives PRIME", id);
                    // this may take some while; so better call outside of any locks.
                    continue;
                }
                LOG.log(Level.FINER, "{0}: Found Priming action: {1}", new Object[]{id, p});
                if (pap.isActionEnabled(ActionProvider.COMMAND_PRIME, Lookup.EMPTY)) {
                    final CompletableFuture<Void> primeF = new CompletableFuture<>();
                    LOG.log(Level.FINER, "{0}: Found enabled Priming build for: {1}", new Object[]{id, p});
                    ActionProgress progress = new ActionProgress() {
                        @Override
                        protected void started() {}

                        @Override
                        public void finished(boolean success) {
                            LOG.log(Level.FINER, id + ": Priming build completed for project " + p);
                            primeF.complete(null);
                        }
                    };
                    primingBuilds.add(primeF);

                    pap.invokeAction(ActionProvider.COMMAND_PRIME, Lookups.fixed(progress));
                }
            }

            // Wait for all priming builds, even those already pending, to finish:
            CompletableFuture.allOf(primingBuilds.toArray(new CompletableFuture[primingBuilds.size()])).thenRun(() -> {
                OpenProjects.getDefault().open(projects.toArray(new Project[0]), false);
                try {
                    LOG.log(Level.FINER, "{0}: Calling openProjects() for : {1}", new Object[]{id, Arrays.asList(projects)});
                    OpenProjects.getDefault().openProjects().get();
                } catch (InterruptedException | ExecutionException ex) {
                    throw new IllegalStateException(ex);
                }
                for (Project prj : projects) {
                    //init source groups/FileOwnerQuery:
                    ProjectUtils.getSources(prj).getSourceGroups(Sources.TYPE_GENERIC);
                    final CompletableFuture<Void> prjF = local.get(prj);
                    if (prjF != null) {
                        prjF.complete(null);
                    }
                }
                Set<Project> projectSet = new HashSet<>(Arrays.asList(OpenProjects.getDefault().getOpenProjects()));
                projectSet.retainAll(openedProjects);
                projectSet.addAll(projects);

                Project[] prjs = projects.toArray(new Project[projects.size()]);
                LOG.log(Level.FINER, "{0}: Finished opening projects: {1}", new Object[]{id, Arrays.asList(projects)});
                synchronized (this) {
                    openedProjects = projectSet;
                    if (addToWorkspace) {
                        Set<Project> ns = new HashSet<>(projects);
                        List<Project> current = Arrays.asList(workspaceProjects.getNow(new Project[0]));
                        int s = current.size();
                        ns.addAll(current);
                        if (s != ns.size()) {
                            prjs = ns.toArray(new Project[ns.size()]);
                            workspaceProjects = CompletableFuture.completedFuture(prjs);
                        }
                    }
                    for (Project p : prjs) {
                        // override flag in opening cache, no further questions asked.
                        openingFileOwners.put(p, f.thenApply(unused -> p));
                    }
                }
                f.complete(prjs);
            }).exceptionally(e -> {
                f.completeExceptionally(e);
                return null;
            });
        }

        private JavaSource checkJavaSupport() {
            final ClasspathInfo info = ClasspathInfo.create(ClassPath.EMPTY, ClassPath.EMPTY, ClassPath.EMPTY);
            final JavaSource source = JavaSource.create(info);
            if (source == null) {
                SERVER_INIT_RP.post(() -> {
                    final String msg = NO_JAVA_SUPPORT + System.getProperty("java.version");
                    showStatusBarMessage(MessageType.Error, msg, 5000);
                });
            }
            return source;
        }

        @Override
        public CompletableFuture<Project[]> openedProjects() {
            return workspaceProjects;
        }

        @Override
        public OpenedDocuments getOpenedDocuments() {
            return openedDocuments;
        }

        private JavaSource showIndexingCompleted(Project[] opened) {
            try {
                final JavaSource source = checkJavaSupport();
                if (source != null) {
                    source.runWhenScanFinished(cc -> {
                        showStatusBarMessage(MessageType.Info, INDEXING_COMPLETED, 0);
                    }, true);
                }
                return source;
            } catch (IOException ex) {
                throw new IllegalStateException(ex);
            }
        }

        private void showStatusBarMessage(final MessageType type, final String msg, int timeout) {
            if (client.getNbCodeCapabilities().hasStatusBarMessageSupport()) {
                client.showStatusBarMessage(new ShowStatusMessageParams(type, msg, timeout));
            } else {
                client.showMessage(new ShowStatusMessageParams(type, msg, timeout));
            }
        }

        private InitializeResult constructInitResponse(JavaSource src) {
            ServerCapabilities capabilities = new ServerCapabilities();
            if (src != null) {
                TextDocumentSyncOptions textDocumentSyncOptions = new TextDocumentSyncOptions();
                textDocumentSyncOptions.setChange(TextDocumentSyncKind.Incremental);
                textDocumentSyncOptions.setOpenClose(true);
                textDocumentSyncOptions.setWillSaveWaitUntil(true);
                capabilities.setTextDocumentSync(textDocumentSyncOptions);
                CompletionOptions completionOptions = new CompletionOptions();
                completionOptions.setResolveProvider(true);
                completionOptions.setTriggerCharacters(Collections.singletonList("."));
                capabilities.setCompletionProvider(completionOptions);
                capabilities.setHoverProvider(true);
                CodeActionOptions codeActionOptions = new CodeActionOptions(Arrays.asList(CodeActionKind.QuickFix, CodeActionKind.Source, CodeActionKind.SourceOrganizeImports, CodeActionKind.Refactor));
                codeActionOptions.setResolveProvider(true);
                capabilities.setCodeActionProvider(codeActionOptions);
                capabilities.setDocumentSymbolProvider(true);
                capabilities.setDefinitionProvider(true);
                capabilities.setTypeDefinitionProvider(true);
                capabilities.setImplementationProvider(true);
                capabilities.setDocumentHighlightProvider(true);
                capabilities.setReferencesProvider(true);
                List<String> commands = new ArrayList<>(Arrays.asList(
                        GRAALVM_PAUSE_SCRIPT,
                        JAVA_BUILD_WORKSPACE,
                        JAVA_FIND_DEBUG_ATTACH_CONFIGURATIONS,
                        JAVA_FIND_DEBUG_PROCESS_TO_ATTACH,
                        JAVA_FIND_PROJECT_CONFIGURATIONS,
                        JAVA_GET_PROJECT_CLASSPATH,
                        JAVA_GET_PROJECT_PACKAGES,
                        JAVA_GET_PROJECT_SOURCE_ROOTS,
                        JAVA_LOAD_WORKSPACE_TESTS,
                        JAVA_NEW_FROM_TEMPLATE,
                        JAVA_NEW_PROJECT,
                        JAVA_PROJECT_CONFIGURATION_COMPLETION,
                        JAVA_SUPER_IMPLEMENTATION,
                        JAVA_CLEAR_PROJECT_CACHES,
                        NATIVE_IMAGE_FIND_DEBUG_PROCESS_TO_ATTACH));
                for (CodeActionsProvider codeActionsProvider : Lookup.getDefault().lookupAll(CodeActionsProvider.class)) {
                    commands.addAll(codeActionsProvider.getCommands());
                }
                capabilities.setExecuteCommandProvider(new ExecuteCommandOptions(commands));
                capabilities.setWorkspaceSymbolProvider(true);
                capabilities.setCodeLensProvider(new CodeLensOptions(false));
                RenameOptions renOpt = new RenameOptions();
                renOpt.setPrepareProvider(true);
                capabilities.setRenameProvider(renOpt);
                FoldingRangeProviderOptions foldingOptions = new FoldingRangeProviderOptions();
                capabilities.setFoldingRangeProvider(foldingOptions);
            }
            return new InitializeResult(capabilities);
        }

        @Override
        public CompletableFuture<InitializeResult> initialize(InitializeParams init) {
            NbCodeClientCapabilities capa = NbCodeClientCapabilities.get(init);
            client.setClientCaps(capa);
            hackConfigureGroovySupport(capa);
            List<FileObject> projectCandidates = new ArrayList<>();
            List<WorkspaceFolder> folders = init.getWorkspaceFolders();
            if (folders != null) {
                for (WorkspaceFolder w : folders) {
                    try {
                        projectCandidates.add(Utils.fromUri(w.getUri()));
                    } catch (MalformedURLException ex) {
                        LOG.log(Level.FINE, null, ex);
                    }
                }
            } else {
                String root = init.getRootUri();

                if (root != null) {
                    try {
                        projectCandidates.add(Utils.fromUri(root));
                    } catch (MalformedURLException ex) {
                        LOG.log(Level.FINE, null, ex);
                    }
                } else {
                    //TODO: use getRootPath()?
                }
            }
            CompletableFuture<Project[]> prjs = workspaceProjects;
            SERVER_INIT_RP.post(() -> asyncOpenSelectedProjects0(prjs, projectCandidates, true, true));

            // chain showIndexingComplete message after initial project open.
            prjs.
                    thenApply(this::showIndexingCompleted);

            initializeOptions();

            // but complete the InitializationRequest independently of the project initialization.
            return CompletableFuture.completedFuture(
                    finishInitialization(
                        constructInitResponse(checkJavaSupport())
                    )
            );
        }

        private void initializeOptions() {
            getWorkspaceProjects().thenAccept(projects -> {
                if (projects != null && projects.length > 0) {
                    ConfigurationItem item = new ConfigurationItem();
                    FileObject fo = projects[0].getProjectDirectory();
                    item.setScopeUri(Utils.toUri(fo));
                    item.setSection(NETBEANS_JAVA_IMPORTS);
                    client.configuration(new ConfigurationParams(Collections.singletonList(item))).thenAccept(c -> {
                        if (c != null && !c.isEmpty() && c.get(0) instanceof JsonObject) {
                            workspaceService.updateJavaImportPreferences(fo, (JsonObject) c.get(0));
                        }
                    });
                }
            });
        }

        public CompletableFuture<Project[]> getWorkspaceProjects() {
            return workspaceProjects;
        }

        public InitializeResult finishInitialization(InitializeResult res) {
            OperationContext c = OperationContext.find(sessionLookup);
            // discard the progress token as it is going to be invalid anyway. Further pending
            // initializations need to create its own tokens.
            c.acquireProgressToken();
            return res;
        }

        @Override
        public CompletableFuture<Object> shutdown() {
            return CompletableFuture.completedFuture(null);
        }

        @Override
        public void exit() {
        }

        @JsonDelegate
        public TreeViewService getTreeViewService() {
            return treeService;
        }

        @Override
        public TextDocumentService getTextDocumentService() {
            return textDocumentService;
        }

        @Override
        public WorkspaceService getWorkspaceService() {
            return workspaceService;
        }

        @Override
        public void cancelProgress(WorkDoneProgressCancelParams params) {
            // handled in the interceptor, after the complete RPC call completes.
        }

        @Override
        public void connect(LanguageClient aClient) {
            this.client = new NbCodeClientWrapper((NbCodeLanguageClient)aClient);
            sessionServices.add(this);
            sessionServices.add(client);
            sessionServices.add(new WorkspaceIOContext() {
                @Override
                protected LanguageClient client() {
                    return client;
                }
            });
            sessionServices.add(new WorkspaceUIContext(client));
            ((LanguageClientAware) getTextDocumentService()).connect(client);
            ((LanguageClientAware) getWorkspaceService()).connect(client);
            ((LanguageClientAware) treeService).connect(client);
        }
    }

    public static final String JAVA_BUILD_WORKSPACE =  "java.build.workspace";
    public static final String JAVA_NEW_FROM_TEMPLATE =  "java.new.from.template";
    public static final String JAVA_NEW_PROJECT =  "java.new.project";
    public static final String JAVA_HTML_DEMO =  "java.html.demo";
    public static final String JAVA_GET_PROJECT_SOURCE_ROOTS = "java.get.project.source.roots";
    public static final String JAVA_GET_PROJECT_CLASSPATH = "java.get.project.classpath";
    public static final String JAVA_GET_PROJECT_PACKAGES = "java.get.project.packages";
    public static final String JAVA_LOAD_WORKSPACE_TESTS =  "java.load.workspace.tests";
    public static final String JAVA_SUPER_IMPLEMENTATION =  "java.super.implementation";
    public static final String GRAALVM_PAUSE_SCRIPT =  "graalvm.pause.script";

    /**
     * Enumerates project configurations.
     */
    public static final String JAVA_FIND_PROJECT_CONFIGURATIONS = "java.project.configurations";
    /**
     * Enumerates attach debugger configurations.
     */
    public static final String JAVA_FIND_DEBUG_ATTACH_CONFIGURATIONS = "java.attachDebugger.configurations";
    /**
     * Enumerates JVM processes eligible for debugger attach.
     */
    public static final String JAVA_FIND_DEBUG_PROCESS_TO_ATTACH = "java.attachDebugger.pickProcess";
    /**
     * Enumerates native processes eligible for debugger attach.
     */
    public static final String NATIVE_IMAGE_FIND_DEBUG_PROCESS_TO_ATTACH = "nativeImage.attachDebugger.pickProcess";
    /**
     * Provides code-completion of configurations.
     */
    public static final String JAVA_PROJECT_CONFIGURATION_COMPLETION = "java.project.configuration.completion";


    /**
     * Diagnostic / test command: clears NBLS internal project caches. Useful between testcases and after
     * new project files were generated into workspace subtree.
     */
    public static final String JAVA_CLEAR_PROJECT_CACHES =  "java.clear.project.caches";

    static final String INDEXING_COMPLETED = "Indexing completed.";
    static final String NO_JAVA_SUPPORT = "Cannot initialize Java support on JDK ";

    static final NbCodeLanguageClient STUB_CLIENT = new NbCodeLanguageClient() {
        private final NbCodeClientCapabilities caps = new NbCodeClientCapabilities();

        private void logWarning(Object... args) {
            LOG.log(Level.WARNING, "LSP Client called without proper context with param(s): {0}",
                    Arrays.asList(args));
        }

        @Override
        public void showStatusBarMessage(ShowStatusMessageParams params) {
            logWarning(params);
        }

        @Override
        public CompletableFuture<List<QuickPickItem>> showQuickPick(ShowQuickPickParams params) {
            logWarning(params);
            return CompletableFuture.completedFuture(params.getCanPickMany() || params.getItems().isEmpty() ? params.getItems() : Collections.singletonList(params.getItems().get(0)));
        }

        @Override
        public CompletableFuture<String> showInputBox(ShowInputBoxParams params) {
            logWarning(params);
            return CompletableFuture.completedFuture(params.getValue());
        }

        @Override
        public void notifyTestProgress(TestProgressParams params) {
            logWarning(params);
        }

        @Override
        public NbCodeClientCapabilities getNbCodeCapabilities() {
            logWarning();
            return caps;
        }

        @Override
        public void telemetryEvent(Object object) {
            logWarning(object);
        }

        @Override
        public void publishDiagnostics(PublishDiagnosticsParams diagnostics) {
            logWarning(diagnostics);
        }

        @Override
        public void showMessage(MessageParams messageParams) {
            logWarning(messageParams);
        }

        @Override
        public CompletableFuture<MessageActionItem> showMessageRequest(ShowMessageRequestParams requestParams) {
            logWarning(requestParams);
            CompletableFuture<MessageActionItem> x = new CompletableFuture<>();
            x.complete(null);
            return x;
        }

        @Override
        public CompletableFuture<String> createTextEditorDecoration(DecorationRenderOptions params) {
            logWarning(params);
            CompletableFuture<String> x = new CompletableFuture<>();
            x.complete(null);
            return x;
        }

        @Override
        public void setTextEditorDecoration(SetTextEditorDecorationParams params) {
            logWarning(params);
        }

        @Override
        public void disposeTextEditorDecoration(String params) {
            logWarning(params);
        }

        @Override
        public void logMessage(MessageParams message) {
            logWarning(message);
        }

        @Override
<<<<<<< HEAD
        public CompletableFuture<String> showHtmlPage(HtmlPageParams params) {
            logWarning(params);
            return CompletableFuture.completedFuture(null);
=======
        public void notifyNodeChange(NodeChangedParams params) {
            logWarning(params);
>>>>>>> 3ded4d19
        }
    };


    private static boolean groovyClassWarningLogged;

    /**
     * Hacky way to enable or disable Groovy support. Since it is hack, it will disable Groovy for the whole NBJLS, not just a specific client / project. Should
     * be revisited after NetBeans 12.5, after Groovy parsing improves
     * @param caps
     */
    private static void hackConfigureGroovySupport(NbCodeClientCapabilities caps) {
        boolean b = caps != null && caps.wantsGroovySupport();
        try {
            Class clazz = Lookup.getDefault().lookup(ClassLoader.class).loadClass("org.netbeans.modules.groovy.editor.api.GroovyIndexer");
            Method m = clazz.getDeclaredMethod("setIndexingEnabled", Boolean.TYPE);
            m.setAccessible(true);
            m.invoke(null, b);
        } catch (ReflectiveOperationException ex) {
            if (!groovyClassWarningLogged) {
                groovyClassWarningLogged = true;
                LOG.log(Level.WARNING, "Unable to configure Groovy support", ex);
            }
        }
    }
}<|MERGE_RESOLUTION|>--- conflicted
+++ resolved
@@ -18,7 +18,6 @@
  */
 package org.netbeans.modules.java.lsp.server.protocol;
 
-import org.netbeans.modules.java.lsp.server.explorer.api.NodeChangedParams;
 import java.io.IOException;
 import java.io.InputStream;
 import java.io.OutputStream;
@@ -97,6 +96,7 @@
 import org.netbeans.modules.java.lsp.server.LspSession;
 import org.netbeans.modules.java.lsp.server.Utils;
 import org.netbeans.modules.java.lsp.server.explorer.LspTreeViewServiceImpl;
+import org.netbeans.modules.java.lsp.server.explorer.api.NodeChangedParams;
 import org.netbeans.modules.java.lsp.server.explorer.api.TreeViewService;
 import org.netbeans.modules.java.lsp.server.files.OpenedDocuments;
 import org.netbeans.modules.java.lsp.server.progress.OperationContext;
@@ -971,14 +971,14 @@
         }
 
         @Override
-<<<<<<< HEAD
+        public void notifyNodeChange(NodeChangedParams params) {
+            logWarning(params);
+        }
+
+        @Override
         public CompletableFuture<String> showHtmlPage(HtmlPageParams params) {
             logWarning(params);
             return CompletableFuture.completedFuture(null);
-=======
-        public void notifyNodeChange(NodeChangedParams params) {
-            logWarning(params);
->>>>>>> 3ded4d19
         }
     };
 
