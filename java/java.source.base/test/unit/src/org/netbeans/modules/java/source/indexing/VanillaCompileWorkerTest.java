--- conflicted
+++ resolved
@@ -2057,19 +2057,8 @@
         VanillaCompileWorker.fixedListener = (file, cut) -> {};
     }
 
-<<<<<<< HEAD
-    public static Test suiteXX() {
-        if (NoJavacHelper.hasNbJavac()) {
-            return new VanillaCompileWorkerTest("noop");
-        } else {
-//            return new VanillaCompileWorkerTest("testAnonymousClasses");
-//            return new VanillaCompileWorkerTest("testPreserveValidInitializers");
-            return new NbTestSuite(VanillaCompileWorkerTest.class);
-        }
-=======
     public static Test suite() {
         return new NbTestSuite(VanillaCompileWorkerTest.class);
->>>>>>> 96d08455
     }
 
     static {
