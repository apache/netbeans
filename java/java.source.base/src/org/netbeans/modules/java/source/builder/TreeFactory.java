/*
 * Licensed to the Apache Software Foundation (ASF) under one
 * or more contributor license agreements.  See the NOTICE file
 * distributed with this work for additional information
 * regarding copyright ownership.  The ASF licenses this file
 * to you under the Apache License, Version 2.0 (the
 * "License"); you may not use this file except in compliance
 * with the License.  You may obtain a copy of the License at
 *
 *   http://www.apache.org/licenses/LICENSE-2.0
 *
 * Unless required by applicable law or agreed to in writing,
 * software distributed under the License is distributed on an
 * "AS IS" BASIS, WITHOUT WARRANTIES OR CONDITIONS OF ANY
 * KIND, either express or implied.  See the License for the
 * specific language governing permissions and limitations
 * under the License.
 */

package org.netbeans.modules.java.source.builder;

import com.sun.source.doctree.AttributeTree;
import com.sun.source.doctree.AuthorTree;
import com.sun.source.doctree.DeprecatedTree;
import com.sun.source.doctree.DocCommentTree;
import com.sun.source.doctree.DocRootTree;
import com.sun.source.doctree.DocTree;
import com.sun.source.doctree.EndElementTree;
import com.sun.source.doctree.EntityTree;
import com.sun.source.doctree.HiddenTree;
import com.sun.source.doctree.IndexTree;
import com.sun.source.doctree.InheritDocTree;
import com.sun.source.doctree.LinkTree;
import com.sun.source.doctree.ParamTree;
import com.sun.source.doctree.ReferenceTree;
import com.sun.source.doctree.SeeTree;
import com.sun.source.doctree.SerialDataTree;
import com.sun.source.doctree.SerialFieldTree;
import com.sun.source.doctree.SerialTree;
import com.sun.source.doctree.SinceTree;
import com.sun.source.doctree.StartElementTree;
import com.sun.source.doctree.TextTree;
import com.sun.source.doctree.ThrowsTree;
import com.sun.source.doctree.UnknownBlockTagTree;
import com.sun.source.doctree.UnknownInlineTagTree;
import com.sun.source.doctree.ValueTree;
import com.sun.source.doctree.VersionTree;
import com.sun.source.tree.*;
import com.sun.source.tree.MemberReferenceTree.ReferenceMode;
import com.sun.source.tree.Tree.Kind;
import com.sun.tools.javac.code.BoundKind;
import com.sun.tools.javac.code.Flags;
import static com.sun.tools.javac.code.Flags.*;
import com.sun.tools.javac.code.Kinds;
import com.sun.tools.javac.code.Symbol;
import com.sun.tools.javac.code.Type;
import com.sun.tools.javac.code.Type.ErrorType;
import com.sun.tools.javac.code.Type.WildcardType;
import com.sun.tools.javac.code.TypeTag;
import com.sun.tools.javac.jvm.ClassReader;
import com.sun.tools.javac.model.JavacElements;
import com.sun.tools.javac.model.JavacTypes;
import com.sun.tools.javac.tree.DocTreeMaker;
import com.sun.tools.javac.tree.JCTree;
import com.sun.tools.javac.tree.JCTree.*;
import com.sun.tools.javac.util.DiagnosticSource;
import com.sun.tools.javac.util.ListBuffer;
import com.sun.tools.javac.util.Name;
import com.sun.tools.javac.util.Names;
import com.sun.tools.javac.util.Context;
import java.util.ArrayList;
import java.util.Collections;
import java.util.List;
import java.util.Set;
import javax.lang.model.element.*;
import javax.lang.model.type.ArrayType;
import javax.lang.model.type.TypeKind;
import javax.lang.model.type.TypeMirror;
import javax.lang.model.util.Elements;
import javax.lang.model.util.Types;
import javax.tools.JavaFileObject;
import org.netbeans.api.annotations.common.NonNull;
import org.netbeans.modules.java.source.TreeShims;
import static org.netbeans.modules.java.source.save.PositionEstimator.*;

/**
 * Factory for creating new com.sun.source.tree instances.
 * 
 * @author Rastislav Komara (<a href="mailto:moonko@netbeans.org">RKo</a>)
 * @since 0.44.0
 */
public class TreeFactory {
    Names names;
    ClassReader classReader;
    com.sun.tools.javac.tree.TreeMaker make;
    ASTService model;
    Elements elements;
    Types types;
    private final CommentHandlerService chs;
    
    private static final Context.Key<TreeFactory> contextKey = new Context.Key<TreeFactory>();

    public static synchronized TreeFactory instance(Context context) {
	TreeFactory instance = context.get(contextKey);
	if (instance == null) {
	    instance = new TreeFactory(context);
        }
	return instance;
    }

    protected TreeFactory(Context context) {
        context.put(contextKey, this);
        model = ASTService.instance(context);
        names = Names.instance(context);
        classReader = ClassReader.instance(context);
        make = com.sun.tools.javac.tree.TreeMaker.instance(context);
        docMake = com.sun.tools.javac.tree.DocTreeMaker.instance(context);
        elements = JavacElements.instance(context);
        types = JavacTypes.instance(context);
        chs = CommentHandlerService.instance(context);
        make.toplevel = null;
    }
    
    public AnnotationTree Annotation(Tree type, List<? extends ExpressionTree> arguments) {
        ListBuffer<JCExpression> lb = new ListBuffer<JCExpression>();
        for (ExpressionTree t : arguments)
            lb.append((JCExpression)t);
        return make.at(NOPOS).Annotation((JCTree)type, lb.toList());
    }

    public AnnotationTree TypeAnnotation(Tree type, List<? extends ExpressionTree> arguments) {
        ListBuffer<JCExpression> lb = new ListBuffer<JCExpression>();
        for (ExpressionTree t : arguments)
            lb.append((JCExpression)t);
        return make.at(NOPOS).TypeAnnotation((JCTree)type, lb.toList());
    }
    
    public AnnotatedTypeTree AnnotatedType(List<? extends AnnotationTree> annotations, Tree underlyingType) {
        ListBuffer<JCAnnotation> lb = new ListBuffer<JCAnnotation>();
        for (AnnotationTree t : annotations)
            lb.append((JCAnnotation)t);
        return make.at(NOPOS).AnnotatedType(lb.toList(), (JCExpression)underlyingType);
    }

    public ArrayAccessTree ArrayAccess(ExpressionTree array, ExpressionTree index) {
        return make.at(NOPOS).Indexed((JCExpression)array, (JCExpression)index);
    }
    
    public ArrayTypeTree ArrayType(Tree type) {
        return make.at(NOPOS).TypeArray((JCExpression)type);
    }
    
    public AssertTree Assert(ExpressionTree condition, ExpressionTree detail) {
        return make.at(NOPOS).Assert((JCExpression)condition, (JCExpression)detail);
    }
    
    public AssignmentTree Assignment(ExpressionTree variable, ExpressionTree expression) {
        return make.at(NOPOS).Assign((JCExpression)variable, (JCExpression)expression);
    }
    
    public BinaryTree Binary(Kind operator, ExpressionTree left, ExpressionTree right) {
        final Tag op;
        switch (operator) {
            case MULTIPLY: op = JCTree.Tag.MUL; break;
            case DIVIDE: op = JCTree.Tag.DIV; break;
            case REMAINDER: op = JCTree.Tag.MOD; break;
            case PLUS: op = JCTree.Tag.PLUS; break;
            case MINUS: op = JCTree.Tag.MINUS; break;
            case LEFT_SHIFT: op = JCTree.Tag.SL; break;
            case RIGHT_SHIFT: op = JCTree.Tag.SR; break;
            case UNSIGNED_RIGHT_SHIFT: op = JCTree.Tag.USR; break;
            case LESS_THAN: op = JCTree.Tag.LT; break;
            case GREATER_THAN: op = JCTree.Tag.GT; break;
            case LESS_THAN_EQUAL: op = JCTree.Tag.LE; break;
            case GREATER_THAN_EQUAL: op = JCTree.Tag.GE; break;
            case EQUAL_TO: op = JCTree.Tag.EQ; break;
            case NOT_EQUAL_TO: op = JCTree.Tag.NE; break;
            case AND: op = JCTree.Tag.BITAND; break;
            case XOR: op = JCTree.Tag.BITXOR; break;
            case OR: op = JCTree.Tag.BITOR; break;
            case CONDITIONAL_AND: op = JCTree.Tag.AND; break;
            case CONDITIONAL_OR: op = JCTree.Tag.OR; break;
            default:
                throw new IllegalArgumentException("Illegal binary operator: " + operator);
        }
        return make.at(NOPOS).Binary(op, (JCExpression)left, (JCExpression)right);
    }
    
    public BlockTree Block(List<? extends StatementTree> statements, boolean isStatic) {
        ListBuffer<JCStatement> lb = new ListBuffer<JCStatement>();
        for (StatementTree t : statements)
            lb.append((JCStatement)t);
        return make.at(NOPOS).Block(isStatic ? Flags.STATIC : 0L, lb.toList());
    }
    
    public BreakTree Break(CharSequence label) {
        Name n = label != null ? names.fromString(label.toString()) : null;
        try {
            return make.at(NOPOS).Break(n);
        } catch (NoSuchMethodError err) {
            try {
                return (BreakTree) make.getClass().getMethod("Break", JCExpression.class).invoke(make.at(NOPOS), label != null ? Identifier(label) : null);
            } catch (Throwable t) {
                err.addSuppressed(t);
                throw throwAny(err);
            }
        }
    }
    
    public BreakTree Break(ExpressionTree value) {
        try {
            return (BreakTree) make.getClass().getMethod("Break", JCExpression.class).invoke(make.at(NOPOS), (JCExpression) value);
        } catch (Throwable t) {
            throw throwAny(t);
        }
    }
    
    public CaseTree Case(ExpressionTree expression, List<? extends StatementTree> statements) {
        ListBuffer<JCStatement> lb = new ListBuffer<JCStatement>();
        for (StatementTree t : statements)
            lb.append((JCStatement)t);
        try {
            return make.at(NOPOS).Case((JCExpression)expression, lb.toList());
        } catch (NoSuchMethodError err) {
            try {
                Class<Enum> caseKind = (Class<Enum>) Class.forName("com.sun.source.tree.CaseTree$CaseKind", false, JCTree.class.getClassLoader());
                com.sun.tools.javac.util.List<? extends Object> pats = expression != null ? com.sun.tools.javac.util.List.of((JCExpression)expression) : com.sun.tools.javac.util.List.nil();
                return (CaseTree) make.getClass().getMethod("Case", caseKind, com.sun.tools.javac.util.List.class, com.sun.tools.javac.util.List.class, JCTree.class).invoke(make.at(NOPOS), Enum.valueOf(caseKind, "STATEMENT"), pats, lb.toList(), null);
            } catch (Throwable t) {
                err.addSuppressed(t);
                throw throwAny(err);
            }
        }
    }
    
    public CaseTree Case(List<? extends ExpressionTree> expressions, List<? extends StatementTree> statements) {
        switch (expressions.size()) {
            case 0: return Case((ExpressionTree) null, statements);
            case 1: return Case(expressions.get(0), statements);
        }
        ListBuffer<JCStatement> lb = new ListBuffer<JCStatement>();
        for (StatementTree t : statements)
            lb.append((JCStatement)t);
        ListBuffer<JCExpression> exprs = new ListBuffer<>();
        for (ExpressionTree t : expressions)
            exprs.append((JCExpression)t);
        try {
            Class<Enum> caseKind = (Class<Enum>) Class.forName("com.sun.source.tree.CaseTree$CaseKind", false, JCTree.class.getClassLoader());
            return (CaseTree) make.getClass().getMethod("Case", caseKind, com.sun.tools.javac.util.List.class, com.sun.tools.javac.util.List.class, JCTree.class).invoke(make.at(NOPOS), Enum.valueOf(caseKind, "STATEMENT"), exprs.toList(), lb.toList(), null);
        } catch (Throwable t) {
            throw throwAny(t);
        }
    }
    
    public CaseTree Case(List<? extends ExpressionTree> expressions, Tree body) {
        ListBuffer<JCStatement> lb = new ListBuffer<>();
        lb.append(body instanceof ExpressionTree ? (JCStatement) Break((ExpressionTree) body) : (JCStatement) body);
        ListBuffer<JCExpression> exprs = new ListBuffer<>();
        for (ExpressionTree t : expressions)
            exprs.append((JCExpression)t);
        try {
            Class<Enum> caseKind = (Class<Enum>) Class.forName("com.sun.source.tree.CaseTree$CaseKind", false, JCTree.class.getClassLoader());
            return (CaseTree) make.getClass().getMethod("Case", caseKind, com.sun.tools.javac.util.List.class, com.sun.tools.javac.util.List.class, JCTree.class).invoke(make.at(NOPOS), Enum.valueOf(caseKind, "RULE"), exprs.toList(), lb.toList(), body);
        } catch (Throwable t) {
            throw throwAny(t);
        }
    }
    
<<<<<<< HEAD
        public CaseTree CaseMultiplePatterns(List<? extends Tree> expressions, Tree body) {
=======
    public CaseTree CaseMultiplePatterns(List<? extends Tree> expressions, Tree body) {
>>>>>>> c5cc187c
        ListBuffer<JCStatement> lb = new ListBuffer<>();
        lb.append(body instanceof ExpressionTree ? (JCStatement) Break((ExpressionTree) body) : (JCStatement) body);
        ListBuffer<JCTree> exprs = new ListBuffer<>();
        for (Tree t : expressions)
            exprs.append((JCTree)t);
        try {
            Class<Enum> caseKind = (Class<Enum>) Class.forName("com.sun.source.tree.CaseTree$CaseKind", false, JCTree.class.getClassLoader());
            return (CaseTree) make.getClass().getMethod("Case", caseKind, com.sun.tools.javac.util.List.class, com.sun.tools.javac.util.List.class, JCTree.class).invoke(make.at(NOPOS), Enum.valueOf(caseKind, "RULE"), exprs.toList(), lb.toList(), body);
        } catch (Throwable t) {
            throw throwAny(t);
        }
    }
<<<<<<< HEAD

=======
    
>>>>>>> c5cc187c
    public CaseTree CaseMultiplePatterns(List<? extends Tree> expressions, List<? extends StatementTree> statements) {
        ListBuffer<JCStatement> lb = new ListBuffer<JCStatement>();
        for (StatementTree t : statements)
            lb.append((JCStatement)t);
        ListBuffer<JCTree> exprs = new ListBuffer<>();
        for (Tree t : expressions)
            exprs.append((JCTree)t);
        try {
            Class<Enum> caseKind = (Class<Enum>) Class.forName("com.sun.source.tree.CaseTree$CaseKind", false, JCTree.class.getClassLoader());
            return (CaseTree) make.getClass().getMethod("Case", caseKind, com.sun.tools.javac.util.List.class, com.sun.tools.javac.util.List.class, JCTree.class).invoke(make.at(NOPOS), Enum.valueOf(caseKind, "STATEMENT"), exprs.toList(), lb.toList(), null);
        } catch (Throwable t) {
            throw throwAny(t);
        }
    }
    
    public CatchTree Catch(VariableTree parameter, BlockTree block) {
        return make.at(NOPOS).Catch((JCVariableDecl)parameter, (JCBlock)block);
    }
    
    public ClassTree Class(ModifiersTree modifiers, 
                     CharSequence simpleName,
                     List<? extends TypeParameterTree> typeParameters,
                     Tree extendsClause,
                     List<? extends Tree> implementsClauses,
                     List<? extends Tree> memberDecls) 
    {
        ListBuffer<JCTypeParameter> typarams = new ListBuffer<JCTypeParameter>();
        for (TypeParameterTree t : typeParameters)
            typarams.append((JCTypeParameter)t);
        ListBuffer<JCExpression> impls = new ListBuffer<JCExpression>();
        for (Tree t : implementsClauses)
            impls.append((JCExpression)t);
        ListBuffer<JCTree> defs = new ListBuffer<JCTree>();
        for (Tree t : memberDecls)
            defs.append((JCTree)t);
        return make.at(NOPOS).ClassDef((JCModifiers)modifiers,
                             names.fromString(simpleName.toString()),
                             typarams.toList(),
                             (JCExpression)extendsClause,
                             impls.toList(),
                             defs.toList());
        
    }
    
    public ClassTree Interface(ModifiersTree modifiers, 
                     CharSequence simpleName,
                     List<? extends TypeParameterTree> typeParameters,
                     List<? extends Tree> extendsClauses,
                     List<? extends Tree> memberDecls) 
    {
        long flags = getBitFlags(modifiers.getFlags()) | Flags.INTERFACE;
        return Class(flags, (com.sun.tools.javac.util.List<JCAnnotation>) modifiers.getAnnotations(), simpleName, typeParameters, null, extendsClauses, memberDecls);
    }

    public ClassTree AnnotationType(ModifiersTree modifiers, 
             CharSequence simpleName,
             List<? extends Tree> memberDecls) {
        long flags = getBitFlags(modifiers.getFlags()) | Flags.ANNOTATION;
        return Class(flags, (com.sun.tools.javac.util.List<JCAnnotation>) modifiers.getAnnotations(), simpleName, Collections.<TypeParameterTree>emptyList(), null, Collections.<ExpressionTree>emptyList(), memberDecls);
    }
    
    public ClassTree Enum(ModifiersTree modifiers, 
             CharSequence simpleName,
             List<? extends Tree> implementsClauses,
             List<? extends Tree> memberDecls) {
        long flags = getBitFlags(modifiers.getFlags()) | Flags.ENUM;
        return Class(flags, (com.sun.tools.javac.util.List<JCAnnotation>) modifiers.getAnnotations(), simpleName, Collections.<TypeParameterTree>emptyList(), null, implementsClauses, memberDecls);
    }
    
    public CompilationUnitTree CompilationUnit(PackageTree packageDecl,
                                               List<? extends ImportTree> importDecls, 
                                               List<? extends Tree> typeDecls, 
                                               JavaFileObject sourceFile) {

        ListBuffer<JCTree> defs = new ListBuffer<>();
        if (packageDecl != null) {
            defs.append((JCTree)packageDecl);
        }
        if (importDecls != null) {
            for (Tree t : importDecls) {
                defs.append((JCTree)t);
            }
        }
        if (typeDecls != null) {
            for (Tree t : typeDecls) {
                defs.append((JCTree)t);
            }
        }
        JCCompilationUnit unit = make.at(NOPOS).TopLevel(defs.toList());
        unit.sourcefile = sourceFile;
        return unit;
    }
    
    public CompilationUnitTree CompilationUnit(@NonNull List<? extends AnnotationTree> packageAnnotations,
                                               ExpressionTree packageDecl,
                                               List<? extends ImportTree> importDecls, 
                                               List<? extends Tree> typeDecls, 
                                               JavaFileObject sourceFile) {

        ListBuffer<JCAnnotation> annotations = new ListBuffer<>();
        for (AnnotationTree at : packageAnnotations) {
            annotations.add((JCAnnotation) at);
        }
        return CompilationUnit(packageDecl != null ? make.at(NOPOS).PackageDecl(annotations.toList(), (JCExpression) packageDecl) : null, importDecls, typeDecls, sourceFile);
    }
    
    public CompoundAssignmentTree CompoundAssignment(Kind operator, 
                                                     ExpressionTree variable, 
                                                     ExpressionTree expression) {
        final Tag op;
        switch (operator) {
            case MULTIPLY_ASSIGNMENT: op = JCTree.Tag.MUL_ASG; break;
            case DIVIDE_ASSIGNMENT: op = JCTree.Tag.DIV_ASG; break;
            case REMAINDER_ASSIGNMENT: op = JCTree.Tag.MOD_ASG; break;
            case PLUS_ASSIGNMENT: op = JCTree.Tag.PLUS_ASG; break;
            case MINUS_ASSIGNMENT: op = JCTree.Tag.MINUS_ASG; break;
            case LEFT_SHIFT_ASSIGNMENT: op = JCTree.Tag.SL_ASG; break;
            case RIGHT_SHIFT_ASSIGNMENT: op = JCTree.Tag.SR_ASG; break;
            case UNSIGNED_RIGHT_SHIFT_ASSIGNMENT: op = JCTree.Tag.USR_ASG; break;
            case AND_ASSIGNMENT: op = JCTree.Tag.BITAND_ASG; break;
            case XOR_ASSIGNMENT: op = JCTree.Tag.BITXOR_ASG; break;
            case OR_ASSIGNMENT: op = JCTree.Tag.BITOR_ASG; break;
            default:
                throw new IllegalArgumentException("Illegal binary operator: " + operator);
        }
        return make.at(NOPOS).Assignop(op, (JCExpression)variable, (JCExpression)expression);
    }
    
    public ConditionalExpressionTree ConditionalExpression(ExpressionTree condition,
                                                           ExpressionTree trueExpression,
                                                           ExpressionTree falseExpression) {
        return make.at(NOPOS).Conditional((JCExpression)condition,
                                (JCExpression)trueExpression,
                                (JCExpression)falseExpression);
    }
    
    public ContinueTree Continue(CharSequence label) {
        Name n = label != null ? names.fromString(label.toString()) : null;
        return make.at(NOPOS).Continue(n);
    }
    
    public UnionTypeTree UnionType(List<? extends Tree> typeComponents) {
        ListBuffer<JCExpression> components = new ListBuffer<JCExpression>();
        for (Tree t : typeComponents)
            components.append((JCExpression)t);
        return make.at(NOPOS).TypeUnion(components.toList());
    }

    public DoWhileLoopTree DoWhileLoop(ExpressionTree condition, StatementTree statement) {
        return make.at(NOPOS).DoLoop((JCStatement)statement, (JCExpression)condition);
    }
    
    public EmptyStatementTree EmptyStatement() {
        return make.at(NOPOS).Skip();
    }
    
    public EnhancedForLoopTree EnhancedForLoop(VariableTree variable, 
                                               ExpressionTree expression,
                                               StatementTree statement) {
        return make.at(NOPOS).ForeachLoop((JCVariableDecl)variable,
                                (JCExpression)expression,
                                (JCStatement)statement);
    }
    
    public ErroneousTree Erroneous(List<? extends Tree> errorTrees) {
        ListBuffer<JCTree> errors = new ListBuffer<JCTree>();
        for (Tree t : errorTrees)
           errors.append((JCTree)t);
        return make.at(NOPOS).Erroneous(errors.toList());
    }

    public ExportsTree Exports(ExpressionTree qualId, List<? extends ExpressionTree> moduleNames) {
        ListBuffer<JCExpression> names = null;
        if (moduleNames != null) {
            names = new ListBuffer<>();
            for (ExpressionTree name : moduleNames) {
                names.add((JCExpression) name);
            }
        }
        return make.at(NOPOS).Exports((JCExpression) qualId, names != null ? names.toList() : null);
    }

    public ExpressionStatementTree ExpressionStatement(ExpressionTree expression) {
        return make.at(NOPOS).Exec((JCExpression)expression);
    }
    
    public ForLoopTree ForLoop(List<? extends StatementTree> initializer, 
                               ExpressionTree condition,
                               List<? extends ExpressionStatementTree> update,
                               StatementTree statement) {
        ListBuffer<JCStatement> init = new ListBuffer<JCStatement>();
        for (StatementTree t : initializer)
            init.append((JCStatement)t);
        ListBuffer<JCExpressionStatement> step = new ListBuffer<JCExpressionStatement>();
        for (ExpressionStatementTree t : update)
            step.append((JCExpressionStatement)t);
        return make.at(NOPOS).ForLoop(init.toList(), (JCExpression)condition,
                            step.toList(), (JCStatement)statement);
    }
    
    public IdentifierTree Identifier(CharSequence name) {
        return make.at(NOPOS).Ident(names.fromString(name.toString()));
    }
    
    public IdentifierTree Identifier(Element element) {
        return make.at(NOPOS).Ident((Symbol)element);
    }
    
    public IfTree If(ExpressionTree condition, StatementTree thenStatement, StatementTree elseStatement) {
        if (thenStatement != null &&
            thenStatement.getKind() == Tree.Kind.IF &&
            elseStatement != null && 
            ((IfTree)thenStatement).getElseStatement() == null) {
            // Issue #257910: special case - if `thenStatement' is just inserted into the source.
            // If the nested if contains `else' clause, it gets paired correctly.
            thenStatement = Block(Collections.singletonList(thenStatement), false);
        }
        return make.at(NOPOS).If((JCExpression)condition, (JCStatement)thenStatement, (JCStatement)elseStatement);
    }
    
    public ImportTree Import(Tree qualid, boolean importStatic) {
        return make.at(NOPOS).Import((JCTree)qualid, importStatic);
    }
    
    public InstanceOfTree InstanceOf(ExpressionTree expression, Tree type) {
        return make.at(NOPOS).TypeTest((JCExpression)expression, (JCTree)type);
    }
    
    public IntersectionTypeTree IntersectionType(List<? extends Tree> bounds) {
        ListBuffer<JCExpression> jcbounds = new ListBuffer<JCExpression>();
        for (Tree t : bounds)
            jcbounds.append((JCExpression)t);
        return make.at(NOPOS).TypeIntersection(jcbounds.toList());
    }
    
    public LabeledStatementTree LabeledStatement(CharSequence label, StatementTree statement) {
        return make.at(NOPOS).Labelled(names.fromString(label.toString()), (JCStatement)statement);
    }
    
    public LambdaExpressionTree LambdaExpression(List<? extends VariableTree> parameters, Tree body) {
        ListBuffer<JCVariableDecl> params = new ListBuffer<JCVariableDecl>();
        for (Tree t : parameters)
            params.append((JCVariableDecl)t);
        return make.at(NOPOS).Lambda(params.toList(), (JCTree) body);
    }

    public LiteralTree Literal(Object value) {
        try {
            if (value instanceof Boolean)  // workaround for javac issue 6504896
                return make.at(NOPOS).Literal(TypeTag.BOOLEAN, value == Boolean.FALSE ? 0 : 1);
            if (value instanceof Character) // looks like world championship in workarounds here ;-)
                return make.at(NOPOS).Literal(TypeTag.CHAR, Integer.valueOf((Character) value));
            if (value instanceof Byte) // #119143: Crystal ball no. 4
                return make.at(NOPOS).Literal(TypeTag.INT, ((Byte) value).intValue());
            if (value instanceof Short)
                return make.at(NOPOS).Literal(TypeTag.INT, ((Short) value).intValue());
            if (value instanceof String[])
                return make.at(NOPOS).Literal(TypeTag.CLASS, value);
            // workaround for making NULL_LITERAL kind.
            if (value == null) {
                return make.at(NOPOS).Literal(TypeTag.BOT, value);
            }
            return make.at(NOPOS).Literal(value);
        } catch (AssertionError e) {
            throw new IllegalArgumentException(e.getMessage());
        }
    }

    public MemberSelectTree MemberSelect(ExpressionTree expression, CharSequence identifier) {
        return make.at(NOPOS).Select((JCExpression)expression, names.fromString(identifier.toString()));
    }
    
    public MemberSelectTree MemberSelect(ExpressionTree expression, Element element) {
        return (MemberSelectTree)make.at(NOPOS).Select((JCExpression)expression, (Symbol)element);
    }
    
    public MethodInvocationTree MethodInvocation(List<? extends ExpressionTree> typeArguments, 
                                                 ExpressionTree method, 
                                                 List<? extends ExpressionTree> arguments) {
        ListBuffer<JCExpression> typeargs = new ListBuffer<JCExpression>();
        for (ExpressionTree t : typeArguments)
            typeargs.append((JCExpression)t);
        ListBuffer<JCExpression> args = new ListBuffer<JCExpression>();
        for (ExpressionTree t : arguments)
            args.append((JCExpression)t);
        return make.at(NOPOS).Apply(typeargs.toList(), (JCExpression)method, args.toList());
    }
    
    public MethodTree Method(ModifiersTree modifiers,
                             CharSequence name,
                             Tree returnType,
                             List<? extends TypeParameterTree> typeParameters,
                             List<? extends VariableTree> parameters,
                             List<? extends ExpressionTree> throwsList,
                             BlockTree body,
                             ExpressionTree defaultValue) {
        return Method(modifiers, name, returnType, typeParameters, parameters, throwsList, body, defaultValue, false);
    }
    
    public MethodTree Method(ModifiersTree modifiers,
                             CharSequence name,
                             Tree returnType,
                             List<? extends TypeParameterTree> typeParameters,
                             List<? extends VariableTree> parameters,
                             List<? extends ExpressionTree> throwsList,
                             BlockTree body,
                             ExpressionTree defaultValue,
                             boolean isVarArgs) {
        ListBuffer<JCTypeParameter> typarams = new ListBuffer<JCTypeParameter>();
        for (TypeParameterTree t : typeParameters)
            typarams.append((JCTypeParameter)t);
        ListBuffer<JCVariableDecl> params = new ListBuffer<JCVariableDecl>();        
        if (!parameters.isEmpty() && isVarArgs) {
            JCVariableDecl variableDecl = (JCVariableDecl) parameters.get(parameters.size()-1);
            if (variableDecl.getKind() != Kind.ARRAY_TYPE) {                
                variableDecl.mods = make.at(NOPOS).Modifiers(variableDecl.mods.flags | Flags.VARARGS);
            } else {
                throw new IllegalArgumentException("Last parameter isn't array. Can't set varargs flag.");
            }
        } else if (parameters.isEmpty() && isVarArgs) {
            throw new IllegalArgumentException("Can't set varargs flag on empty parameter list.");
        }
        for (VariableTree t : parameters) {
            params.append((JCVariableDecl) t);
        }
        ListBuffer<JCExpression> throwz = new ListBuffer<JCExpression>();
        for (ExpressionTree t : throwsList)
            throwz.append((JCExpression)t);
        return make.at(NOPOS).MethodDef((JCModifiers)modifiers, names.fromString(name.toString()),
                              (JCExpression)returnType, typarams.toList(),
                              params.toList(), throwz.toList(),
                              (JCBlock)body, (JCExpression)defaultValue);
    }
    
    public MethodTree Method(ExecutableElement element, BlockTree body) {
        return make.at(NOPOS).MethodDef((Symbol.MethodSymbol)element, (JCBlock)body);
    }

    public MemberReferenceTree MemberReference(ReferenceMode refMode, CharSequence name, ExpressionTree expression, List<? extends ExpressionTree> typeArguments) {
        ListBuffer<JCExpression> targs;
        
        if (typeArguments != null) {
            targs = new ListBuffer<JCExpression>();
            for (ExpressionTree t : typeArguments)
                targs.append((JCExpression)t);
        } else {
            targs = null;
        }
        
        return make.at(NOPOS).Reference(refMode, names.fromString(name.toString()), (JCExpression) expression, targs != null ? targs.toList() : null);
    }
    
    public ModuleTree Module(ModifiersTree modifiers, ModuleTree.ModuleKind kind, ExpressionTree qualid, List<? extends DirectiveTree> directives) {
        ListBuffer<JCDirective> dircts = new ListBuffer<>();
        for (DirectiveTree t : directives)
            dircts.append((JCDirective)t);
        return make.at(NOPOS).ModuleDef((JCModifiers)modifiers, kind, (JCExpression)qualid, dircts.toList());
    }
    
    public ModifiersTree Modifiers(Set<Modifier> flagset, List<? extends AnnotationTree> annotations) {
        return Modifiers(modifiersToFlags(flagset), annotations);
    }
    
    public ModifiersTree Modifiers(long mods, List<? extends AnnotationTree> annotations) {
        ListBuffer<JCAnnotation> anns = new ListBuffer<JCAnnotation>();
        for (AnnotationTree t : annotations)
            anns.append((JCAnnotation)t);
        return make.at(NOPOS).Modifiers(mods, anns.toList());
    }
    
    public static long modifiersToFlags(Set<Modifier> flagset) {
        long flags = 0L;
        for (Modifier mod : flagset)
            switch (mod) {
                case PUBLIC: flags |= Flags.PUBLIC; break;
                case PROTECTED: flags |= Flags.PROTECTED; break;
                case PRIVATE: flags |= Flags.PRIVATE; break;
                case ABSTRACT: flags |= Flags.ABSTRACT; break;
                case STATIC: flags |= Flags.STATIC; break;
                case FINAL: flags |= Flags.FINAL; break;
                case TRANSIENT: flags |= Flags.TRANSIENT; break;
                case VOLATILE: flags |= Flags.VOLATILE; break;
                case SYNCHRONIZED: flags |= Flags.SYNCHRONIZED; break;
                case NATIVE: flags |= Flags.NATIVE; break;
                case STRICTFP: flags |= Flags.STRICTFP; break;
                case DEFAULT: flags |= Flags.DEFAULT; break;
                default:
                    throw new AssertionError("Unknown Modifier: " + mod); //NOI18N
            }
        return flags;
    }
    
    public ModifiersTree Modifiers(Set<Modifier> flagset) {
        return Modifiers(flagset, com.sun.tools.javac.util.List.<AnnotationTree>nil());
    }
    
    public ModifiersTree Modifiers(ModifiersTree oldMods, List<? extends AnnotationTree> annotations) {
        ListBuffer<JCAnnotation> anns = new ListBuffer<JCAnnotation>();
        for (AnnotationTree t : annotations)
            anns.append((JCAnnotation)t);
        return make.at(NOPOS).Modifiers(((JCModifiers)oldMods).flags, anns.toList());
    }
    
    public NewArrayTree NewArray(Tree elemtype, 
                                 List<? extends ExpressionTree> dimensions,
                                 List<? extends ExpressionTree> initializers) {
        ListBuffer<JCExpression> dims = new ListBuffer<JCExpression>();
        for (ExpressionTree t : dimensions)
            dims.append((JCExpression)t);
        ListBuffer<JCExpression> elems = null;
        if (initializers != null) {
            elems = new ListBuffer<JCExpression>();
            for (ExpressionTree t : initializers)
                elems.append((JCExpression)t);
        }
        return make.at(NOPOS).NewArray((JCExpression)elemtype, dims.toList(), elems != null ? elems.toList() : null);
    }
    
    public NewClassTree NewClass(ExpressionTree enclosingExpression, 
                          List<? extends ExpressionTree> typeArguments,
                          ExpressionTree identifier,
                          List<? extends ExpressionTree> arguments,
                          ClassTree classBody) {
        ListBuffer<JCExpression> typeargs = new ListBuffer<JCExpression>();
        for (ExpressionTree t : typeArguments)
            typeargs.append((JCExpression)t);
        ListBuffer<JCExpression> args = new ListBuffer<JCExpression>();
        for (ExpressionTree t : arguments)
            args.append((JCExpression)t);
        return make.at(NOPOS).NewClass((JCExpression)enclosingExpression, typeargs.toList(),
                             (JCExpression)identifier, args.toList(),
                             (JCClassDecl)classBody);
    }
    
    public OpensTree Opens(ExpressionTree qualId, List<? extends ExpressionTree> moduleNames) {
        ListBuffer<JCExpression> names = null;
        if (moduleNames != null) {
            names = new ListBuffer<>();
            for (ExpressionTree name : moduleNames) {
                names.add((JCExpression) name);
            }
        }
        return make.at(NOPOS).Opens((JCExpression) qualId, names != null ? names.toList() : null);
    }

    public PackageTree Package(List<? extends AnnotationTree> annotations, ExpressionTree pid) {
        ListBuffer<JCAnnotation> anns = new ListBuffer<JCAnnotation>();
        for (AnnotationTree t : annotations)
            anns.append((JCAnnotation)t);
        return make.at(NOPOS).PackageDecl(anns.toList(), (JCExpression)pid);
    }
    
    public ParameterizedTypeTree ParameterizedType(Tree type,
                                                   List<? extends Tree> typeArguments) {
        ListBuffer<JCExpression> typeargs = new ListBuffer<JCExpression>();
        for (Tree t : typeArguments)
            typeargs.append((JCExpression)t);
        return make.at(NOPOS).TypeApply((JCExpression)type, typeargs.toList());
    }
    
    public ParenthesizedTree Parenthesized(ExpressionTree expression) {
        return make.at(NOPOS).Parens((JCExpression)expression);
    }
    
    public PrimitiveTypeTree PrimitiveType(TypeKind typekind) {
        final TypeTag typetag;
        switch (typekind) {
            case BOOLEAN:
                typetag = TypeTag.BOOLEAN;
                break;
            case BYTE:
                typetag = TypeTag.BYTE;
                break;
            case SHORT:
                typetag = TypeTag.SHORT;
                break;
            case INT:
                typetag = TypeTag.INT;
                break;
            case LONG:
                typetag = TypeTag.LONG;
                break;
            case CHAR:
                typetag = TypeTag.CHAR;
                break;
            case FLOAT:
                typetag = TypeTag.FLOAT;
                break;
            case DOUBLE:
                typetag = TypeTag.DOUBLE;
                break;
            case VOID:
                typetag = TypeTag.VOID;
                break;
            default:
                throw new AssertionError("unknown primitive type " + typekind);
        }
        return make.at(NOPOS).TypeIdent(typetag);
    }

    public ProvidesTree Provides(ExpressionTree serviceName, List<? extends ExpressionTree> implNames) {
        ListBuffer<JCExpression> impls = new ListBuffer<>();
        for (ExpressionTree implName : implNames)
            impls.append((JCExpression)implName);
        return make.at(NOPOS).Provides((JCExpression) serviceName, impls.toList());
    }

    public RequiresTree Requires(boolean isTransitive, boolean isStatic, ExpressionTree qualId) {
        return make.at(NOPOS).Requires(isTransitive, isStatic, (JCExpression)qualId);
    }

    public ExpressionTree QualIdentImpl(Element element) {
        return make.at(NOPOS).QualIdent((Symbol) element);
    }
    
    public ExpressionTree QualIdent(Element element) {
        Symbol s = (Symbol) element;

        if (s.owner != null && (s.owner.kind == Kinds.Kind.MTH || s.owner.name.isEmpty())) {
            JCIdent result = make.at(NOPOS).Ident(s);
            result.setType(s.type);
            return result;
        }
        
        QualIdentTree result = new QualIdentTree(make.at(NOPOS).QualIdent(s.owner), s.name, s);
        
        result.setPos(make.pos).setType(s.type);
        
        return result;
    }

    public ExpressionTree QualIdent(String name) {
        int lastDot = name.lastIndexOf('.');

        if (lastDot == (-1)) {
            return Identifier(name);
        }

        QualIdentTree result = new QualIdentTree(((JCExpression) QualIdent(name.substring(0, lastDot))).setPos(NOPOS), (Name) elements.getName(name.substring(lastDot + 1)), name);

        result.setPos(NOPOS);

        return result;
    }
    
    public ReturnTree Return(ExpressionTree expression) {
        return make.at(NOPOS).Return((JCExpression)expression);
    }
    
    public SwitchTree Switch(ExpressionTree expression, List<? extends CaseTree> caseList) {
        ListBuffer<JCCase> cases = new ListBuffer<JCCase>();
        for (CaseTree t : caseList)
            cases.append((JCCase)t);
        return make.at(NOPOS).Switch((JCExpression)expression, cases.toList());
    }

    public Tree SwitchExpression(ExpressionTree expression, List<? extends CaseTree> caseList) {
        return TreeShims.SwitchExpression(make.at(NOPOS), expression, caseList);
    }

    public SynchronizedTree Synchronized(ExpressionTree expression, BlockTree block) {
        return make.at(NOPOS).Synchronized((JCExpression)expression, (JCBlock)block);
    }
    
    public ThrowTree Throw(ExpressionTree expression) {
        return make.at(NOPOS).Throw((JCExpression)expression);
    }
    
    public TryTree Try(List<? extends Tree> resources,
                       BlockTree tryBlock,
                       List<? extends CatchTree> catchList, 
                       BlockTree finallyBlock) {
        ListBuffer<JCTree> res = new ListBuffer<JCTree>();
        for (Tree t : resources)
            res.append((JCTree)t);
        ListBuffer<JCCatch> catches = new ListBuffer<JCCatch>();
        for (CatchTree t : catchList)
            catches.append((JCCatch)t);
        return make.at(NOPOS).Try(res.toList(), (JCBlock)tryBlock, catches.toList(), (JCBlock)finallyBlock);
    }
    
    public com.sun.tools.javac.util.List<JCExpression> Types(List<Type> ts) {
        ListBuffer<JCExpression> types = new ListBuffer<JCExpression>();
        for (Type t : ts)
            types.append((JCExpression) Type(t));
        return types.toList();
    }
    
    public ExpressionTree Type(TypeMirror type) {
        Type t = (Type) type;
        JCExpression tp;
        switch (type.getKind()) {
            case WILDCARD: {
                WildcardType a = ((WildcardType) type);
                tp = make.at(NOPOS).Wildcard(make.at(NOPOS).TypeBoundKind(a.kind), (JCExpression) Type(a.type));
                break;
            }
            case ERROR:
                if (t.hasTag(TypeTag.ERROR)) {
                    tp = make.at(NOPOS).Ident(((ErrorType) type).tsym.name);
                    break;
                }
            case DECLARED:
                JCExpression clazz = (JCExpression) QualIdent(t.tsym);
                tp = t.getTypeArguments().isEmpty()
                ? clazz
                        : make.at(NOPOS).TypeApply(clazz, Types(t.getTypeArguments()));
                break;
            case ARRAY:
                
                tp = make.at(NOPOS).TypeArray((JCExpression) Type(((ArrayType) type).getComponentType()));
                break;
            case NULL:
                tp = make.at(NOPOS).Literal(TypeTag.BOT, null);
                break;
            default:
                return make.at(NOPOS).Type((Type)type);
        }
    
        return tp.setType(t);
    }
    
    public TypeCastTree TypeCast(Tree type, ExpressionTree expression) {
        return make.at(NOPOS).TypeCast((JCTree)type, (JCExpression)expression);
    }
    
    public TypeParameterTree TypeParameter(CharSequence name, List<? extends ExpressionTree> boundsList) {
        ListBuffer<JCExpression> bounds = new ListBuffer<JCExpression>();
        for (Tree t : boundsList)
            bounds.append((JCExpression)t);
        return make.at(NOPOS).TypeParameter(names.fromString(name.toString()), bounds.toList());
    }
    
    public UnaryTree Unary(Kind operator, ExpressionTree arg) {
        final Tag op;
        switch (operator) {
            case POSTFIX_INCREMENT: op = JCTree.Tag.POSTINC; break;
            case POSTFIX_DECREMENT: op = JCTree.Tag.POSTDEC; break;
            case PREFIX_INCREMENT: op = JCTree.Tag.PREINC; break;
            case PREFIX_DECREMENT: op = JCTree.Tag.PREDEC; break;
            case UNARY_PLUS: op = JCTree.Tag.POS; break;
            case UNARY_MINUS: op = JCTree.Tag.NEG; break;
            case BITWISE_COMPLEMENT: op = JCTree.Tag.COMPL; break;
            case LOGICAL_COMPLEMENT: op = JCTree.Tag.NOT; break;
            default:
                throw new IllegalArgumentException("Illegal unary operator: " + operator);
        }
        return make.at(NOPOS).Unary(op, (JCExpression)arg);
    }

    public UsesTree Uses(ExpressionTree qualId) {
        return make.at(NOPOS).Uses((JCExpression) qualId);
    }

    public VariableTree Variable(ModifiersTree modifiers,
                                 CharSequence name,
                                 Tree type,
                                 ExpressionTree initializer) {
        return make.at(NOPOS).VarDef((JCModifiers)modifiers, names.fromString(name.toString()),
                           (JCExpression)type, (JCExpression)initializer);
    }
    
    public Tree BindingPattern(CharSequence name,
                               Tree type) {
        try {
            return (Tree) make.getClass().getMethod("BindingPattern", Name.class, JCTree.class).invoke(make.at(NOPOS), names.fromString(name.toString()), type);
        } catch (Throwable t) {
            throw throwAny(t);
        }
    }
    
    public Tree BindingPattern(VariableTree vt) {
        try {
            return (Tree) make.getClass().getMethod("BindingPattern",JCVariableDecl.class).invoke(make.at(NOPOS), vt);
        } catch (Throwable t) {
            throw throwAny(t);
        }
    }

    public VariableTree Variable(VariableElement variable, ExpressionTree initializer) {
        return make.at(NOPOS).VarDef((Symbol.VarSymbol)variable, (JCExpression)initializer);
    }
    
    public WhileLoopTree WhileLoop(ExpressionTree condition, StatementTree statement) {
        return make.at(NOPOS).WhileLoop((JCExpression)condition, (JCStatement)statement);
    }
    
    public WildcardTree Wildcard(Kind kind, Tree type) {
        final BoundKind boundKind;
        switch (kind) {
            case UNBOUNDED_WILDCARD:
                boundKind = BoundKind.UNBOUND;
                break;
            case EXTENDS_WILDCARD:
                boundKind = BoundKind.EXTENDS;
                break;
            case SUPER_WILDCARD:
                boundKind = BoundKind.SUPER;
                break;
            default:
                throw new IllegalArgumentException("Unknown wildcard bound " + kind);
        }
        TypeBoundKind tbk = make.at(NOPOS).TypeBoundKind(boundKind);
        return make.at(NOPOS).Wildcard(tbk, (JCExpression)type);
    }
    
    ////////////////////////////////////// makers modification suggested by Tom
    
    // AnnotationTree
    public AnnotationTree addAnnotationAttrValue(AnnotationTree annotation, ExpressionTree attrValue) {
        return modifyAnnotationAttrValue(annotation, -1, attrValue, Operation.ADD);
    }
    
    public AnnotationTree insertAnnotationAttrValue(AnnotationTree annotation, int index, ExpressionTree attrValue) {
        return modifyAnnotationAttrValue(annotation, index, attrValue, Operation.ADD);
    }
    
    public AnnotationTree removeAnnotationAttrValue(AnnotationTree annotation, ExpressionTree attrValue) {
        return modifyAnnotationAttrValue(annotation, -1, attrValue, Operation.REMOVE);
    }
    
    public AnnotationTree removeAnnotationAttrValue(AnnotationTree annotation, int index) {
        return modifyAnnotationAttrValue(annotation, index, null, Operation.REMOVE);
    }

    private AnnotationTree modifyAnnotationAttrValue(AnnotationTree annotation, int index, ExpressionTree attrValue, Operation op) {
        AnnotationTree copy = annotation.getKind() == Kind.ANNOTATION
                ? Annotation(annotation.getAnnotationType(), c(annotation.getArguments(), index, attrValue, op))
                : TypeAnnotation(annotation.getAnnotationType(), c(annotation.getArguments(), index, attrValue, op));
        return copy;
    }
    
    // BlockTree
    public BlockTree addBlockStatement(BlockTree block, StatementTree statement) {
        return modifyBlockStatement(block, -1, statement, Operation.ADD);
    }
    
    public BlockTree insertBlockStatement(BlockTree block, int index, StatementTree statement) {
        return modifyBlockStatement(block, index, statement, Operation.ADD);
    }
    
    public BlockTree removeBlockStatement(BlockTree block, StatementTree statement) {
        return modifyBlockStatement(block, -1, statement, Operation.REMOVE);
    }
    
    public BlockTree removeBlockStatement(BlockTree block, int index) {
        return modifyBlockStatement(block, index, null, Operation.REMOVE);
    }
    
    private BlockTree modifyBlockStatement(BlockTree block, int index, StatementTree statement, Operation op) {
        BlockTree copy = Block(
            c(block.getStatements(), index, statement, op),
            block.isStatic()
        );
        return copy;
    }
    
    // CaseTree
    public CaseTree addCaseStatement(CaseTree kejs, StatementTree statement) {
        return modifyCaseStatement(kejs, -1, statement, Operation.ADD);
    }

    public CaseTree insertCaseStatement(CaseTree kejs, int index, StatementTree statement) {
        return modifyCaseStatement(kejs, index, statement, Operation.ADD);
    }
    
    public CaseTree removeCaseStatement(CaseTree kejs, StatementTree statement) {
        return modifyCaseStatement(kejs, -1, statement, Operation.REMOVE);
    }

    public CaseTree removeCaseStatement(CaseTree kejs, int index) {
        return modifyCaseStatement(kejs, index, null, Operation.REMOVE);
    }
    
    private CaseTree modifyCaseStatement(CaseTree kejs, int index, StatementTree statement, Operation op) {
        CaseTree copy = Case(
                kejs.getExpression(),
                c(kejs.getStatements(), index, statement, op)
        );
        return copy;
    }

    // ModuleTree
    public ModuleTree addModuleDirective(ModuleTree modle, DirectiveTree directive) {
        return modifyModuleDirective(modle, -1, directive, Operation.ADD);
    }
    
    public ModuleTree insertModuleDirective(ModuleTree modle, int index, DirectiveTree directive) {
        return modifyModuleDirective(modle, index, directive, Operation.ADD);
    }
    
    public ModuleTree removeModuleDirective(ModuleTree modle, DirectiveTree directive) {
        return modifyModuleDirective(modle, -1, directive, Operation.REMOVE);
    }
    
    public ModuleTree removeModuleDirective(ModuleTree modle, int index) {
        return modifyModuleDirective(modle, index, null, Operation.REMOVE);
    }
    
    private ModuleTree modifyModuleDirective(ModuleTree modle, int index, DirectiveTree directive, Operation op) {
        ModuleTree copy = Module(Modifiers(0, modle.getAnnotations()),
                modle.getModuleType(), modle.getName(),
                c(modle.getDirectives(), index, directive, op));
        return copy;
    }
    
    
    // ClassTree
    public ClassTree addClassMember(ClassTree clazz, Tree member) {
        return modifyClassMember(clazz, -1, member, Operation.ADD);
    }
    
    public ClassTree insertClassMember(ClassTree clazz, int index, Tree member) {
        return modifyClassMember(clazz, index, member, Operation.ADD);
    }
    
    public ClassTree removeClassMember(ClassTree clazz, Tree member) {
        return modifyClassMember(clazz, -1, member, Operation.REMOVE);
    }
    
    public ClassTree removeClassMember(ClassTree clazz, int index) {
        return modifyClassMember(clazz, index, null, Operation.REMOVE);
    }
    
    private ClassTree modifyClassMember(ClassTree clazz, int index, Tree member, Operation op) {
        ClassTree copy = Class(
            clazz.getModifiers(),
            clazz.getSimpleName(),
            clazz.getTypeParameters(),
            clazz.getExtendsClause(),
            (List<ExpressionTree>) clazz.getImplementsClause(),
            c(clazz.getMembers(), index, member, op)
        );
        return copy;
    }
    
    public ClassTree addClassTypeParameter(ClassTree clazz, TypeParameterTree typeParameter) {
        return modifyClassTypeParameter(clazz, -1, typeParameter, Operation.ADD);
    }
    
    public ClassTree insertClassTypeParameter(ClassTree clazz, int index, TypeParameterTree typeParameter) {
        return modifyClassTypeParameter(clazz, index, typeParameter, Operation.ADD);
    }

    public ClassTree removeClassTypeParameter(ClassTree clazz, TypeParameterTree typeParameter) {
        return modifyClassTypeParameter(clazz, -1, typeParameter, Operation.REMOVE);
    }
    
    public ClassTree removeClassTypeParameter(ClassTree clazz, int index) {
        return modifyClassTypeParameter(clazz, index, null, Operation.REMOVE);
    }

    private ClassTree modifyClassTypeParameter(ClassTree clazz, int index, TypeParameterTree typeParameter, Operation op) {
        ClassTree copy = Class(
            clazz.getModifiers(),
            clazz.getSimpleName(),
            c(clazz.getTypeParameters(), index, typeParameter, op),
            clazz.getExtendsClause(),
            (List<ExpressionTree>) clazz.getImplementsClause(),
            clazz.getMembers()
        );
        return copy;
    }
    
    public ClassTree addClassImplementsClause(ClassTree clazz, Tree implementsClause) {
        return modifyClassImplementsClause(clazz, -1, implementsClause, Operation.ADD);
    }

    public ClassTree insertClassImplementsClause(ClassTree clazz, int index, Tree implementsClause) {
        return modifyClassImplementsClause(clazz, index, implementsClause, Operation.ADD);
    }
    
    public ClassTree removeClassImplementsClause(ClassTree clazz, Tree implementsClause) {
        return modifyClassImplementsClause(clazz, -1, implementsClause, Operation.REMOVE);
    }

    public ClassTree removeClassImplementsClause(ClassTree clazz, int index) {
        return modifyClassImplementsClause(clazz, index, null, Operation.REMOVE);
    }
    
    private ClassTree modifyClassImplementsClause(ClassTree clazz, int index, Tree implementsClause, Operation op) {
        ClassTree copy = Class(
            clazz.getModifiers(),
            clazz.getSimpleName(),
            clazz.getTypeParameters(),
            clazz.getExtendsClause(),
            c((List<ExpressionTree>) clazz.getImplementsClause(), index, implementsClause, op), // todo: cast!
            clazz.getMembers()
        );
        return copy;
    }
    
    // CompilationUnit
    public CompilationUnitTree addCompUnitTypeDecl(CompilationUnitTree compilationUnit, Tree typeDeclaration) {
        return modifyCompUnitTypeDecl(compilationUnit, -1, typeDeclaration, Operation.ADD);
    }
    
    public CompilationUnitTree insertCompUnitTypeDecl(CompilationUnitTree compilationUnit, int index, Tree typeDeclaration) {
        return modifyCompUnitTypeDecl(compilationUnit, index, typeDeclaration, Operation.ADD);
    }
    
    public CompilationUnitTree removeCompUnitTypeDecl(CompilationUnitTree compilationUnit, Tree typeDeclaration) {
        return modifyCompUnitTypeDecl(compilationUnit, -1, typeDeclaration, Operation.REMOVE);
    }
    
    public CompilationUnitTree removeCompUnitTypeDecl(CompilationUnitTree compilationUnit, int index) {
        return modifyCompUnitTypeDecl(compilationUnit, index, null, Operation.REMOVE);
    }
    
    private CompilationUnitTree modifyCompUnitTypeDecl(CompilationUnitTree compilationUnit, int index, Tree typeDeclaration, Operation op) {
        CompilationUnitTree copy = CompilationUnit(
            compilationUnit.getPackageAnnotations(),
            compilationUnit.getPackageName(),
            compilationUnit.getImports(),
            c(compilationUnit.getTypeDecls(), index, typeDeclaration, op),
            compilationUnit.getSourceFile()
        );
        return copy;
    }
    
    // CompilationUnit
    public CompilationUnitTree addCompUnitImport(CompilationUnitTree compilationUnit, ImportTree importt) {
        return modifyCompUnitImport(compilationUnit, -1, importt, Operation.ADD);
    }
    
    public CompilationUnitTree insertCompUnitImport(CompilationUnitTree compilationUnit, int index, ImportTree importt) {
        return modifyCompUnitImport(compilationUnit, index, importt, Operation.ADD);
    }
    
    public CompilationUnitTree removeCompUnitImport(CompilationUnitTree compilationUnit, ImportTree importt) {
        return modifyCompUnitImport(compilationUnit, -1, importt, Operation.REMOVE);
    }
    
    public CompilationUnitTree removeCompUnitImport(CompilationUnitTree compilationUnit, int index) {
        return modifyCompUnitImport(compilationUnit, index, null, Operation.REMOVE);
    }
    
    private CompilationUnitTree modifyCompUnitImport(CompilationUnitTree compilationUnit, int index, ImportTree importt, Operation op) {
        CompilationUnitTree copy = CompilationUnit(
            compilationUnit.getPackageAnnotations(),
            compilationUnit.getPackageName(),
            c(compilationUnit.getImports(), index, importt, op),
            compilationUnit.getTypeDecls(),
            compilationUnit.getSourceFile()
        );
        return copy;
    }
    
    public CompilationUnitTree addPackageAnnotation(CompilationUnitTree cut, AnnotationTree annotation) {
        return modifyPackageAnnotation(cut, -1, annotation, Operation.ADD);
    }

    public CompilationUnitTree insertPackageAnnotation(CompilationUnitTree cut, int index, AnnotationTree annotation) {
        return modifyPackageAnnotation(cut, index, annotation, Operation.ADD);
    }

    public CompilationUnitTree removePackageAnnotation(CompilationUnitTree cut, AnnotationTree annotation) {
        return modifyPackageAnnotation(cut, -1, annotation, Operation.REMOVE);
    }

    public CompilationUnitTree removePackageAnnotation(CompilationUnitTree cut, int index) {
        return modifyPackageAnnotation(cut, index, null, Operation.REMOVE);
    }

    private CompilationUnitTree modifyPackageAnnotation(CompilationUnitTree cut, int index, AnnotationTree annotation, Operation op) {
        CompilationUnitTree copy = CompilationUnit(
                c(cut.getPackageAnnotations(), index, annotation, op),
                cut.getPackageName(),
                cut.getImports(),
                cut.getTypeDecls(),
                cut.getSourceFile()
        );
        return copy;
    }

    /** ErroneousTree */
    
    // ForLoop
    public ForLoopTree addForLoopInitializer(ForLoopTree forLoop, StatementTree statement) {
        return modifyForLoopInitializer(forLoop, -1, statement, Operation.ADD);
    }
    
    public ForLoopTree insertForLoopInitializer(ForLoopTree forLoop, int index, StatementTree statement) {
        return modifyForLoopInitializer(forLoop, index, statement, Operation.ADD);
    }

    public ForLoopTree removeForLoopInitializer(ForLoopTree forLoop, StatementTree statement) {
        return modifyForLoopInitializer(forLoop, -1, statement, Operation.REMOVE);
    }
    
    public ForLoopTree removeForLoopInitializer(ForLoopTree forLoop, int index) {
        return modifyForLoopInitializer(forLoop, index, null, Operation.REMOVE);
    }
    
    private ForLoopTree modifyForLoopInitializer(ForLoopTree forLoop, int index, StatementTree statement, Operation op) {
        ForLoopTree copy = ForLoop(
            c(forLoop.getInitializer(), index, statement, op),
            forLoop.getCondition(),
            forLoop.getUpdate(),
            forLoop.getStatement()
        );
        return copy;
    }
    
    public ForLoopTree addForLoopUpdate(ForLoopTree forLoop, ExpressionStatementTree update) {
        return modifyForLoopUpdate(forLoop, -1, update, Operation.ADD);
    }
    
    public ForLoopTree insertForLoopUpdate(ForLoopTree forLoop, int index, ExpressionStatementTree update) {
        return modifyForLoopUpdate(forLoop, index, update, Operation.ADD);
    }
    
    public ForLoopTree removeForLoopUpdate(ForLoopTree forLoop, ExpressionStatementTree update) {
        return modifyForLoopUpdate(forLoop, -1, update, Operation.REMOVE);
    }
    
    public ForLoopTree removeForLoopUpdate(ForLoopTree forLoop, int index) {
        return modifyForLoopUpdate(forLoop, index, null, Operation.REMOVE);
    }

    private ForLoopTree modifyForLoopUpdate(ForLoopTree forLoop, int index, ExpressionStatementTree update, Operation op) {
        ForLoopTree copy = ForLoop(
            forLoop.getInitializer(),
            forLoop.getCondition(),
            c(forLoop.getUpdate(), index, update, op),
            forLoop.getStatement()
        );
        return copy;
    }
    
    // MethodInvocation
    public MethodInvocationTree addMethodInvocationArgument(MethodInvocationTree methodInvocation, ExpressionTree argument) {
        return modifyMethodInvocationArgument(methodInvocation, -1, argument, Operation.ADD);
    }
    
    public MethodInvocationTree insertMethodInvocationArgument(MethodInvocationTree methodInvocation, int index, ExpressionTree argument) {
        return modifyMethodInvocationArgument(methodInvocation, index, argument, Operation.ADD);
    }

    public MethodInvocationTree removeMethodInvocationArgument(MethodInvocationTree methodInvocation, ExpressionTree argument) {
        return modifyMethodInvocationArgument(methodInvocation, -1, argument, Operation.REMOVE);
    }
    
    public MethodInvocationTree removeMethodInvocationArgument(MethodInvocationTree methodInvocation, int index) {
        return modifyMethodInvocationArgument(methodInvocation, index, null, Operation.REMOVE);
    }
    
    private MethodInvocationTree modifyMethodInvocationArgument(MethodInvocationTree methodInvocation, int index, ExpressionTree argument, Operation op) {
        MethodInvocationTree copy = MethodInvocation(
            (List<? extends ExpressionTree>) methodInvocation.getTypeArguments(),
            methodInvocation.getMethodSelect(),
            c(methodInvocation.getArguments(), index, argument, op)
        );
        return copy;
    }
    
    public MethodInvocationTree addMethodInvocationTypeArgument(MethodInvocationTree methodInvocation, ExpressionTree typeArgument) {
        return modifyMethodInvocationTypeArgument(methodInvocation, -1, typeArgument, Operation.ADD);
    }
    
    public MethodInvocationTree insertMethodInvocationTypeArgument(MethodInvocationTree methodInvocation, int index, ExpressionTree typeArgument) {
        return modifyMethodInvocationTypeArgument(methodInvocation, index, typeArgument, Operation.ADD);
    }

    public MethodInvocationTree removeMethodInvocationTypeArgument(MethodInvocationTree methodInvocation, ExpressionTree typeArgument) {
        return modifyMethodInvocationTypeArgument(methodInvocation, -1, typeArgument, Operation.REMOVE);
    }
    
    public MethodInvocationTree removeMethodInvocationTypeArgument(MethodInvocationTree methodInvocation, int index) {
        return modifyMethodInvocationArgument(methodInvocation, index, null, Operation.REMOVE);
    }
    
    private MethodInvocationTree modifyMethodInvocationTypeArgument(MethodInvocationTree methodInvocation, int index, ExpressionTree typeArgument, Operation op) {
        MethodInvocationTree copy = MethodInvocation(
            c((List<? extends ExpressionTree>) methodInvocation.getTypeArguments(), index, typeArgument, op),
            methodInvocation.getMethodSelect(),
            methodInvocation.getArguments()
        );
        return copy;
    }
    
    // Method
    public MethodTree addMethodTypeParameter(MethodTree method, TypeParameterTree typeParameter) {
        return modifyMethodTypeParameter(method, -1, typeParameter, Operation.ADD);
    }

    public MethodTree insertMethodTypeParameter(MethodTree method, int index, TypeParameterTree typeParameter) {
        return modifyMethodTypeParameter(method, index, typeParameter, Operation.ADD);
    }

    public MethodTree removeMethodTypeParameter(MethodTree method, TypeParameterTree typeParameter) {
        return modifyMethodTypeParameter(method, -1, typeParameter, Operation.REMOVE);
    }

    public MethodTree removeMethodTypeParameter(MethodTree method, int index) {
        return modifyMethodTypeParameter(method, index, null, Operation.REMOVE);
    }
    
    private MethodTree modifyMethodTypeParameter(MethodTree method, int index, TypeParameterTree typeParameter, Operation op) {
        MethodTree copy = Method(
                method.getModifiers(),
                method.getName(),
                method.getReturnType(),
                c(method.getTypeParameters(), index, typeParameter, op),
                method.getParameters(),
                method.getThrows(),
                method.getBody(),
                (ExpressionTree) method.getDefaultValue()
        );
        return copy;
    }
    
    public MethodTree addMethodParameter(MethodTree method, VariableTree parameter) {
        return modifyMethodParameter(method, -1, parameter, Operation.ADD);
    }

    public MethodTree insertMethodParameter(MethodTree method, int index, VariableTree parameter) {
        return modifyMethodParameter(method, index, parameter, Operation.ADD);
    }
    
    public MethodTree removeMethodParameter(MethodTree method, VariableTree parameter) {
        return modifyMethodParameter(method, -1, parameter, Operation.REMOVE);
    }

    public MethodTree removeMethodParameter(MethodTree method, int index) {
        return modifyMethodParameter(method, index, null, Operation.REMOVE);
    }
    
    private MethodTree modifyMethodParameter(MethodTree method, int index, VariableTree parameter, Operation op) {
        MethodTree copy = Method(
                method.getModifiers(),
                method.getName(),
                method.getReturnType(),
                method.getTypeParameters(),
                c(method.getParameters(), index, parameter, op),
                method.getThrows(),
                method.getBody(),
                (ExpressionTree) method.getDefaultValue()
        );
        return copy;
    }
    
    public MethodTree addMethodThrows(MethodTree method, ExpressionTree throwz) {
        return modifyMethodThrows(method, -1, throwz, Operation.ADD);
    }
    
    public MethodTree insertMethodThrows(MethodTree method, int index, ExpressionTree throwz) {
        return modifyMethodThrows(method, index, throwz, Operation.ADD);
    }
    
    public MethodTree removeMethodThrows(MethodTree method, ExpressionTree throwz) {
        return modifyMethodThrows(method, -1, throwz, Operation.REMOVE);
    }
    
    public MethodTree removeMethodThrows(MethodTree method, int index) {
        return modifyMethodThrows(method, index, null, Operation.REMOVE);
    }
    
    private MethodTree modifyMethodThrows(MethodTree method, int index, ExpressionTree throwz, Operation op) {
        MethodTree copy = Method(
                method.getModifiers(),
                method.getName(),
                method.getReturnType(),
                method.getTypeParameters(),
                method.getParameters(),
                c(method.getThrows(), index, throwz, op),
                method.getBody(),
                (ExpressionTree) method.getDefaultValue()
        );
        return copy;
    }
    
    // Modifiers
    public ModifiersTree addModifiersAnnotation(ModifiersTree modifiers, AnnotationTree annotation) {
        return modifyModifiersAnnotation(modifiers, -1, annotation, Operation.ADD);
    }

    public ModifiersTree insertModifiersAnnotation(ModifiersTree modifiers, int index, AnnotationTree annotation) {
        return modifyModifiersAnnotation(modifiers, index, annotation, Operation.ADD);
    }
    
    public ModifiersTree removeModifiersAnnotation(ModifiersTree modifiers, AnnotationTree annotation) {
        return modifyModifiersAnnotation(modifiers, -1, annotation, Operation.REMOVE);
    }

    public ModifiersTree removeModifiersAnnotation(ModifiersTree modifiers, int index) {
        return modifyModifiersAnnotation(modifiers, index, null, Operation.REMOVE);
    }
    
    private ModifiersTree modifyModifiersAnnotation(ModifiersTree modifiers, int index, AnnotationTree annotation, Operation op) {
        ModifiersTree copy = Modifiers(
            ((JCModifiers) modifiers).flags,
            c(modifiers.getAnnotations(), index, annotation, op)
        );
        return copy;
    }
    
    // NewArray
    public NewArrayTree addNewArrayDimension(NewArrayTree newArray, ExpressionTree dimension) {
        return modifyNewArrayDimension(newArray, -1, dimension, Operation.ADD);
    }

    public NewArrayTree insertNewArrayDimension(NewArrayTree newArray, int index, ExpressionTree dimension) {
        return modifyNewArrayDimension(newArray, index, dimension, Operation.ADD);
    }
    
    public NewArrayTree removeNewArrayDimension(NewArrayTree newArray, ExpressionTree dimension) {
        return modifyNewArrayDimension(newArray, -1, dimension, Operation.REMOVE);
    }

    public NewArrayTree removeNewArrayDimension(NewArrayTree newArray, int index) {
        return modifyNewArrayDimension(newArray, index, null, Operation.REMOVE);
    }
    
    private NewArrayTree modifyNewArrayDimension(NewArrayTree newArray, int index, ExpressionTree dimension, Operation op) {
        NewArrayTree copy = NewArray(
            newArray.getType(),
            c(newArray.getDimensions(), index, dimension, op),
            newArray.getInitializers()
        );
        return copy;
    }
    
    public NewArrayTree addNewArrayInitializer(NewArrayTree newArray, ExpressionTree initializer) {
        return modifyNewArrayInitializer(newArray, -1, initializer, Operation.ADD);
    }

    public NewArrayTree insertNewArrayInitializer(NewArrayTree newArray, int index, ExpressionTree initializer) {
        return modifyNewArrayInitializer(newArray, index, initializer, Operation.ADD);
    }
    
    public NewArrayTree removeNewArrayInitializer(NewArrayTree newArray, ExpressionTree initializer) {
        return modifyNewArrayInitializer(newArray, -1, initializer, Operation.REMOVE);
    }

    public NewArrayTree removeNewArrayInitializer(NewArrayTree newArray, int index) {
        return modifyNewArrayInitializer(newArray, index, null, Operation.REMOVE);
    }
    
    private NewArrayTree modifyNewArrayInitializer(NewArrayTree newArray, int index, ExpressionTree initializer, Operation op) {
        NewArrayTree copy = NewArray(
            newArray.getType(),
            newArray.getDimensions(),
            c(newArray.getInitializers(), index, initializer, op)
        );
        return copy;
    }
    
    // NewClass
    public NewClassTree addNewClassArgument(NewClassTree newClass, ExpressionTree argument) {
        return modifyNewClassArgument(newClass, -1, argument, Operation.ADD);
    }

    public NewClassTree insertNewClassArgument(NewClassTree newClass, int index, ExpressionTree argument) {
        return modifyNewClassArgument(newClass, index, argument, Operation.ADD);
    }

    public NewClassTree removeNewClassArgument(NewClassTree newClass, ExpressionTree argument) {
        return modifyNewClassArgument(newClass, -1, argument, Operation.REMOVE);
    }

    public NewClassTree removeNewClassArgument(NewClassTree newClass, int index) {
        return modifyNewClassArgument(newClass, index, null, Operation.REMOVE);
    }
    
    private NewClassTree modifyNewClassArgument(NewClassTree newClass, int index, ExpressionTree argument, Operation op) {
        NewClassTree copy = NewClass(
            newClass.getEnclosingExpression(),
            (List<ExpressionTree>) newClass.getTypeArguments(),
            newClass.getIdentifier(),
            c(newClass.getArguments(), index, argument, op),
            newClass.getClassBody()
        );
        return copy;
    }

    public NewClassTree addNewClassTypeArgument(NewClassTree newClass, ExpressionTree typeArgument) {
        return modifyNewClassTypeArgument(newClass, -1, typeArgument, Operation.ADD);
    }

    public NewClassTree insertNewClassTypeArgument(NewClassTree newClass, int index, ExpressionTree typeArgument) {
        return modifyNewClassTypeArgument(newClass, index, typeArgument, Operation.ADD);
    }

    public NewClassTree removeNewClassTypeArgument(NewClassTree newClass, ExpressionTree typeArgument) {
        return modifyNewClassTypeArgument(newClass, -1, typeArgument, Operation.REMOVE);
    }

    public NewClassTree removeNewClassTypeArgument(NewClassTree newClass, int index) {
        return modifyNewClassTypeArgument(newClass, index, null, Operation.REMOVE);
    }
    
    private NewClassTree modifyNewClassTypeArgument(NewClassTree newClass, int index, ExpressionTree typeArgument, Operation op) {
        NewClassTree copy = NewClass(
            newClass.getEnclosingExpression(),
            c((List<ExpressionTree>) newClass.getTypeArguments(), index, typeArgument, op),
            newClass.getIdentifier(),
            newClass.getArguments(),
            newClass.getClassBody()
        );
        return copy;
    }
    
    // ParameterizedType
    public ParameterizedTypeTree addParameterizedTypeTypeArgument(ParameterizedTypeTree parameterizedType, ExpressionTree argument) {
        return modifyParameterizedTypeTypeArgument(parameterizedType, -1, argument, Operation.ADD);
    }

    public ParameterizedTypeTree insertParameterizedTypeTypeArgument(ParameterizedTypeTree parameterizedType, int index, ExpressionTree argument) {
        return modifyParameterizedTypeTypeArgument(parameterizedType, index, argument, Operation.ADD);
    }
    
    public ParameterizedTypeTree removeParameterizedTypeTypeArgument(ParameterizedTypeTree parameterizedType, ExpressionTree argument) {
        return modifyParameterizedTypeTypeArgument(parameterizedType, -1, argument, Operation.REMOVE);
    }

    public ParameterizedTypeTree removeParameterizedTypeTypeArgument(ParameterizedTypeTree parameterizedType, int index) {
        return modifyParameterizedTypeTypeArgument(parameterizedType, index, null, Operation.REMOVE);
    }
    
    private ParameterizedTypeTree modifyParameterizedTypeTypeArgument(ParameterizedTypeTree parameterizedType, int index, ExpressionTree argument, Operation op) {
        ParameterizedTypeTree copy = ParameterizedType(
            parameterizedType.getType(),
            c((List<ExpressionTree>) parameterizedType.getTypeArguments(), index, argument, op)
        );
        return copy;
    }

    // Switch
    public SwitchTree addSwitchCase(SwitchTree swic, CaseTree kejs) {
        return modifySwitchCase(swic, -1, kejs, Operation.ADD);
    }

    public SwitchTree insertSwitchCase(SwitchTree swic, int index, CaseTree kejs) {
        return modifySwitchCase(swic, index, kejs, Operation.ADD);
    }

    public SwitchTree removeSwitchCase(SwitchTree swic, CaseTree kejs) {
        return modifySwitchCase(swic, -1, kejs, Operation.REMOVE);
    }

    public SwitchTree removeSwitchCase(SwitchTree swic, int index) {
        return modifySwitchCase(swic, index, null, Operation.REMOVE);
    }

    private SwitchTree modifySwitchCase(SwitchTree swic, int index, CaseTree kejs, Operation op) {
        SwitchTree copy = Switch(
            swic.getExpression(),
            c(swic.getCases(), index, kejs, op)
        );
        return copy;
    }
    
    // Try
    public TryTree addTryCatch(TryTree traj, CatchTree kec) {
        return modifyTryCatch(traj, -1, kec, Operation.ADD);
    }
    
    public TryTree insertTryCatch(TryTree traj, int index, CatchTree kec) {
        return modifyTryCatch(traj, index, kec, Operation.ADD);
    }
    
    public TryTree removeTryCatch(TryTree traj, CatchTree kec) {
        return modifyTryCatch(traj, -1, kec, Operation.REMOVE);
    }
    
    public TryTree removeTryCatch(TryTree traj, int index) {
        return modifyTryCatch(traj, index, null, Operation.REMOVE);
    }

    private TryTree modifyTryCatch(TryTree traj, int index, CatchTree kec, Operation op) {
        TryTree copy = Try(
            traj.getResources(),
            traj.getBlock(),
            c(traj.getCatches(), index, kec, op),
            traj.getFinallyBlock()
        );
        return copy;
    }
            
    public TypeParameterTree addTypeParameterBound(TypeParameterTree typeParameter, ExpressionTree bound) {
        return modifyTypeParameterBound(typeParameter, -1, bound, Operation.ADD);
    }

    public TypeParameterTree insertTypeParameterBound(TypeParameterTree typeParameter, int index, ExpressionTree bound) {
        return modifyTypeParameterBound(typeParameter, index, bound, Operation.ADD);
    }
    
    public TypeParameterTree removeTypeParameterBound(TypeParameterTree typeParameter, ExpressionTree bound) {
        return modifyTypeParameterBound(typeParameter, -1, bound, Operation.REMOVE);
    }

    public TypeParameterTree removeTypeParameterBound(TypeParameterTree typeParameter, int index) {
        return modifyTypeParameterBound(typeParameter, index, null, Operation.REMOVE);
    }
            
    private TypeParameterTree modifyTypeParameterBound(TypeParameterTree typeParameter, int index, ExpressionTree bound, Operation op) {
        TypeParameterTree copy = TypeParameter(
            typeParameter.getName(),
            c((List<ExpressionTree>) typeParameter.getBounds(), index, bound, op)
        );
        return copy;
    }
    
    public LambdaExpressionTree addLambdaParameter(LambdaExpressionTree method, VariableTree parameter) {
        return modifyLambdaParameter(method, -1, parameter, Operation.ADD);
    }

    public LambdaExpressionTree insertLambdaParameter(LambdaExpressionTree method, int index, VariableTree parameter) {
        return modifyLambdaParameter(method, index, parameter, Operation.ADD);
    }
    
    public LambdaExpressionTree removeLambdaParameter(LambdaExpressionTree method, VariableTree parameter) {
        return modifyLambdaParameter(method, -1, parameter, Operation.REMOVE);
    }

    public LambdaExpressionTree removeLambdaParameter(LambdaExpressionTree method, int index) {
        return modifyLambdaParameter(method, index, null, Operation.REMOVE);
    }
    
    private LambdaExpressionTree modifyLambdaParameter(LambdaExpressionTree method, int index, VariableTree parameter, Operation op) {
        LambdaExpressionTree copy = LambdaExpression(
                c(method.getParameters(), index, parameter, op),
                method.getBody()
        );
        // issue #239256: Attr may had replaced the originall null type with the inferred one, so
        // Lambda factory method initializes the lambda parameter kind incorrectly to EXPLICIT
        ((JCLambda)copy).paramKind = ((JCLambda)method).paramKind;
        return copy;
    }
    
    public LambdaExpressionTree setLambdaBody(LambdaExpressionTree method, Tree newBody) {
        return LambdaExpression(method.getParameters(),newBody);
    }
    
    private <E extends Tree> List<E> c(List<? extends E> originalList, int index, E item, Operation operation) {
        List<E> copy = new ArrayList<E>(originalList);
        switch (operation) {
            case ADD:
                if (index > -1) {
                    copy.add(index, item);
                } else {
                    copy.add(item);
                }
                break;
            case REMOVE:
                if (index > -1) {
                    copy.remove(index);
                } else {
                    copy.remove(item);
                }
                break;
        }
        return copy;
    }
    
    /**
     * Represents operation on list
     */
    private static enum Operation {
        /** list's add operation */
        ADD,
        
        /** list's remove operation */
        REMOVE
    }
    
    private List<TypeMirror> typesFromTrees(List<? extends Tree> trees) {
        List<TypeMirror> types = new ArrayList<TypeMirror>();
        for (Tree t : trees)
            types.add(model.getType(t));
        return types;
    }
    
    private ClassTree Class(long modifiers, 
                     com.sun.tools.javac.util.List<JCAnnotation> annotations,
                     CharSequence simpleName,
                     List<? extends TypeParameterTree> typeParameters,
                     Tree extendsClause,
                     List<? extends Tree> implementsClauses,
                     List<? extends Tree> memberDecls) {
        ListBuffer<JCTypeParameter> typarams = new ListBuffer<JCTypeParameter>();
        for (TypeParameterTree t : typeParameters)
            typarams.append((JCTypeParameter)t);
        ListBuffer<JCExpression> impls = new ListBuffer<JCExpression>();
        for (Tree t : implementsClauses)
            impls.append((JCExpression)t);
        ListBuffer<JCTree> defs = new ListBuffer<JCTree>();
        for (Tree t : memberDecls)
            defs.append((JCTree)t);
        return make.at(NOPOS).ClassDef(make.at(NOPOS).Modifiers(modifiers, annotations),
                             names.fromString(simpleName.toString()),
                             typarams.toList(),
                             (JCExpression)extendsClause,
                             impls.toList(),
                             defs.toList());
        
    }
    
    private long getBitFlags(Set<Modifier> modifiers) {
        int flags  = 0;
        for (Modifier modifier : modifiers) {
            switch (modifier) {
                case PUBLIC:       flags |= PUBLIC; break;
                case PROTECTED:    flags |= PROTECTED; break;
                case PRIVATE:      flags |= PRIVATE; break;   
                case ABSTRACT:     flags |= ABSTRACT; break;  
                case STATIC:       flags |= STATIC; break;    
                case FINAL:        flags |= FINAL; break;     
                case TRANSIENT:    flags |= TRANSIENT; break; 
                case VOLATILE:     flags |= VOLATILE; break;  
                case SYNCHRONIZED: flags |= SYNCHRONIZED; break;
                case NATIVE:       flags |= NATIVE; break;
                case STRICTFP:     flags |= STRICTFP; break;
                default:
                    break;
            }
        }
        return flags;
    }
    
    
    private DocTreeMaker docMake;

    public AttributeTree Attribute(CharSequence name, AttributeTree.ValueKind vkind, List<? extends DocTree> value) {
        return docMake.at(NOPOS).newAttributeTree((Name) names.fromString(name.toString()), vkind, value);
    }

    public AuthorTree Author(List<? extends DocTree> name) {
        return docMake.at(NOPOS).newAuthorTree(name);
    }

    public DeprecatedTree Deprecated(List<? extends DocTree> text) {
        return docMake.at(NOPOS).newDeprecatedTree(text);
    }
    
    public DocCommentTree DocComment(List<? extends DocTree> fullBody, List<? extends DocTree> tags) {
        return docMake.at(NOPOS).newDocCommentTree(fullBody, tags);
    }
    
    public DocCommentTree DocComment(List<? extends DocTree> firstSentence, List<? extends DocTree> body, List<? extends DocTree> tags) {
        final ArrayList<DocTree> fullBody = new ArrayList<>(firstSentence.size() + body.size());
        fullBody.addAll(firstSentence);
        fullBody.addAll(body);                
        return docMake.at(NOPOS).newDocCommentTree(fullBody, tags);
    }
    
    public com.sun.source.doctree.ErroneousTree Erroneous(String text, DiagnosticSource diagSource, String code, Object... args) {
        String msg = "Erroneous tree implemented: "
                + text
                + " " + code;
        throw new AssertionError(msg);
    }

    public ParamTree Param(boolean isTypeParameter, com.sun.source.doctree.IdentifierTree name, List<? extends DocTree> description) {
        return docMake.at(NOPOS).newParamTree(isTypeParameter, name, description);
    }
    
    public com.sun.source.doctree.ProvidesTree Provides(ReferenceTree name, List<? extends DocTree> description) {
        return docMake.at(NOPOS).newProvidesTree(name, description);
    }
    
    public LinkTree Link(ReferenceTree ref, List<? extends DocTree> label) {
        return docMake.at(NOPOS).newLinkTree(ref, label);
    }
    
    public com.sun.source.doctree.LiteralTree Literal(com.sun.source.doctree.TextTree text) {
        return docMake.at(NOPOS).newLiteralTree(text);
    }
    
    public com.sun.source.doctree.ReturnTree Return(List<? extends DocTree> description) {
        return docMake.at(NOPOS).newReturnTree(description);
    }
    
    public SeeTree See(List<? extends DocTree> reference) {
        return docMake.at(NOPOS).newSeeTree(reference);
    }
    
    public SerialTree Serial(List<? extends DocTree> description) {
        return docMake.at(NOPOS).newSerialTree(description);
    }
    
    public SerialDataTree SerialData(List<? extends DocTree> description) {
        return docMake.at(NOPOS).newSerialDataTree(description);
    }
    
    public SerialFieldTree SerialField(com.sun.source.doctree.IdentifierTree name, ReferenceTree type, List<? extends DocTree> description) {
        return docMake.at(NOPOS).newSerialFieldTree(name, type, description);
    }
    
    public SinceTree Since(List<? extends DocTree> text) {
        return docMake.at(NOPOS).newSinceTree(text);
    }
    
    public StartElementTree StartElement(CharSequence name, List<? extends DocTree> attrs, boolean selfClosing) {
        return docMake.at(NOPOS).newStartElementTree(names.fromString(name.toString()), attrs, selfClosing);
    }
    
    public TextTree Text(String text) {
        return docMake.at(NOPOS).newTextTree(text);
    }
    
    public ThrowsTree Throws(ReferenceTree name, List<? extends DocTree> description) {
        return docMake.at(NOPOS).newThrowsTree(name, description);
    }
    
    public UnknownBlockTagTree UnknownBlockTag(CharSequence name, List<? extends DocTree> content) {
        return docMake.at(NOPOS).newUnknownBlockTagTree(names.fromString(name.toString()), content);
    }

    public UnknownInlineTagTree UnknownInlineTag(CharSequence name, List<? extends DocTree> content) {
        return docMake.at(NOPOS).newUnknownInlineTagTree(names.fromString(name.toString()), content);
    }
    
    public com.sun.source.doctree.UsesTree Uses(ReferenceTree name, List<? extends DocTree> description) {
        return docMake.at(NOPOS).newUsesTree(name, description);
    }
    
    public ValueTree Value(ReferenceTree ref) {
        return docMake.at(NOPOS).newValueTree(ref);
    }

    public VersionTree Version(List<? extends DocTree> text) {
        return docMake.at(NOPOS).newVersionTree(text);
    }
    
    public com.sun.source.doctree.LiteralTree Code(TextTree text) {
        return docMake.at(NOPOS).newCodeTree(text);
    }

    public com.sun.source.doctree.CommentTree Comment(String text) {
        return docMake.at(NOPOS).newCommentTree(text);
    }

    public DocRootTree DocRoot() {
        return docMake.at(NOPOS).newDocRootTree();
    }

    public EndElementTree EndElement(CharSequence name) {
        return docMake.at(NOPOS).newEndElementTree(names.fromString(name.toString()));
    }

    public EntityTree Entity(CharSequence name) {
        return docMake.at(NOPOS).newEntityTree(names.fromString(name.toString()));
    }
    
    public ThrowsTree Exception(ReferenceTree name, List<? extends DocTree> description) {
        return docMake.at(NOPOS).newExceptionTree(name, description);
    }

    public com.sun.source.doctree.IdentifierTree DocIdentifier(CharSequence name) {
        return docMake.at(NOPOS).newIdentifierTree((Name) names.fromString(name.toString()));
    }

    public HiddenTree Hidden(List<? extends DocTree> text) {
        return docMake.at(NOPOS).newHiddenTree(text);
    }

    public InheritDocTree InheritDoc() {
        return docMake.at(NOPOS).newInheritDocTree();
    }
    
    public IndexTree Index(DocTree term, List<? extends DocTree> description) {
        return docMake.at(NOPOS).newIndexTree(term, description);
    }

    public LinkTree LinkPlain(ReferenceTree ref, List<? extends DocTree> label) {
        return docMake.at(NOPOS).newLinkPlainTree(ref, label);
    }

    public ReferenceTree Reference(ExpressionTree qualExpr, CharSequence member, List<? extends Tree> paramTypes) {
        com.sun.tools.javac.util.List<JCTree> paramTypesList = null;
        if (paramTypes != null) {
            ListBuffer<JCTree> lbl = new ListBuffer<>();
            for (Tree t : paramTypes) {
                lbl.append((JCTree) t);
            }
            paramTypesList = lbl.toList();
        }
        ReferenceTree refrenceTree = TreeShims.getRefrenceTree(docMake, qualExpr, member, paramTypes, names, paramTypesList);
        if (refrenceTree != null) {
            return refrenceTree;
        }
        return docMake.at(NOPOS).newReferenceTree("", (JCExpression) qualExpr, member != null ? (Name) names.fromString(member.toString()) : null, paramTypesList);
    }
    
    @SuppressWarnings("unchecked")
    private <T extends Throwable> RuntimeException throwAny(Throwable t) throws T {
        throw (T) t;
    }
}<|MERGE_RESOLUTION|>--- conflicted
+++ resolved
@@ -266,11 +266,7 @@
         }
     }
     
-<<<<<<< HEAD
-        public CaseTree CaseMultiplePatterns(List<? extends Tree> expressions, Tree body) {
-=======
     public CaseTree CaseMultiplePatterns(List<? extends Tree> expressions, Tree body) {
->>>>>>> c5cc187c
         ListBuffer<JCStatement> lb = new ListBuffer<>();
         lb.append(body instanceof ExpressionTree ? (JCStatement) Break((ExpressionTree) body) : (JCStatement) body);
         ListBuffer<JCTree> exprs = new ListBuffer<>();
@@ -283,11 +279,8 @@
             throw throwAny(t);
         }
     }
-<<<<<<< HEAD
-
-=======
-    
->>>>>>> c5cc187c
+    
+
     public CaseTree CaseMultiplePatterns(List<? extends Tree> expressions, List<? extends StatementTree> statements) {
         ListBuffer<JCStatement> lb = new ListBuffer<JCStatement>();
         for (StatementTree t : statements)
