--- conflicted
+++ resolved
@@ -25,19 +25,18 @@
     <apidef name="javasource_base">Java Source API</apidef>
 </apidefs>
 <changes>
-<<<<<<< HEAD
     <change id="RemotePlatform">
         <api name="javasource_base" />
         <summary>Adding org.netbeans.spi.java.source.RemotePlatform</summary>
-        <version major="1" minor="2.50"/>
-        <date day="14" month="3" year="2021"/>
+        <version major="1" minor="2.54"/>
+        <date day="14" month="10" year="2021"/>
         <author login="jlahoda"/>
         <compatibility addition="yes" binary="compatible" source="compatible"/>
         <description>
                 Adding org.netbeans.spi.java.source.RemotePlatform and related elements.
         </description>
         <class name="RemotePlatform" package="org.netbeans.spi.java.source"/>
-=======
+    </change>
     <change id="SourceUtils.isClassFile">
         <api name="javasource_base" />
         <summary>Adding SourceUtils.isClassFile(FileObject)</summary>
@@ -49,7 +48,6 @@
                 Adding SourceUtils.isClassFile(FileObject).
         </description>
         <class name="SourceUtils" package="org.netbeans.api.java.source"/>
->>>>>>> 7bc55e9e
     </change>
     <change id="SourceUtils.forceSource">
         <api name="javasource_base" />
