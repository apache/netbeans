/*
 * Licensed to the Apache Software Foundation (ASF) under one
 * or more contributor license agreements.  See the NOTICE file
 * distributed with this work for additional information
 * regarding copyright ownership.  The ASF licenses this file
 * to you under the Apache License, Version 2.0 (the
 * "License"); you may not use this file except in compliance
 * with the License.  You may obtain a copy of the License at
 *
 *   http://www.apache.org/licenses/LICENSE-2.0
 *
 * Unless required by applicable law or agreed to in writing,
 * software distributed under the License is distributed on an
 * "AS IS" BASIS, WITHOUT WARRANTIES OR CONDITIONS OF ANY
 * KIND, either express or implied.  See the License for the
 * specific language governing permissions and limitations
 * under the License.
 */
package org.netbeans.modules.java.lsp.server.protocol;

import java.io.IOException;
import java.io.InputStream;
import java.io.OutputStream;
import java.net.MalformedURLException;
import java.util.ArrayList;
import java.util.Arrays;
import java.util.Collections;
import java.util.List;
import java.util.concurrent.CompletableFuture;
import java.util.concurrent.ExecutionException;
import java.util.concurrent.Future;
import java.util.function.Function;
import java.util.logging.Level;
import java.util.logging.Logger;
import org.eclipse.lsp4j.CodeActionKind;
import org.eclipse.lsp4j.CodeActionOptions;
import org.eclipse.lsp4j.CodeLensOptions;
import org.eclipse.lsp4j.CompletionOptions;
import org.eclipse.lsp4j.ExecuteCommandOptions;
import org.eclipse.lsp4j.FoldingRangeProviderOptions;
import org.eclipse.lsp4j.InitializeParams;
import org.eclipse.lsp4j.InitializeResult;
import org.eclipse.lsp4j.MessageActionItem;
import org.eclipse.lsp4j.MessageParams;
import org.eclipse.lsp4j.MessageType;
import org.eclipse.lsp4j.PublishDiagnosticsParams;
import org.eclipse.lsp4j.RenameOptions;
import org.eclipse.lsp4j.ServerCapabilities;
import org.eclipse.lsp4j.ShowMessageRequestParams;
import org.eclipse.lsp4j.TextDocumentSyncKind;
import org.eclipse.lsp4j.WorkDoneProgressCancelParams;
import org.eclipse.lsp4j.WorkDoneProgressParams;
import org.eclipse.lsp4j.WorkspaceFolder;
import org.eclipse.lsp4j.jsonrpc.JsonRpcException;
import org.eclipse.lsp4j.jsonrpc.Launcher;
import org.eclipse.lsp4j.jsonrpc.MessageConsumer;
import org.eclipse.lsp4j.jsonrpc.MessageIssueException;
import org.eclipse.lsp4j.jsonrpc.messages.Message;
import org.eclipse.lsp4j.jsonrpc.messages.NotificationMessage;
import org.eclipse.lsp4j.jsonrpc.messages.RequestMessage;
import org.eclipse.lsp4j.launch.LSPLauncher;
import org.eclipse.lsp4j.services.LanguageClient;
import org.eclipse.lsp4j.services.LanguageClientAware;
import org.eclipse.lsp4j.services.LanguageServer;
import org.eclipse.lsp4j.services.TextDocumentService;
import org.eclipse.lsp4j.services.WorkspaceService;
import org.netbeans.api.java.classpath.ClassPath;
import org.netbeans.api.java.source.ClasspathInfo;
import org.netbeans.api.java.source.JavaSource;
import org.netbeans.api.project.FileOwnerQuery;
import org.netbeans.api.project.Project;
import org.netbeans.api.project.ProjectUtils;
import org.netbeans.api.project.Sources;
import org.netbeans.api.project.ui.OpenProjects;
import org.netbeans.modules.java.lsp.server.Utils;
import org.netbeans.modules.java.lsp.server.progress.OperationContext;
import org.netbeans.modules.progress.spi.InternalHandle;
import org.openide.filesystems.FileObject;
import org.openide.util.Exceptions;
import org.openide.util.Lookup;
import org.openide.util.RequestProcessor;
import org.openide.util.lookup.AbstractLookup;
import org.openide.util.lookup.InstanceContent;
import org.openide.util.lookup.Lookups;
import org.openide.util.lookup.ProxyLookup;

/**
 *
 * @author lahvac
 */
public final class Server {
    private static final Logger LOG = Logger.getLogger(Server.class.getName());
    
    private Server() {
    }
    
    public static NbCodeLanguageClient getStubClient() {
        return STUB_CLIENT;
    }
    
    public static boolean isClientResponseThread(NbCodeLanguageClient client) {
        return client != null ? 
                DISPATCHERS.get() == client :
                DISPATCHERS.get() != null;
    }
    
    public static void launchServer(InputStream in, OutputStream out) {
        LanguageServerImpl server = new LanguageServerImpl();
        ConsumeWithLookup msgProcessor = new ConsumeWithLookup(server.getSessionLookup());
        Launcher<NbCodeLanguageClient> serverLauncher = createLauncher(server, in, out, msgProcessor::attachLookup);
        NbCodeLanguageClient remote = serverLauncher.getRemoteProxy();
        ((LanguageClientAware) server).connect(remote);
        msgProcessor.attachClient(server.client);
        Future<Void> runningServer = serverLauncher.startListening();
        try {
            runningServer.get();
        } catch (InterruptedException | ExecutionException ex) {
            Exceptions.printStackTrace(ex);
        }
    }
    
    private static Launcher<NbCodeLanguageClient> createLauncher(LanguageServerImpl server, InputStream in, OutputStream out,
            Function<MessageConsumer, MessageConsumer> processor) {
        return new LSPLauncher.Builder<NbCodeLanguageClient>()
            .setLocalService(server)
            .setRemoteInterface(NbCodeLanguageClient.class)
            .setInput(in)
            .setOutput(out)
            .wrapMessages(processor)
//                .traceMessages(new java.io.PrintWriter(System.err))
            .create();
    }
    
    static final ThreadLocal<NbCodeLanguageClient>   DISPATCHERS = new ThreadLocal<>();
    
    /**
     * Processes message while the default Lookup is set to 
     * {@link LanguageServerImpl#getSessionLookup()}.
     */
    private static class ConsumeWithLookup {
        private final Lookup sessionLookup;
        private NbCodeLanguageClient client;
        private OperationContext initialContext;
        
        public ConsumeWithLookup(Lookup sessionLookup) {
            this.sessionLookup = sessionLookup;
        }
        
        synchronized void attachClient(NbCodeLanguageClient client) {
            this.client = client;
        }
        
        public MessageConsumer attachLookup(MessageConsumer delegate) {
            // PENDING: allow for message consumer wrappers to be registered to add pre/post processing for
            // the request plus build the request's default Lookup contents.
            return new MessageConsumer() {
                @Override
                public void consume(Message msg) throws MessageIssueException, JsonRpcException {
                    InstanceContent ic = new InstanceContent();
                    ProxyLookup ll = new ProxyLookup(new AbstractLookup(ic), sessionLookup);
                    final OperationContext ctx;
                    
                    // Intercept client REQUESTS; take the progress token from them, if it is
                    // attached.
                    Runnable r;
                    InternalHandle toCancel = null;
                    if (msg instanceof RequestMessage) {
                        RequestMessage rq = (RequestMessage)msg;
                        Object p = rq.getParams();
                        if (initialContext == null) {
                            initialContext = OperationContext.create(client);
                            ctx = initialContext;
                        } else {
                            ctx = initialContext.operationContext();
                        }
                        // PENDING: this ought to be somehow registered, so different services
                        // may enrich lookup/pre/postprocess the processing, not just the progress support.
                        if (p instanceof WorkDoneProgressParams) {
                            ctx.setProgressToken(((WorkDoneProgressParams)p).getWorkDoneToken());
                        }
                    } else if (msg instanceof NotificationMessage) {
                        NotificationMessage not = (NotificationMessage)msg;
                        Object p = not.getParams();
                        OperationContext selected = null;
                        if (p instanceof WorkDoneProgressCancelParams && initialContext != null) {
                            WorkDoneProgressCancelParams wdc = (WorkDoneProgressCancelParams)p;
                            toCancel = initialContext.findActiveHandle(wdc.getToken());
                            selected = OperationContext.getHandleContext(toCancel);
                        }
                        ctx = selected;
                    } else {
                        ctx = null;
                    }
                    if (ctx != null) {
                        ic.add(ctx);
                    }
                    final InternalHandle ftoCancel = toCancel;
                    try {
                        DISPATCHERS.set(client);
                        Lookups.executeWith(ll, () -> {
                            try {
                                delegate.consume(msg);
                            } finally {
                                // cancel while the OperationContext is still active.
                                if (ftoCancel != null) {
                                    ftoCancel.requestCancel();
                                }
                                if (ctx != null) {
                                    // if initialized (for requests only), discards the token,
                                    // as it becomes invalid at the end of this message. Further progresses
                                    // must do their own processing.
                                    ctx.stop();
                                }
                            }
                        });
                    } finally {
                        DISPATCHERS.remove();
                    }
                }
            };
        }
    }
    
    // change to a greater throughput if the initialization waits on more processes than just (serialized) project open.
    private static final RequestProcessor SERVER_INIT_RP = new RequestProcessor(LanguageServerImpl.class.getName());
    
    
    static class LanguageServerImpl implements LanguageServer, LanguageClientAware {

        private static final Logger LOG = Logger.getLogger(LanguageServerImpl.class.getName());
        private NbCodeClientWrapper client;
        private final TextDocumentService textDocumentService = new TextDocumentServiceImpl();
        private final WorkspaceService workspaceService = new WorkspaceServiceImpl(this);
        private final InstanceContent   sessionServices = new InstanceContent();
        private final Lookup sessionLookup = new ProxyLookup(
                new AbstractLookup(sessionServices),
                Lookup.getDefault()
        );
        
        Lookup getSessionLookup() {
            return sessionLookup;
        }
        
        void asyncOpenSelectedProjects(CompletableFuture f, List<FileObject> projectCandidates) {
            List<Project> projects = new ArrayList<>();
            try {
                for (FileObject candidate : projectCandidates) {
                    Project prj = FileOwnerQuery.getOwner(candidate);
                    if (prj != null) {
                        projects.add(prj);
                    }
                }
                try {
                    Project[] previouslyOpened = OpenProjects.getDefault().openProjects().get();
                    if (previouslyOpened.length > 0) {
                        Level level = Level.FINEST;
                        assert (level = Level.CONFIG) != null;
                        for (Project p : previouslyOpened) {
                            LOG.log(level, "Previously opened project at {0}", p.getProjectDirectory());
                        }
                    }
                } catch (InterruptedException | ExecutionException ex) {
                    throw new IllegalStateException(ex);
                }
                OpenProjects.getDefault().open(projects.toArray(new Project[0]), false);
                try {
                    OpenProjects.getDefault().openProjects().get();
                } catch (InterruptedException | ExecutionException ex) {
                    throw new IllegalStateException(ex);
                }
                for (Project prj : projects) {
                    //init source groups/FileOwnerQuery:
                    ProjectUtils.getSources(prj).getSourceGroups(Sources.TYPE_GENERIC);
                }
                Project[] prjs = projects.toArray(new Project[projects.size()]);
                f.complete(prjs);
            } catch (RuntimeException ex) {
                f.completeExceptionally(ex);
            }
        }
        
        private JavaSource showIndexingCompleted(Project[] opened) {
            try {
                final ClasspathInfo info = ClasspathInfo.create(ClassPath.EMPTY, ClassPath.EMPTY, ClassPath.EMPTY);
                final JavaSource source = JavaSource.create(info);
                if (source == null) {
                    SERVER_INIT_RP.post(() -> {
                        final String msg = NO_JAVA_SUPPORT + System.getProperty("java.version");
                        showStatusBarMessage(MessageType.Error, msg, 5000);
                    });
                } else {
                    source.runWhenScanFinished(cc -> {
                        showStatusBarMessage(MessageType.Info, INDEXING_COMPLETED, 0);
                    }, true);
                }
                return source;
            } catch (IOException ex) {
                throw new IllegalStateException(ex);
            }
        }

        private void showStatusBarMessage(final MessageType type, final String msg, int timeout) {
            if (client.getNbCodeCapabilities().hasStatusBarMessageSupport()) {
                client.showStatusBarMessage(new ShowStatusMessageParams(type, msg, timeout));
            } else {
                client.showMessage(new ShowStatusMessageParams(type, msg, timeout));
            }
        }
        
        private InitializeResult constructInitResponse(JavaSource src) {
            ServerCapabilities capabilities = new ServerCapabilities();
            if (src != null) {
                capabilities.setTextDocumentSync(TextDocumentSyncKind.Incremental);
                CompletionOptions completionOptions = new CompletionOptions();
                completionOptions.setResolveProvider(true);
                completionOptions.setTriggerCharacters(Collections.singletonList("."));
                capabilities.setCompletionProvider(completionOptions);
                capabilities.setHoverProvider(true);
                capabilities.setCodeActionProvider(new CodeActionOptions(Arrays.asList(CodeActionKind.QuickFix, CodeActionKind.Source)));
                capabilities.setDocumentSymbolProvider(true);
                capabilities.setDefinitionProvider(true);
                capabilities.setImplementationProvider(true);
                capabilities.setDocumentHighlightProvider(true);
                capabilities.setReferencesProvider(true);
<<<<<<< HEAD
                List<String> commands = new ArrayList<>(Arrays.asList(JAVA_BUILD_WORKSPACE, JAVA_LOAD_WORKSPACE_TESTS,
                        GRAALVM_PAUSE_SCRIPT, JAVA_SUPER_IMPLEMENTATION));
=======
                List<String> commands = new ArrayList<>(Arrays.asList(
                        JAVA_BUILD_WORKSPACE, GRAALVM_PAUSE_SCRIPT, JAVA_SUPER_IMPLEMENTATION));
>>>>>>> 40a17f5d
                for (CodeGenerator codeGenerator : Lookup.getDefault().lookupAll(CodeGenerator.class)) {
                    commands.addAll(codeGenerator.getCommands());
                }
                capabilities.setExecuteCommandProvider(new ExecuteCommandOptions(commands));
                capabilities.setWorkspaceSymbolProvider(true);
                capabilities.setCodeLensProvider(new CodeLensOptions(false));
                RenameOptions renOpt = new RenameOptions();
                renOpt.setPrepareProvider(true);
                capabilities.setRenameProvider(renOpt);
                FoldingRangeProviderOptions foldingOptions = new FoldingRangeProviderOptions();
                capabilities.setFoldingRangeProvider(foldingOptions);
            }
            return new InitializeResult(capabilities);
        }
        
        @Override
        public CompletableFuture<InitializeResult> initialize(InitializeParams init) {
            NbCodeClientCapabilities capa = NbCodeClientCapabilities.get(init);
            client.setClientCaps(capa);
            List<FileObject> projectCandidates = new ArrayList<>();
            List<WorkspaceFolder> folders = init.getWorkspaceFolders();
            if (folders != null) {
                for (WorkspaceFolder w : folders) {
                    try {
                        projectCandidates.add(Utils.fromUri(w.getUri()));
                    } catch (MalformedURLException ex) {
                        LOG.log(Level.FINE, null, ex);
                    }
                }
            } else {
                String root = init.getRootUri();

                if (root != null) {
                    try {
                        projectCandidates.add(Utils.fromUri(root));
                    } catch (MalformedURLException ex) {
                        LOG.log(Level.FINE, null, ex);
                    }
                } else {
                    //TODO: use getRootPath()?
                }
            }
            CompletableFuture<Project[]> fProjects = new CompletableFuture<>();
            SERVER_INIT_RP.post(() -> asyncOpenSelectedProjects(fProjects, projectCandidates));
            
            return fProjects.
                    thenApply(this::showIndexingCompleted).
                    thenApply(this::constructInitResponse).
                    thenApply(this::finishInitialization);
        }
        
        public InitializeResult finishInitialization(InitializeResult res) {
            OperationContext c = OperationContext.find(sessionLookup);
            // discard the progress token as it is going to be invalid anyway. Further pending
            // initializations need to create its own tokens.
            c.acquireProgressToken();
            return res;
        }
        
        @Override
        public CompletableFuture<Object> shutdown() {
            return CompletableFuture.completedFuture(null);
        }

        @Override
        public void exit() {
        }

        @Override
        public TextDocumentService getTextDocumentService() {
            return textDocumentService;
        }

        @Override
        public WorkspaceService getWorkspaceService() {
            return workspaceService;
        }

        @Override
        public void connect(LanguageClient aClient) {
            this.client = new NbCodeClientWrapper((NbCodeLanguageClient)aClient);
            sessionServices.add(client);
            sessionServices.add(new WorkspaceIOContext() {
                @Override
                protected LanguageClient client() {
                    return client;
                }
            });
            sessionServices.add(new WorkspaceUIContext(client));
            ((LanguageClientAware) getTextDocumentService()).connect(aClient);
            ((LanguageClientAware) getWorkspaceService()).connect(aClient);
        }
    }
    
    public static final String JAVA_BUILD_WORKSPACE =  "java.build.workspace";
    public static final String JAVA_LOAD_WORKSPACE_TESTS =  "java.load.workspace.tests";
    public static final String JAVA_SUPER_IMPLEMENTATION =  "java.super.implementation";
    public static final String GRAALVM_PAUSE_SCRIPT =  "graalvm.pause.script";
    static final String INDEXING_COMPLETED = "Indexing completed.";
    static final String NO_JAVA_SUPPORT = "Cannot initialize Java support on JDK ";

    static final NbCodeLanguageClient STUB_CLIENT = new NbCodeLanguageClient() {
        private final NbCodeClientCapabilities caps = new NbCodeClientCapabilities();
        
        private void logWarning(Object... args) {
            LOG.log(Level.WARNING, "LSP Client called without proper context with param(s): {0}", 
                    Arrays.asList(args));
        }
        
        @Override
        public void showStatusBarMessage(ShowStatusMessageParams params) {
            logWarning(params);
        }

        @Override
        public CompletableFuture<List<QuickPickItem>> showQuickPick(ShowQuickPickParams params) {
            logWarning(params);
            return CompletableFuture.completedFuture(params.getCanPickMany() || params.getItems().isEmpty() ? params.getItems() : Collections.singletonList(params.getItems().get(0)));
        }

        @Override
        public CompletableFuture<String> showInputBox(ShowInputBoxParams params) {
            logWarning(params);
            return CompletableFuture.completedFuture(params.getValue());
        }

        @Override
        public void notifyTestProgress(TestProgressParams params) {
            logWarning(params);
        }

        @Override
        public NbCodeClientCapabilities getNbCodeCapabilities() {
            logWarning();
            return caps;
        }

        @Override
        public void telemetryEvent(Object object) {
            logWarning(object);
        }

        @Override
        public void publishDiagnostics(PublishDiagnosticsParams diagnostics) {
            logWarning(diagnostics);
        }

        @Override
        public void showMessage(MessageParams messageParams) {
            logWarning(messageParams);
        }

        @Override
        public CompletableFuture<MessageActionItem> showMessageRequest(ShowMessageRequestParams requestParams) {
            logWarning(requestParams);
            CompletableFuture<MessageActionItem> x = new CompletableFuture<>();
            x.complete(null);
            return x;
        }

        @Override
        public void logMessage(MessageParams message) {
            logWarning(message);
        }
    };
}<|MERGE_RESOLUTION|>--- conflicted
+++ resolved
@@ -322,13 +322,8 @@
                 capabilities.setImplementationProvider(true);
                 capabilities.setDocumentHighlightProvider(true);
                 capabilities.setReferencesProvider(true);
-<<<<<<< HEAD
-                List<String> commands = new ArrayList<>(Arrays.asList(JAVA_BUILD_WORKSPACE, JAVA_LOAD_WORKSPACE_TESTS,
-                        GRAALVM_PAUSE_SCRIPT, JAVA_SUPER_IMPLEMENTATION));
-=======
                 List<String> commands = new ArrayList<>(Arrays.asList(
-                        JAVA_BUILD_WORKSPACE, GRAALVM_PAUSE_SCRIPT, JAVA_SUPER_IMPLEMENTATION));
->>>>>>> 40a17f5d
+                        JAVA_BUILD_WORKSPACE, JAVA_LOAD_WORKSPACE_TESTS, GRAALVM_PAUSE_SCRIPT, JAVA_SUPER_IMPLEMENTATION));
                 for (CodeGenerator codeGenerator : Lookup.getDefault().lookupAll(CodeGenerator.class)) {
                     commands.addAll(codeGenerator.getCommands());
                 }
