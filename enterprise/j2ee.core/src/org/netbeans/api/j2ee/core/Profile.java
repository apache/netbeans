--- conflicted
+++ resolved
@@ -61,13 +61,10 @@
 
     public static final Profile JAVA_EE_8_WEB  = new Profile(9, "1.8", "web", "JavaEE8Web.displayName");
 
-    public static final Profile JAKARTA_EE_8_FULL  = new Profile(11, "8.0", null, "JakartaEE8Full.displayName");
-
-<<<<<<< HEAD
-    public static final Profile JAKARTA_EE_8_WEB  = new Profile(10, "8.0", "web", "JakartaEE8Web.displayName");
-=======
-    public static final Profile JAKARTA_EE_8_FULL  = new Profile(11, "8.0", null, "JakartaEE8Full.displayName");
->>>>>>> d0a93242
+    public static final Profile JAKARTA_EE_8_FULL  = new Profile(10, "8.0", null, "JakartaEE8Full.displayName");
+
+    public static final Profile JAKARTA_EE_8_WEB  = new Profile(11, "8.0", "web", "JakartaEE8Web.displayName");
+
 
     private final int order;
 
