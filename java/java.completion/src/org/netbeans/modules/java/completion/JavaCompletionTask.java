/*
 * Licensed to the Apache Software Foundation (ASF) under one
 * or more contributor license agreements.  See the NOTICE file
 * distributed with this work for additional information
 * regarding copyright ownership.  The ASF licenses this file
 * to you under the Apache License, Version 2.0 (the
 * "License"); you may not use this file except in compliance
 * with the License.  You may obtain a copy of the License at
 *
 *   http://www.apache.org/licenses/LICENSE-2.0
 *
 * Unless required by applicable law or agreed to in writing,
 * software distributed under the License is distributed on an
 * "AS IS" BASIS, WITHOUT WARRANTIES OR CONDITIONS OF ANY
 * KIND, either express or implied.  See the License for the
 * specific language governing permissions and limitations
 * under the License.
 */

package org.netbeans.modules.java.completion;

import com.sun.source.tree.*;
import com.sun.source.tree.Tree.Kind;
import com.sun.source.util.*;

import java.io.IOException;
import java.util.*;
import java.util.concurrent.Callable;
import java.util.logging.Logger;
import java.util.logging.Level;

import javax.lang.model.SourceVersion;
import javax.lang.model.element.*;
import javax.lang.model.type.*;
import javax.lang.model.util.Elements;
import javax.lang.model.util.ElementFilter;
import javax.lang.model.util.Types;
import javax.tools.Diagnostic;

import org.netbeans.api.annotations.common.NonNull;
import org.netbeans.api.annotations.common.NullAllowed;
import org.netbeans.api.java.lexer.JavaTokenId;
import org.netbeans.api.java.source.*;
import org.netbeans.api.java.source.JavaSource.Phase;
import org.netbeans.api.java.source.ClassIndex;
import org.netbeans.api.java.source.ClassIndex.Symbols;
import org.netbeans.api.java.source.support.ErrorAwareTreePathScanner;
import org.netbeans.api.java.source.support.ReferencesCount;
import org.netbeans.api.lexer.TokenSequence;
import org.netbeans.api.lexer.TokenUtilities;
import org.netbeans.modules.parsing.api.Source;
import org.openide.util.Pair;

import static javax.lang.model.element.ElementKind.*;
import static javax.lang.model.element.Modifier.*;
import static javax.lang.model.SourceVersion.RELEASE_10;
import static javax.lang.model.SourceVersion.RELEASE_11;
import static javax.lang.model.SourceVersion.RELEASE_13;
import static javax.lang.model.SourceVersion.RELEASE_17;
import static javax.lang.model.SourceVersion.RELEASE_19;
import static javax.lang.model.type.TypeKind.VOID;

/**
 *
 * @author Dusan Balek
 */
public final class JavaCompletionTask<T> extends BaseTask {

    public static <I> JavaCompletionTask<I> create(final int caretOffset, @NonNull final ItemFactory<I> factory, @NonNull final Set<Options> options, @NullAllowed final Callable<Boolean> cancel) {
        return new JavaCompletionTask<>(caretOffset, factory, cancel, options);
    }

    public static interface ItemFactory<T> {

        T createKeywordItem(String kwd, String postfix, int substitutionOffset, boolean smartType);

        T createPackageItem(String pkgFQN, int substitutionOffset, boolean inPackageStatement);

        T createTypeItem(CompilationInfo info, TypeElement elem, DeclaredType type, int substitutionOffset, ReferencesCount referencesCount, boolean isDeprecated, boolean insideNew, boolean addTypeVars, boolean addSimpleName, boolean smartType, boolean autoImportEnclosingType);

        T createTypeItem(ElementHandle<TypeElement> handle, EnumSet<ElementKind> kinds, int substitutionOffset, ReferencesCount referencesCount, Source source, boolean insideNew, boolean addTypeVars, boolean afterExtends);

        T createArrayItem(CompilationInfo info, ArrayType type, int substitutionOffset, ReferencesCount referencesCount, Elements elements);

        T createTypeParameterItem(TypeParameterElement elem, int substitutionOffset);

        T createVariableItem(CompilationInfo info, VariableElement elem, TypeMirror type, int substitutionOffset, ReferencesCount referencesCount, boolean isInherited, boolean isDeprecated, boolean smartType, int assignToVarOffset);

        T createVariableItem(CompilationInfo info, String varName, int substitutionOffset, boolean newVarName, boolean smartType);

        T createExecutableItem(CompilationInfo info, ExecutableElement elem, ExecutableType type, int substitutionOffset, ReferencesCount referencesCount, boolean isInherited, boolean isDeprecated, boolean inImport, boolean addSemicolon, boolean smartType, int assignToVarOffset, boolean memberRef);

        T createThisOrSuperConstructorItem(CompilationInfo info, ExecutableElement elem, ExecutableType type, int substitutionOffset, boolean isDeprecated, String name);

        T createOverrideMethodItem(CompilationInfo info, ExecutableElement elem, ExecutableType type, int substitutionOffset, boolean implement);

        T createGetterSetterMethodItem(CompilationInfo info, VariableElement elem, TypeMirror type, int substitutionOffset, String name, boolean setter);

        T createDefaultConstructorItem(TypeElement elem, int substitutionOffset, boolean smartType);

        T createParametersItem(CompilationInfo info, ExecutableElement elem, ExecutableType type, int substitutionOffset, boolean isDeprecated, int activeParamIndex, String name);

        T createAnnotationItem(CompilationInfo info, TypeElement elem, DeclaredType type, int substitutionOffset, ReferencesCount referencesCount, boolean isDeprecated);

        T createAttributeItem(CompilationInfo info, ExecutableElement elem, ExecutableType type, int substitutionOffset, boolean isDeprecated);

        T createAttributeValueItem(CompilationInfo info, String value, String documentation, TypeElement element, int substitutionOffset, ReferencesCount referencesCount);

        T createStaticMemberItem(CompilationInfo info, DeclaredType type, Element memberElem, TypeMirror memberType, boolean multipleVersions, int substitutionOffset, boolean isDeprecated, boolean addSemicolon);

        T createStaticMemberItem(ElementHandle<TypeElement> handle, String name, int substitutionOffset, boolean addSemicolon, ReferencesCount referencesCount, Source source);

        T createChainedMembersItem(CompilationInfo info, List<? extends Element> chainedElems, List<? extends TypeMirror> chainedTypes, int substitutionOffset, boolean isDeprecated, boolean addSemicolon);

        T createInitializeAllConstructorItem(CompilationInfo info, boolean isDefault, Iterable<? extends VariableElement> fields, ExecutableElement superConstructor, TypeElement parent, int substitutionOffset);
    }
    
    public static interface TypeCastableItemFactory<T> extends ItemFactory<T> {

        T createTypeCastableVariableItem(CompilationInfo info, VariableElement elem, TypeMirror type, TypeMirror castType, int substitutionOffset, ReferencesCount referencesCount, boolean isInherited, boolean isDeprecated, boolean smartType, int assignToVarOffset);

        T createTypeCastableExecutableItem(CompilationInfo info, ExecutableElement elem, ExecutableType type, TypeMirror castType, int substitutionOffset, ReferencesCount referencesCount, boolean isInherited, boolean isDeprecated, boolean inImport, boolean addSemicolon, boolean smartType, int assignToVarOffset, boolean memberRef);        
    }
    
    public static interface LambdaItemFactory<T> extends ItemFactory<T> {
        T createLambdaItem(CompilationInfo info, TypeElement elem, DeclaredType type, int substitutionOffset, boolean expression, boolean addSemicolon);
    }
    
    public static interface ModuleItemFactory<T> extends ItemFactory<T> {
        T createModuleItem(String moduleName, int substitutionOffset);
    }

    public static interface RecordPatternItemFactory<T> extends ItemFactory<T> {
        T createRecordPatternItem(CompilationInfo info, TypeElement elem, DeclaredType type, int substitutionOffset, ReferencesCount referencesCount, boolean isDeprecated, boolean insideNew, boolean addTypeVars);
    }

    public static enum Options {

        ALL_COMPLETION,
        COMBINED_COMPLETION,
        SKIP_ACCESSIBILITY_CHECK
    }

    private static final String ERROR = "<error>"; //NOI18N
    private static final String INIT = "<init>"; //NOI18N
    private static final String SPACE = " "; //NOI18N
    private static final String COLON = ":"; //NOI18N
    private static final String SEMI = ";"; //NOI18N
    private static final String EMPTY = ""; //NOI18N

    private static final String ABSTRACT_KEYWORD = "abstract"; //NOI18N
    private static final String ASSERT_KEYWORD = "assert"; //NOI18N
    private static final String BOOLEAN_KEYWORD = "boolean"; //NOI18N
    private static final String BREAK_KEYWORD = "break"; //NOI18N
    private static final String BYTE_KEYWORD = "byte"; //NOI18N
    private static final String CASE_KEYWORD = "case"; //NOI18N
    private static final String CATCH_KEYWORD = "catch"; //NOI18N
    private static final String CHAR_KEYWORD = "char"; //NOI18N
    private static final String CLASS_KEYWORD = "class"; //NOI18N
    private static final String CONTINUE_KEYWORD = "continue"; //NOI18N
    private static final String DEFAULT_KEYWORD = "default"; //NOI18N
    private static final String DO_KEYWORD = "do"; //NOI18N
    private static final String DOUBLE_KEYWORD = "double"; //NOI18N
    private static final String ELSE_KEYWORD = "else"; //NOI18N
    private static final String ENUM_KEYWORD = "enum"; //NOI18N
    private static final String EXPORTS_KEYWORD = "exports"; //NOI18N
    private static final String EXTENDS_KEYWORD = "extends"; //NOI18N
    private static final String FALSE_KEYWORD = "false"; //NOI18N
    private static final String FINAL_KEYWORD = "final"; //NOI18N
    private static final String FINALLY_KEYWORD = "finally"; //NOI18N
    private static final String FLOAT_KEYWORD = "float"; //NOI18N
    private static final String FOR_KEYWORD = "for"; //NOI18N
    private static final String IF_KEYWORD = "if"; //NOI18N
    private static final String IMPLEMENTS_KEYWORD = "implements"; //NOI18N
    private static final String IMPORT_KEYWORD = "import"; //NOI18N
    private static final String INSTANCEOF_KEYWORD = "instanceof"; //NOI18N
    private static final String INT_KEYWORD = "int"; //NOI18N
    private static final String INTERFACE_KEYWORD = "interface"; //NOI18N
    private static final String LONG_KEYWORD = "long"; //NOI18N
    private static final String MODULE_KEYWORD = "module"; //NOI18N
    private static final String NATIVE_KEYWORD = "native"; //NOI18N
    private static final String NEW_KEYWORD = "new"; //NOI18N
    private static final String NON_SEALED_KEYWORD = "non-sealed"; //NOI18N
    private static final String NULL_KEYWORD = "null"; //NOI18N
    private static final String OPEN_KEYWORD = "open"; //NOI18N
    private static final String OPENS_KEYWORD = "opens"; //NOI18N
    private static final String PACKAGE_KEYWORD = "package"; //NOI18N
    private static final String PERMITS_KEYWORD = "permits"; //NOI18N
    private static final String PRIVATE_KEYWORD = "private"; //NOI18N
    private static final String PROTECTED_KEYWORD = "protected"; //NOI18N
    private static final String PROVIDES_KEYWORD = "provides"; //NOI18N
    private static final String PUBLIC_KEYWORD = "public"; //NOI18N
    private static final String RETURN_KEYWORD = "return"; //NOI18N
    private static final String REQUIRES_KEYWORD = "requires"; //NOI18N
    private static final String SEALED_KEYWORD = "sealed"; //NOI18N
    private static final String SHORT_KEYWORD = "short"; //NOI18N
    private static final String STATIC_KEYWORD = "static"; //NOI18N
    private static final String STRICT_KEYWORD = "strictfp"; //NOI18N
    private static final String SUPER_KEYWORD = "super"; //NOI18N
    private static final String SWITCH_KEYWORD = "switch"; //NOI18N
    private static final String SYNCHRONIZED_KEYWORD = "synchronized"; //NOI18N
    private static final String THIS_KEYWORD = "this"; //NOI18N
    private static final String THROW_KEYWORD = "throw"; //NOI18N
    private static final String THROWS_KEYWORD = "throws"; //NOI18N
    private static final String TO_KEYWORD = "to"; //NOI18N
    private static final String TRANSIENT_KEYWORD = "transient"; //NOI18N
    private static final String TRANSITIVE_KEYWORD = "transitive"; //NOI18N
    private static final String TRUE_KEYWORD = "true"; //NOI18N
    private static final String TRY_KEYWORD = "try"; //NOI18N
    private static final String USES_KEYWORD = "uses"; //NOI18N
    private static final String VAR_KEYWORD = "var"; //NOI18N
    private static final String VOID_KEYWORD = "void"; //NOI18N
    private static final String VOLATILE_KEYWORD = "volatile"; //NOI18N
    private static final String WHEN_KEYWORD = "when"; //NOI18N
    private static final String WHILE_KEYWORD = "while"; //NOI18N
    private static final String WITH_KEYWORD = "with"; //NOI18N
    private static final String YIELD_KEYWORD = "yield"; //NOI18N
    private static final String RECORD_KEYWORD = "record"; //NOI18N
    private static final String JAVA_LANG_CLASS = "java.lang.Class"; //NOI18N
    private static final String JAVA_LANG_OBJECT = "java.lang.Object"; //NOI18N
    private static final String JAVA_LANG_ITERABLE = "java.lang.Iterable"; //NOI18N

    private static final String[] PRIM_KEYWORDS = new String[]{
        BOOLEAN_KEYWORD, BYTE_KEYWORD, CHAR_KEYWORD, DOUBLE_KEYWORD,
        FLOAT_KEYWORD, INT_KEYWORD, LONG_KEYWORD, SHORT_KEYWORD
    };

    private static final String[] STATEMENT_KEYWORDS = new String[]{
        DO_KEYWORD, IF_KEYWORD, FOR_KEYWORD, SWITCH_KEYWORD, SYNCHRONIZED_KEYWORD, TRY_KEYWORD,
        VOID_KEYWORD, WHILE_KEYWORD
    };

    private static final String[] STATEMENT_SPACE_KEYWORDS = new String[]{
        ASSERT_KEYWORD, NEW_KEYWORD, THROW_KEYWORD
    };

    private static final String[] BLOCK_KEYWORDS = new String[]{
        ASSERT_KEYWORD, CLASS_KEYWORD, FINAL_KEYWORD, NEW_KEYWORD, STRICT_KEYWORD,
        THROW_KEYWORD
    };

    private static final String[] MODULE_BODY_KEYWORDS = new String[]{
        EXPORTS_KEYWORD, OPENS_KEYWORD, REQUIRES_KEYWORD, PROVIDES_KEYWORD, USES_KEYWORD
    };

    private static final String[] CLASS_BODY_KEYWORDS = new String[]{
        ABSTRACT_KEYWORD, CLASS_KEYWORD, ENUM_KEYWORD, FINAL_KEYWORD,
        INTERFACE_KEYWORD, NATIVE_KEYWORD, PRIVATE_KEYWORD, PROTECTED_KEYWORD,
        PUBLIC_KEYWORD, STATIC_KEYWORD, STRICT_KEYWORD, SYNCHRONIZED_KEYWORD,
        TRANSIENT_KEYWORD, VOID_KEYWORD, VOLATILE_KEYWORD
    };

    private final ItemFactory<T> itemFactory;
    private final Set<Options> options;

    private ArrayList<T> results;
    private boolean hasAdditionalClasses;
    private boolean hasAdditionalMembers;
    private int anchorOffset;

    private JavaCompletionTask(final int caretOffset, final ItemFactory<T> factory, final Callable<Boolean> cancel, final Set<Options> options) {
        super(caretOffset, cancel);
        this.itemFactory = factory;
        this.options = options;
    }

    public List<T> getResults() {
        return results;
    }

    public boolean hasAdditionalClasses() {
        return hasAdditionalClasses;
    }

    public boolean hasAdditionalMembers() {
        return hasAdditionalMembers;
    }

    public int getAnchorOffset() {
        return anchorOffset;
    }

    @Override
    protected void resolve(CompilationController controller) throws IOException {
        Env env = getCompletionEnvironment(controller, true);
        if (env == null) {
            return;
        }
        if (options.contains(JavaCompletionTask.Options.SKIP_ACCESSIBILITY_CHECK)) {
            env.skipAccessibilityCheck();
        }
        results = new ArrayList<>();
        anchorOffset = controller.getSnapshot().getOriginalOffset(env.getOffset());
        TreePath path = env.getPath();
        switch (path.getLeaf().getKind()) {
            case COMPILATION_UNIT:
                insideCompilationUnit(env);
                break;
            case MODULE:
                insideModule(env);
                break;
            case EXPORTS:
                insideExports(env);
                break;
            case OPENS:
                insideOpens(env);
                break;
            case PROVIDES:
                insideProvides(env);
                break;
            case REQUIRES:
                insideRequires(env);
                break;
            case USES:
                insideUses(env);
                break;
            case PACKAGE:
                insidePackage(env);
                break;
            case IMPORT:
                insideImport(env);
                break;
            case ANNOTATION_TYPE:
            case CLASS:
            case ENUM:
            case INTERFACE:
                insideClass(env);
                break;
            case VARIABLE:
                insideVariable(env);
                break;
            case METHOD:
                insideMethod(env);
                break;
            case MODIFIERS:
                insideModifiers(env, path);
                break;
            case ANNOTATION:
            case TYPE_ANNOTATION:
                insideAnnotation(env);
                break;
            case ANNOTATED_TYPE:
                insideAnnotatedType(env);
                break;
            case TYPE_PARAMETER:
                insideTypeParameter(env);
                break;
            case PARAMETERIZED_TYPE:
                insideParameterizedType(env, path);
                break;
            case UNBOUNDED_WILDCARD:
            case EXTENDS_WILDCARD:
            case SUPER_WILDCARD:
                TreePath parentPath = path.getParentPath();
                if (parentPath.getLeaf().getKind() == Tree.Kind.PARAMETERIZED_TYPE) {
                    insideParameterizedType(env, parentPath);
                }
                break;
            case BLOCK:
                insideBlock(env);
                break;
            case MEMBER_SELECT:
                insideMemberSelect(env);
                break;
            case MEMBER_REFERENCE:
                insideMemberReference(env);
                break;
            case LAMBDA_EXPRESSION:
                insideLambdaExpression(env);
                break;
            case METHOD_INVOCATION:
                insideMethodInvocation(env);
                break;
            case NEW_CLASS:
                insideNewClass(env);
                break;
            case ASSERT:
            case RETURN:
            case THROW:
                localResult(env);
                addValueKeywords(env);
                break;
            case TRY:
                insideTry(env);
                break;
            case CATCH:
                insideCatch(env);
                break;
            case UNION_TYPE:
                insideUnionType(env);
                break;
            case IF:
                insideIf(env);
                break;
            case WHILE_LOOP:
                insideWhile(env);
                break;
            case DO_WHILE_LOOP:
                insideDoWhile(env);
                break;
            case FOR_LOOP:
                insideFor(env);
                break;
            case ENHANCED_FOR_LOOP:
                insideForEach(env);
                break;
            case SWITCH:
                insideSwitch(env);
                break;
            case CASE:
                insideCase(env);
                break;
            case LABELED_STATEMENT:
                localResult(env);
                addKeywordsForStatement(env);
                break;
            case PARENTHESIZED:
                insideParens(env);
                break;
            case TYPE_CAST:
                insideExpression(env, path);
                break;
            case INSTANCE_OF:
                insideTypeCheck(env);
                break;
            case ARRAY_ACCESS:
                insideArrayAccess(env);
                break;
            case NEW_ARRAY:
                insideNewArray(env);
                break;
            case ASSIGNMENT:
                insideAssignment(env);
                break;
            case MULTIPLY_ASSIGNMENT:
            case DIVIDE_ASSIGNMENT:
            case REMAINDER_ASSIGNMENT:
            case PLUS_ASSIGNMENT:
            case MINUS_ASSIGNMENT:
            case LEFT_SHIFT_ASSIGNMENT:
            case RIGHT_SHIFT_ASSIGNMENT:
            case UNSIGNED_RIGHT_SHIFT_ASSIGNMENT:
            case AND_ASSIGNMENT:
            case XOR_ASSIGNMENT:
            case OR_ASSIGNMENT:
                insideCompoundAssignment(env);
                break;
            case PREFIX_INCREMENT:
            case PREFIX_DECREMENT:
            case UNARY_PLUS:
            case UNARY_MINUS:
            case BITWISE_COMPLEMENT:
            case LOGICAL_COMPLEMENT:
                localResult(env);
                break;
            case AND:
            case CONDITIONAL_AND:
            case CONDITIONAL_OR:
            case DIVIDE:
            case EQUAL_TO:
            case GREATER_THAN:
            case GREATER_THAN_EQUAL:
            case LEFT_SHIFT:
            case LESS_THAN:
            case LESS_THAN_EQUAL:
            case MINUS:
            case MULTIPLY:
            case NOT_EQUAL_TO:
            case OR:
            case PLUS:
            case REMAINDER:
            case RIGHT_SHIFT:
            case UNSIGNED_RIGHT_SHIFT:
            case XOR:
                insideBinaryTree(env);
                break;
            case CONDITIONAL_EXPRESSION:
                insideConditionalExpression(env);
                break;
            case EXPRESSION_STATEMENT:
                insideExpressionStatement(env);
                break;
            case BREAK:
            case CONTINUE:
                insideBreakOrContinue(env);
                break;
            case STRING_LITERAL:
                insideStringLiteral(env);
                break;
            case SWITCH_EXPRESSION:
                insideSwitch(env);
                break;
            case RECORD:
                insideRecord(env);
                break;
            case DEFAULT_CASE_LABEL:
                localResult(env);
                addKeywordsForBlock(env);
                break;
<<<<<<< HEAD
            case DECONSTRUCTION_PATTERN:
                insideDeconstructionRecordPattern(env);
=======
            case PARENTHESIZED_PATTERN:
                insideParenthesizedPattern(env);
>>>>>>> 3cbe596e
                break;
        }
    }

    private void insideCompilationUnit(Env env) throws IOException {
        int offset = env.getOffset();
        SourcePositions sourcePositions = env.getSourcePositions();
        CompilationUnitTree root = env.getRoot();
        Tree pkg = root.getPackageName();
        if (pkg == null || offset <= sourcePositions.getStartPosition(root, root)) {
            addKeywordsForCU(env);
            return;
        }
        if (offset <= sourcePositions.getStartPosition(root, pkg)) {
            addPackages(env, null, true);
        } else {
            TokenSequence<JavaTokenId> first = findFirstNonWhitespaceToken(env, (int) sourcePositions.getEndPosition(root, pkg), offset);
            if (first != null && first.token().id() == JavaTokenId.SEMICOLON) {
                addKeywordsForCU(env);
            }
        }
    }

    private void insideModule(Env env) throws IOException {
        int offset = env.getOffset();
        TreePath path = env.getPath();
        CompilationController controller = env.getController();
        int startPos = (int) env.getSourcePositions().getStartPosition(env.getRoot(), path.getLeaf());
        String headerText = controller.getText().substring(startPos, offset);
        int idx = headerText.indexOf('{'); //NOI18N
        if (idx >= 0) {
            addKeywordsForModuleBody(env);
        } else if (!headerText.contains("module")) {
            addKeyword(env, MODULE_KEYWORD, SPACE, false);
        }
    }

    private void insideExports(Env env) throws IOException {
        int offset = env.getOffset();
        TreePath path = env.getPath();
        ExportsTree exp = (ExportsTree) path.getLeaf();
        SourcePositions sourcePositions = env.getSourcePositions();
        CompilationUnitTree root = env.getRoot();
        if (exp.getModuleNames() != null) {
            int startPos = (int) sourcePositions.getStartPosition(root, exp);
            Tree lastModule = null;
            for (Tree mdl : exp.getModuleNames()) {
                int implPos = (int) sourcePositions.getEndPosition(root, mdl);
                if (implPos == Diagnostic.NOPOS || offset <= implPos) {
                    break;
                }
                lastModule = mdl;
                startPos = implPos;
            }
            if (lastModule != null) {
                TokenSequence<JavaTokenId> last = findLastNonWhitespaceToken(env, startPos, offset);
                if (last != null && last.token().id() == JavaTokenId.COMMA) {
                    addModuleNames(env, null, true);
                }
                return;
            }
        }
        Tree name = exp.getPackageName();
        if (name != null) {
            int extPos = (int) sourcePositions.getEndPosition(root, name);
            if (extPos != Diagnostic.NOPOS && offset > extPos) {
                TokenSequence<JavaTokenId> last = findLastNonWhitespaceToken(env, extPos + 1, offset);
                if (last != null && last.token().id() == JavaTokenId.TO) {
                    addModuleNames(env, null, true);
                } else {
                    addKeyword(env, TO_KEYWORD, SPACE, false);
                }
                return;
            }
        }
        addPackages(env, null, true);
    }

    private void insideOpens(Env env) throws IOException {
        int offset = env.getOffset();
        TreePath path = env.getPath();
        OpensTree op = (OpensTree) path.getLeaf();
        SourcePositions sourcePositions = env.getSourcePositions();
        CompilationUnitTree root = env.getRoot();
        if (op.getModuleNames() != null) {
            int startPos = (int) sourcePositions.getStartPosition(root, op);
            Tree lastModule = null;
            for (Tree mdl : op.getModuleNames()) {
                int implPos = (int) sourcePositions.getEndPosition(root, mdl);
                if (implPos == Diagnostic.NOPOS || offset <= implPos) {
                    break;
                }
                lastModule = mdl;
                startPos = implPos;
            }
            if (lastModule != null) {
                TokenSequence<JavaTokenId> last = findLastNonWhitespaceToken(env, startPos, offset);
                if (last != null && last.token().id() == JavaTokenId.COMMA) {
                    addModuleNames(env, null, true);
                }
                return;
            }
        }
        Tree name = op.getPackageName();
        if (name != null) {
            int extPos = (int) sourcePositions.getEndPosition(root, name);
            if (extPos != Diagnostic.NOPOS && offset > extPos) {
                TokenSequence<JavaTokenId> last = findLastNonWhitespaceToken(env, extPos + 1, offset);
                if (last != null && last.token().id() == JavaTokenId.TO) {
                    addModuleNames(env, null, true);
                } else {
                    addKeyword(env, TO_KEYWORD, SPACE, false);
                }
                return;
            }
        }
        addPackages(env, null, true);
    }

    private void insideProvides(Env env) throws IOException {
        int offset = env.getOffset();
        TreePath path = env.getPath();
        ProvidesTree prov = (ProvidesTree) path.getLeaf();
        SourcePositions sourcePositions = env.getSourcePositions();
        CompilationUnitTree root = env.getRoot();
        if (prov.getImplementationNames() != null) {
            int startPos = (int) sourcePositions.getStartPosition(root, prov);
            Tree lastImpl = null;
            for (Tree impl : prov.getImplementationNames()) {
                int implPos = (int) sourcePositions.getEndPosition(root, impl);
                if (implPos == Diagnostic.NOPOS || offset <= implPos) {
                    break;
                }
                lastImpl = impl;
                startPos = implPos;
            }
            if (lastImpl != null) {
                TokenSequence<JavaTokenId> last = findLastNonWhitespaceToken(env, startPos, offset);
                if (last != null && last.token().id() != JavaTokenId.COMMA) {
                    return;
                }
            }
        }
        Tree serv = prov.getServiceName();
        if (serv != null) {
            int extPos = (int) sourcePositions.getEndPosition(root, serv);
            if (extPos != Diagnostic.NOPOS && offset > extPos) {
                TokenSequence<JavaTokenId> last = findLastNonWhitespaceToken(env, extPos + 1, offset);
                if (last != null && last.token().id() == JavaTokenId.WITH) {
                    CompilationController cc = env.getController();
                    cc.toPhase(Phase.RESOLVED);
                    Element el = cc.getTrees().getElement(new TreePath(path, serv));
                    options.add(Options.ALL_COMPLETION);
                    addTypes(env, EnumSet.of(CLASS), el != null && el.getKind().isInterface() ? (DeclaredType)el.asType() : null);
                } else {
                    addKeyword(env, WITH_KEYWORD, SPACE, false);
                }
                return;
            }
        }
        options.add(Options.ALL_COMPLETION);
        addTypes(env, EnumSet.of(ANNOTATION_TYPE, CLASS, INTERFACE), null);
    }

    private void insideRequires(Env env) throws IOException {
        int offset = env.getOffset();
        TreePath path = env.getPath();
        RequiresTree req = (RequiresTree) path.getLeaf();
        Tree name = req.getModuleName();
        if (name != null) {
            int extPos = (int) env.getSourcePositions().getEndPosition(env.getRoot(), name);
            if (extPos != Diagnostic.NOPOS && offset > extPos) {
                return;
            }
        }
        if (!req.isStatic()) {
            addKeyword(env, STATIC_KEYWORD, SPACE, false);
        }
        if (!req.isTransitive()) {
            addKeyword(env, TRANSITIVE_KEYWORD, SPACE, false);
        }
        addModuleNames(env, null, false);
    }

    private void insideUses(Env env) throws IOException {
        int offset = env.getOffset();
        TreePath path = env.getPath();
        UsesTree uses = (UsesTree) path.getLeaf();
        Tree name = uses.getServiceName();
        if (name != null) {
            int extPos = (int) env.getSourcePositions().getEndPosition(env.getRoot(), name);
            if (extPos != Diagnostic.NOPOS && offset > extPos) {
                return;
            }
        }
        options.add(Options.ALL_COMPLETION);
        addTypes(env, EnumSet.of(ANNOTATION_TYPE, CLASS, INTERFACE), null);
    }

    private void insidePackage(Env env) {
        int offset = env.getOffset();
        PackageTree pt = (PackageTree) env.getPath().getLeaf();
        SourcePositions sourcePositions = env.getSourcePositions();
        if (offset <= sourcePositions.getStartPosition(env.getRoot(), pt.getPackageName())) {
            addPackages(env, null, true);
        }
    }

    private void insideImport(Env env) throws IOException {
        env.getController().toPhase(Phase.ELEMENTS_RESOLVED);
        int offset = env.getOffset();
        String prefix = env.getPrefix();
        ImportTree im = (ImportTree) env.getPath().getLeaf();
        SourcePositions sourcePositions = env.getSourcePositions();
        CompilationUnitTree root = env.getRoot();
        if (offset <= sourcePositions.getStartPosition(root, im.getQualifiedIdentifier())) {
            TokenSequence<JavaTokenId> last = findLastNonWhitespaceToken(env, im, offset);
            if (last != null && last.token().id() == JavaTokenId.IMPORT && Utilities.startsWith(STATIC_KEYWORD, prefix)) {
                addKeyword(env, STATIC_KEYWORD, SPACE, false);
            }
            if (options.contains(Options.ALL_COMPLETION) || options.contains(Options.COMBINED_COMPLETION)) {
                EnumSet<ElementKind> classKinds = EnumSet.of(CLASS, INTERFACE, ENUM, ANNOTATION_TYPE);
                if (isRecordSupported(env)) {
                    classKinds.add(RECORD);
                }
                addTypes(env, classKinds, null);
            } else {
                addPackages(env, null, false);
            }
        }
    }

    private void insideClass(Env env) throws IOException {
        int offset = env.getOffset();
        env.insideClass();
        TreePath path = env.getPath();
        ClassTree cls = (ClassTree) path.getLeaf();
        CompilationController controller = env.getController();
        SourcePositions sourcePositions = env.getSourcePositions();
        CompilationUnitTree root = env.getRoot();
        int startPos = (int) sourcePositions.getEndPosition(root, cls.getModifiers());
        if (startPos <= 0) {
            startPos = (int) sourcePositions.getStartPosition(root, cls);
        }
        String headerText = controller.getText().substring(startPos, offset);
        int idx = headerText.indexOf('{'); //NOI18N
        if (idx >= 0) {
            addKeywordsForClassBody(env);
            addClassTypes(env, null);
            addElementCreators(env);
            return;
        }
        TreeUtilities tu = controller.getTreeUtilities();
        Tree lastPerm = null;
        List<? extends Tree> permits = cls.getPermitsClause();
        permits = permits == null ? new ArrayList<>() : permits;
        for (Tree perm : permits) {
            int permPos = (int) sourcePositions.getEndPosition(root, perm);
            if (permPos == Diagnostic.NOPOS || offset <= permPos) {
                break;
            }
            lastPerm = perm;
            startPos = permPos;
        }
        if (lastPerm != null) {
            TokenSequence<JavaTokenId> last = findLastNonWhitespaceToken(env, startPos, offset);
            if (last != null && last.token().id() == JavaTokenId.COMMA) {
                controller.toPhase(Phase.ELEMENTS_RESOLVED);
                env.addToExcludes(controller.getTrees().getElement(path));
                addClassTypes(env, null);
            }
            return;
        }
        Tree lastImpl = null;
        for (Tree impl : cls.getImplementsClause()) {
            int implPos = (int) sourcePositions.getEndPosition(root, impl);
            if (implPos == Diagnostic.NOPOS || offset <= implPos) {
                break;
            }
            lastImpl = impl;
            startPos = implPos;
        }
        if (lastImpl != null) {
            TokenSequence<JavaTokenId> last = findLastNonWhitespaceToken(env, startPos, offset);
            if (last != null && last.token().id() == JavaTokenId.COMMA) {
                controller.toPhase(Phase.ELEMENTS_RESOLVED);
                env.addToExcludes(controller.getTrees().getElement(path));
                addTypes(env, EnumSet.of(INTERFACE, ANNOTATION_TYPE), null);
            } else if (isSealedSupported(env) && last != null && TokenUtilities.textEquals(last.token().text(),PERMITS_KEYWORD)) {
                controller.toPhase(Phase.ELEMENTS_RESOLVED);
                env.addToExcludes(controller.getTrees().getElement(path));
                addClassTypes(env, null);
            } else if (isSealedSupported(env)) {
                addKeyword(env, PERMITS_KEYWORD, SPACE, false);
            }
            return;
        }
        Tree ext = cls.getExtendsClause();
        if (ext != null) {
            int extPos = (int) sourcePositions.getEndPosition(root, ext);
            if (extPos != Diagnostic.NOPOS && offset > extPos) {
                TokenSequence<JavaTokenId> last = findLastNonWhitespaceToken(env, extPos + 1, offset);
                if (last != null && last.token().id() == JavaTokenId.IMPLEMENTS) {
                    controller.toPhase(Phase.ELEMENTS_RESOLVED);
                    env.addToExcludes(controller.getTrees().getElement(path));
                    addTypes(env, EnumSet.of(INTERFACE, ANNOTATION_TYPE), null);
                } else if (isSealedSupported(env) && last != null && TokenUtilities.textEquals(last.token().text(),PERMITS_KEYWORD)) {
                    controller.toPhase(Phase.ELEMENTS_RESOLVED);
                    env.addToExcludes(controller.getTrees().getElement(path));
                    addClassTypes(env, null);
                } else {
                    addKeyword(env, IMPLEMENTS_KEYWORD, SPACE, false);
                    if (isSealedSupported(env)) {
                        addKeyword(env, PERMITS_KEYWORD, SPACE, false);
                    }
                }
                return;
            }
        }
        TypeParameterTree lastTypeParam = null;
        for (TypeParameterTree tp : cls.getTypeParameters()) {
            int tpPos = (int) sourcePositions.getEndPosition(root, tp);
            if (tpPos == Diagnostic.NOPOS || offset <= tpPos) {
                break;
            }
            lastTypeParam = tp;
            startPos = tpPos;
        }
        if (lastTypeParam != null) {
            TokenSequence<JavaTokenId> first = findFirstNonWhitespaceToken(env, startPos, offset);
            if (first != null && (first.token().id() == JavaTokenId.GT
                    || first.token().id() == JavaTokenId.GTGT
                    || first.token().id() == JavaTokenId.GTGTGT)) {
                first = nextNonWhitespaceToken(first);
                if (first != null && first.offset() < offset) {
                    if (first.token().id() == JavaTokenId.EXTENDS) {
                        controller.toPhase(Phase.ELEMENTS_RESOLVED);
                        env.afterExtends();
                        env.addToExcludes(controller.getTrees().getElement(path));
                        addTypes(env, tu.isInterface(cls) ? EnumSet.of(INTERFACE, ANNOTATION_TYPE) : EnumSet.of(CLASS), null);
                        return;
                    }
                    if (first.token().id() == JavaTokenId.IMPLEMENTS) {
                        controller.toPhase(Phase.ELEMENTS_RESOLVED);
                        env.addToExcludes(controller.getTrees().getElement(path));
                        addTypes(env, EnumSet.of(INTERFACE, ANNOTATION_TYPE), null);
                        return;
                    }
                }
                if (!tu.isAnnotation(cls)) {
                    if (!tu.isEnum(cls)) {
                        addKeyword(env, EXTENDS_KEYWORD, SPACE, false);
                        if (isSealedSupported(env)) {
                            addKeyword(env, PERMITS_KEYWORD, SPACE, false);
                        }
                    }
                    if (!tu.isInterface(cls)) {
                        addKeyword(env, IMPLEMENTS_KEYWORD, SPACE, false);
                    }
                }
            } else {
                if (lastTypeParam.getBounds().isEmpty()) {
                    addKeyword(env, EXTENDS_KEYWORD, SPACE, false);
                }
            }
            return;
        }
        TokenSequence<JavaTokenId> lastNonWhitespaceToken = findLastNonWhitespaceToken(env, startPos, offset);
        if (lastNonWhitespaceToken != null) {
            switch (lastNonWhitespaceToken.token().id()) {
                case EXTENDS:
                    controller.toPhase(Phase.ELEMENTS_RESOLVED);
                    env.afterExtends();
                    env.addToExcludes(controller.getTrees().getElement(path));
                    addTypes(env, tu.isInterface(cls) ? EnumSet.of(INTERFACE, ANNOTATION_TYPE) : EnumSet.of(CLASS), null);
                    break;
                case IMPLEMENTS:
                    controller.toPhase(Phase.ELEMENTS_RESOLVED);
                    env.addToExcludes(controller.getTrees().getElement(path));
                    addTypes(env, EnumSet.of(INTERFACE, ANNOTATION_TYPE), null);
                    break;
                case IDENTIFIER:
                    if (isSealedSupported(env) && TokenUtilities.textEquals(lastNonWhitespaceToken.token().text(),PERMITS_KEYWORD)) {
                        controller.toPhase(Phase.ELEMENTS_RESOLVED);
                        env.addToExcludes(controller.getTrees().getElement(path));
                        addClassTypes(env, null);
                        break;
                    }
                    if (!tu.isAnnotation(cls)) {
                        if (!tu.isEnum(cls)) {
                            addKeyword(env, EXTENDS_KEYWORD, SPACE, false);
                            if (isSealedSupported(env)) {
                                addKeyword(env, PERMITS_KEYWORD, SPACE, false);
                            }
                        }
                        if (!tu.isInterface(cls)) {
                            addKeyword(env, IMPLEMENTS_KEYWORD, SPACE, false);
                        }
                    }
                    break;
            }
            return;
        }
        lastNonWhitespaceToken = findLastNonWhitespaceToken(env, (int) sourcePositions.getStartPosition(root, cls), offset);
        if (lastNonWhitespaceToken != null && lastNonWhitespaceToken.token().id() == JavaTokenId.AT) {
            addKeyword(env, INTERFACE_KEYWORD, SPACE, false);
            addTypes(env, EnumSet.of(ANNOTATION_TYPE), null);
        } else if (path.getParentPath().getLeaf().getKind() == Tree.Kind.COMPILATION_UNIT) {
            addClassModifiers(env, cls.getModifiers().getFlags());
        } else {
            addMemberModifiers(env, cls.getModifiers().getFlags(), false);
            addClassTypes(env, null);
        }
    }

    private void insideVariable(Env env) throws IOException {
        int offset = env.getOffset();
        TreePath path = env.getPath();
        VariableTree var = (VariableTree) path.getLeaf();
        SourcePositions sourcePositions = env.getSourcePositions();
        CompilationUnitTree root = env.getRoot();
        CompilationController controller = env.getController();
        Tree type = var.getType();
        int typePos = type.getKind() == Tree.Kind.ERRONEOUS && ((ErroneousTree) type).getErrorTrees().isEmpty()
                ? (int) sourcePositions.getEndPosition(root, type) : (int) sourcePositions.getStartPosition(root, type);
        if (offset <= typePos) {
            Tree parent = path.getParentPath().getLeaf();
            if (parent.getKind() == Tree.Kind.CATCH) {
                if (!options.contains(Options.ALL_COMPLETION)) {
                    TreeUtilities tu = controller.getTreeUtilities();
                    TreePath tryPath = tu.getPathElementOfKind(Tree.Kind.TRY, path);
                    Set<TypeMirror> exs = tu.getUncaughtExceptions(tryPath);
                    Elements elements = controller.getElements();
                    for (TypeMirror ex : exs) {
                        if (ex.getKind() == TypeKind.DECLARED && startsWith(env, ((DeclaredType) ex).asElement().getSimpleName().toString())
                                && (Utilities.isShowDeprecatedMembers() || !elements.isDeprecated(((DeclaredType) ex).asElement()))
                                && !Utilities.isExcluded(((TypeElement)((DeclaredType) ex).asElement()).getQualifiedName())) {
                            env.addToExcludes(((DeclaredType) ex).asElement());
                            results.add(itemFactory.createTypeItem(controller, (TypeElement) ((DeclaredType) ex).asElement(), (DeclaredType) ex, anchorOffset, env.getReferencesCount(), elements.isDeprecated(((DeclaredType) ex).asElement()), false, false, false, true, false));
                        }
                    }
                }
                TypeElement te = controller.getElements().getTypeElement("java.lang.Throwable"); //NOI18N
                if (te != null) {
                    addTypes(env, EnumSet.of(CLASS, INTERFACE, TYPE_PARAMETER), controller.getTypes().getDeclaredType(te));
                }
            } else if (parent.getKind() == Tree.Kind.TRY) {
                TypeElement te = controller.getElements().getTypeElement("java.lang.AutoCloseable"); //NOI18N
                if (te != null) {
                    addTypes(env, EnumSet.of(CLASS, INTERFACE, TYPE_PARAMETER), controller.getTypes().getDeclaredType(te));
                }
            } else {
                if (path.getParentPath().getLeaf().getKind() == Tree.Kind.LAMBDA_EXPRESSION) {
                    LambdaExpressionTree let = (LambdaExpressionTree) path.getParentPath().getLeaf();

                    if (let.getParameters().size() == 1) {
                        addVarTypeForLambdaParam(env);
                    } else if (isLambdaVarType(env, let)) {
                        addVarTypeForLambdaParam(env);
                        return;
                    }
                }
                boolean isLocal = !TreeUtilities.CLASS_TREE_KINDS.contains(parent.getKind());
                addMemberModifiers(env, var.getModifiers().getFlags(), isLocal);
                addClassTypes(env, null);
                ModifiersTree mods = var.getModifiers();
                if (mods.getFlags().isEmpty() && mods.getAnnotations().isEmpty()) {
                    addElementCreators(env);
                }
            }
            return;
        }
        controller.toPhase(Phase.RESOLVED);
        Tree init = unwrapErrTree(var.getInitializer());
        if (init == null) {
            TokenSequence<JavaTokenId> last = findLastNonWhitespaceToken(env, (int) sourcePositions.getEndPosition(root, type), offset);
            if (last == null || last.token().id() == JavaTokenId.COMMA) {
                insideExpression(env, new TreePath(path, type));
            } else if (last.token().id() == JavaTokenId.EQ) {
                localResult(env);
                addValueKeywords(env);
            }
        } else {
            int pos = (int) sourcePositions.getStartPosition(root, init);
            if (pos < 0) {
                return;
            }
            if (offset <= pos) {
                TokenSequence<JavaTokenId> last = findLastNonWhitespaceToken(env, (int) sourcePositions.getEndPosition(root, type), offset);
                if (last == null) {
                    insideExpression(env, new TreePath(path, type));
                } else if (last.token().id() == JavaTokenId.EQ) {
                    localResult(env);
                    addValueKeywords(env);
                }
            } else {
                insideExpression(env, new TreePath(path, init));
            }
        }
    }

    private void insideMethod(Env env) throws IOException {
        int offset = env.getOffset();
        TreePath path = env.getPath();
        MethodTree mth = (MethodTree) path.getLeaf();
        CompilationController controller = env.getController();
        SourcePositions sourcePositions = env.getSourcePositions();
        CompilationUnitTree root = env.getRoot();
        int startPos = (int) sourcePositions.getStartPosition(root, mth);
        Tree lastTree = null;
        int state = 0;
        for (Tree thr : mth.getThrows()) {
            int thrPos = (int) sourcePositions.getEndPosition(root, thr);
            if (thrPos == Diagnostic.NOPOS || offset <= thrPos) {
                break;
            }
            lastTree = thr;
            startPos = thrPos;
            state = 4;
        }
        if (lastTree == null) {
            for (VariableTree param : mth.getParameters()) {
                int parPos = (int) sourcePositions.getEndPosition(root, param);
                if (parPos == Diagnostic.NOPOS || offset <= parPos) {
                    break;
                }
                lastTree = param;
                startPos = parPos;
                state = 3;
            }
        }
        if (lastTree == null) {
            Tree retType = mth.getReturnType();
            if (retType != null) {
                int retPos = (int) sourcePositions.getEndPosition(root, retType);
                if (retPos != Diagnostic.NOPOS && offset > retPos) {
                    lastTree = retType;
                    startPos = retPos;
                    state = 2;
                }
            }
        }
        if (lastTree == null) {
            for (TypeParameterTree tp : mth.getTypeParameters()) {
                int tpPos = (int) sourcePositions.getEndPosition(root, tp);
                if (tpPos == Diagnostic.NOPOS || offset <= tpPos) {
                    break;
                }
                lastTree = tp;
                startPos = tpPos;
                state = 1;
            }
        }
        if (lastTree == null) {
            Tree mods = mth.getModifiers();
            if (mods != null) {
                int modsPos = (int) sourcePositions.getEndPosition(root, mods);
                if (modsPos != Diagnostic.NOPOS && offset > modsPos) {
                    lastTree = mods;
                    startPos = modsPos;
                }
            }
        }
        TokenSequence<JavaTokenId> lastToken = findLastNonWhitespaceToken(env, startPos, offset);
        if (lastToken != null) {
            switch (lastToken.token().id()) {
                case LPAREN:
                    addMemberModifiers(env, Collections.<Modifier>emptySet(), true);
                    addClassTypes(env, null);
                    break;
                case RPAREN:
                    Tree mthParent = path.getParentPath().getLeaf();
                    switch (mthParent.getKind()) {
                        case ANNOTATION_TYPE:
                            addKeyword(env, DEFAULT_KEYWORD, SPACE, false);
                            break;
                        default:
                            addKeyword(env, THROWS_KEYWORD, SPACE, false);
                    }
                    break;
                case THROWS:
                    if (!options.contains(Options.ALL_COMPLETION) && mth.getBody() != null) {
                        controller.toPhase(Phase.RESOLVED);
                        Set<TypeMirror> exs = controller.getTreeUtilities().getUncaughtExceptions(new TreePath(path, mth.getBody()));
                        Elements elements = controller.getElements();
                        for (TypeMirror ex : exs) {
                            if (ex.getKind() == TypeKind.DECLARED && startsWith(env, ((DeclaredType) ex).asElement().getSimpleName().toString())
                                    && (Utilities.isShowDeprecatedMembers() || !elements.isDeprecated(((DeclaredType) ex).asElement()))
                                    && !Utilities.isExcluded(((TypeElement)((DeclaredType) ex).asElement()).getQualifiedName())) {
                                env.addToExcludes(((DeclaredType) ex).asElement());
                                results.add(itemFactory.createTypeItem(env.getController(), (TypeElement) ((DeclaredType) ex).asElement(), (DeclaredType) ex, anchorOffset, env.getReferencesCount(), elements.isDeprecated(((DeclaredType) ex).asElement()), false, false, false, true, false));
                            }
                        }
                    }
                    TypeElement te = controller.getElements().getTypeElement("java.lang.Throwable"); //NOI18N
                    if (te != null) {
                        addTypes(env, EnumSet.of(CLASS, INTERFACE, TYPE_PARAMETER), controller.getTypes().getDeclaredType(te));
                    }
                    break;
                case DEFAULT:
                    addLocalConstantsAndTypes(env);
                    break;
                case GT:
                case GTGT:
                case GTGTGT:
                    addPrimitiveTypeKeywords(env);
                    addKeyword(env, VOID_KEYWORD, SPACE, false);
                    addClassTypes(env, null);
                    break;
                case COMMA:
                    switch (state) {
                        case 3:
                            addMemberModifiers(env, Collections.<Modifier>emptySet(), true);
                            addClassTypes(env, null);
                            break;
                        case 4:
                            if (!options.contains(Options.ALL_COMPLETION) && mth.getBody() != null) {
                                controller.toPhase(Phase.RESOLVED);
                                Set<TypeMirror> exs = controller.getTreeUtilities().getUncaughtExceptions(new TreePath(path, mth.getBody()));
                                Trees trees = controller.getTrees();
                                Types types = controller.getTypes();
                                for (ExpressionTree thr : mth.getThrows()) {
                                    TypeMirror t = trees.getTypeMirror(new TreePath(path, thr));
                                    for (Iterator<TypeMirror> it = exs.iterator(); it.hasNext();) {
                                        if (types.isSubtype(it.next(), t)) {
                                            it.remove();
                                        }
                                    }
                                    if (thr == lastTree) {
                                        break;
                                    }
                                }
                                Elements elements = controller.getElements();
                                for (TypeMirror ex : exs) {
                                    if (ex.getKind() == TypeKind.DECLARED && startsWith(env, ((DeclaredType) ex).asElement().getSimpleName().toString())
                                            && (Utilities.isShowDeprecatedMembers() || !elements.isDeprecated(((DeclaredType) ex).asElement()))
                                            && !Utilities.isExcluded(((TypeElement)((DeclaredType) ex).asElement()).getQualifiedName())) {
                                        env.addToExcludes(((DeclaredType) ex).asElement());
                                        results.add(itemFactory.createTypeItem(env.getController(), (TypeElement) ((DeclaredType) ex).asElement(), (DeclaredType) ex, anchorOffset, env.getReferencesCount(), elements.isDeprecated(((DeclaredType) ex).asElement()), false, false, false, true, false));
                                    }
                                }
                            }
                            te = controller.getElements().getTypeElement("java.lang.Throwable"); //NOI18N
                            if (te != null) {
                                addTypes(env, EnumSet.of(CLASS, INTERFACE, TYPE_PARAMETER), controller.getTypes().getDeclaredType(te));
                            }
                            break;
                    }
                    break;
            }
            return;
        }
        switch (state) {
            case 0:
                addMemberModifiers(env, mth.getModifiers().getFlags(), false);
                addClassTypes(env, null);
                break;
            case 1:
                if (((TypeParameterTree) lastTree).getBounds().isEmpty()) {
                    addKeyword(env, EXTENDS_KEYWORD, SPACE, false);
                }
                break;
            case 2:
                insideExpression(env, new TreePath(path, lastTree));
                break;
        }
    }

    private void insideModifiers(Env env, TreePath modPath) throws IOException {
        int offset = env.getOffset();
        ModifiersTree mods = (ModifiersTree) modPath.getLeaf();
        Set<Modifier> m = EnumSet.noneOf(Modifier.class);
        TokenSequence<JavaTokenId> ts = env.getController().getTreeUtilities().tokensFor(mods, env.getSourcePositions());
        JavaTokenId lastNonWhitespaceTokenId = null;
        while (ts.moveNext() && ts.offset() < offset) {
            lastNonWhitespaceTokenId = ts.token().id();
            switch (lastNonWhitespaceTokenId) {
                case PUBLIC:
                    m.add(PUBLIC);
                    break;
                case PROTECTED:
                    m.add(PROTECTED);
                    break;
                case PRIVATE:
                    m.add(PRIVATE);
                    break;
                case STATIC:
                    m.add(STATIC);
                    break;
                case DEFAULT:
                    m.add(DEFAULT);
                    break;
                case ABSTRACT:
                    m.add(ABSTRACT);
                    break;
                case FINAL:
                    m.add(FINAL);
                    break;
                case SYNCHRONIZED:
                    m.add(SYNCHRONIZED);
                    break;
                case NATIVE:
                    m.add(NATIVE);
                    break;
                case STRICTFP:
                    m.add(STRICTFP);
                    break;
                case TRANSIENT:
                    m.add(TRANSIENT);
                    break;
                case VOLATILE:
                    m.add(VOLATILE);
                    break;
            }
        }
        if (lastNonWhitespaceTokenId == JavaTokenId.AT) {
            addKeyword(env, INTERFACE_KEYWORD, SPACE, false);
            addTypes(env, EnumSet.of(ANNOTATION_TYPE), null);
            return;
        }
        TreePath parentPath = modPath.getParentPath();
        Tree parent = parentPath.getLeaf();
        TreePath grandParentPath = parentPath.getParentPath();
        Tree grandParent = grandParentPath != null ? grandParentPath.getLeaf() : null;
        if (isTopLevelClass(parent, env.getRoot())) {
            addClassModifiers(env, m);
        } else if (parent.getKind() != Tree.Kind.VARIABLE || grandParent == null || TreeUtilities.CLASS_TREE_KINDS.contains(grandParent.getKind())) {
            addMemberModifiers(env, m, false);
            addClassTypes(env, null);
        } else if (parent.getKind() == Tree.Kind.VARIABLE && grandParent.getKind() == Tree.Kind.METHOD) {
            addMemberModifiers(env, m, true);
            addClassTypes(env, null);
        } else {
            localResult(env);
            addKeywordsForBlock(env);
        }
    }

    private void insideAnnotation(Env env) throws IOException {
        int offset = env.getOffset();
        TreePath path = env.getPath();
        AnnotationTree ann = (AnnotationTree) path.getLeaf();
        CompilationController controller = env.getController();
        SourcePositions sourcePositions = env.getSourcePositions();
        CompilationUnitTree root = env.getRoot();
        int typeEndPos = (int) sourcePositions.getEndPosition(root, ann.getAnnotationType());
        if (offset <= typeEndPos) {
            TreePath parentPath = path.getParentPath();
            if (parentPath.getLeaf().getKind() == Tree.Kind.MODIFIERS
                    && (parentPath.getParentPath().getLeaf().getKind() != Tree.Kind.VARIABLE
                    || parentPath.getParentPath().getParentPath().getLeaf().getKind() == Tree.Kind.CLASS)) {
                addKeyword(env, INTERFACE_KEYWORD, SPACE, false);
            }
            if (!options.contains(Options.ALL_COMPLETION)) {
                controller.toPhase(Phase.ELEMENTS_RESOLVED);
                Set<? extends TypeMirror> smarts = getSmartTypes(env);
                if (smarts != null) {
                    Elements elements = controller.getElements();
                    for (TypeMirror smart : smarts) {
                        if (smart.getKind() == TypeKind.DECLARED) {
                            TypeElement elem = (TypeElement) ((DeclaredType) smart).asElement();
                            if (elem.getKind() == ANNOTATION_TYPE && (Utilities.isShowDeprecatedMembers() || !elements.isDeprecated(elem)) && !Utilities.isExcluded(elem.getQualifiedName())) {
                                results.add(itemFactory.createTypeItem(env.getController(), elem, (DeclaredType) smart, anchorOffset, env.getReferencesCount(), elements.isDeprecated(elem), false, false, false, true, false));
                            }
                        }
                    }
                }
            }
            addTypes(env, EnumSet.of(ANNOTATION_TYPE), null);
            return;
        }
        TokenSequence<JavaTokenId> ts = findLastNonWhitespaceToken(env, ann, offset);
        if (ts == null || (ts.token().id() != JavaTokenId.LPAREN && ts.token().id() != JavaTokenId.COMMA)) {
            return;
        }
        controller.toPhase(Phase.ELEMENTS_RESOLVED);
        Trees trees = controller.getTrees();
        Element annTypeElement = trees.getElement(new TreePath(path, ann.getAnnotationType()));
        if (annTypeElement != null && annTypeElement.getKind() == ANNOTATION_TYPE) {
            HashSet<String> names = new HashSet<>();
            for (ExpressionTree arg : ann.getArguments()) {
                if (arg.getKind() == Tree.Kind.ASSIGNMENT && sourcePositions.getEndPosition(root, ((AssignmentTree) arg).getExpression()) < offset) {
                    ExpressionTree var = ((AssignmentTree) arg).getVariable();
                    if (var.getKind() == Tree.Kind.IDENTIFIER) {
                        names.add(((IdentifierTree) var).getName().toString());
                    }
                }
            }
            Elements elements = controller.getElements();
            ExecutableElement valueElement = null;
            for (Element e : ((TypeElement) annTypeElement).getEnclosedElements()) {
                if (e.getKind() == METHOD) {
                    String name = e.getSimpleName().toString();
                    if ("value".equals(name)) { //NOI18N
                        valueElement = (ExecutableElement) e;
                    } else if (((ExecutableElement) e).getDefaultValue() == null) {
                        valueElement = null;
                    }
                    if (!names.contains(name) && startsWith(env, name) && (Utilities.isShowDeprecatedMembers() || !elements.isDeprecated(e))) {
                        results.add(itemFactory.createAttributeItem(env.getController(), (ExecutableElement) e, (ExecutableType) e.asType(), anchorOffset, elements.isDeprecated(e)));
                    }
                }
            }
            if (valueElement != null && names.isEmpty()) {
                Element el = null;
                TreePath pPath = path.getParentPath();
                if (pPath.getLeaf().getKind() == Tree.Kind.COMPILATION_UNIT) {
                    el = trees.getElement(pPath);
                } else {
                    pPath = pPath.getParentPath();
                    Tree.Kind pKind = pPath.getLeaf().getKind();
                    if (TreeUtilities.CLASS_TREE_KINDS.contains(pKind) || pKind == Tree.Kind.METHOD || pKind == Tree.Kind.VARIABLE) {
                        el = trees.getElement(pPath);
                    }
                }
                if (el != null) {
                    AnnotationMirror annotation = null;
                    for (AnnotationMirror am : el.getAnnotationMirrors()) {
                        if (annTypeElement == am.getAnnotationType().asElement()) {
                            annotation = am;
                            break;
                        }
                    }
                    if (annotation != null) {
                        addAttributeValues(env, el, annotation, valueElement);
                    }
                }
                addLocalConstantsAndTypes(env);
            }
        }
    }

    private void insideAnnotatedType(Env env) throws IOException {
        int offset = env.getOffset();
        AnnotatedTypeTree att = (AnnotatedTypeTree) env.getPath().getLeaf();
        SourcePositions sourcePositions = env.getSourcePositions();
        CompilationUnitTree root = env.getRoot();
        int pos = (int) sourcePositions.getStartPosition(root, att.getUnderlyingType());
        if (pos >= 0 && pos < offset) {
            insideExpression(env, new TreePath(env.getPath(), att.getUnderlyingType()));
        } else {
            addClassTypes(env, null);
        }
    }

    private void insideAnnotationAttribute(Env env, TreePath annotationPath, Name attributeName) throws IOException {
        CompilationController controller = env.getController();
        controller.toPhase(Phase.ELEMENTS_RESOLVED);
        Trees trees = controller.getTrees();
        AnnotationTree at = (AnnotationTree) annotationPath.getLeaf();
        Element annTypeElement = trees.getElement(new TreePath(annotationPath, at.getAnnotationType()));
        Element el = null;
        TreePath pPath = annotationPath.getParentPath();
        if (pPath.getLeaf().getKind() == Tree.Kind.COMPILATION_UNIT) {
            el = trees.getElement(pPath);
        } else {
            pPath = pPath.getParentPath();
            Tree.Kind pKind = pPath.getLeaf().getKind();
            if (TreeUtilities.CLASS_TREE_KINDS.contains(pKind) || pKind == Tree.Kind.METHOD || pKind == Tree.Kind.VARIABLE) {
                el = trees.getElement(pPath);
            }
        }
        if (el != null && annTypeElement != null && annTypeElement.getKind() == ANNOTATION_TYPE) {
            ExecutableElement memberElement = null;
            for (Element e : ((TypeElement) annTypeElement).getEnclosedElements()) {
                if (e.getKind() == METHOD && attributeName.contentEquals(e.getSimpleName())) {
                    memberElement = (ExecutableElement) e;
                    break;
                }
            }
            if (memberElement != null) {
                AnnotationMirror annotation = null;
                for (AnnotationMirror am : el.getAnnotationMirrors()) {
                    if (annTypeElement == am.getAnnotationType().asElement()) {
                        annotation = am;
                        break;
                    }
                }
                if (annotation != null) {
                    addAttributeValues(env, el, annotation, memberElement);
                }
            }
        }
    }

    private void insideTypeParameter(Env env) throws IOException {
        int offset = env.getOffset();
        TreePath path = env.getPath();
        TypeParameterTree tp = (TypeParameterTree) path.getLeaf();
        CompilationController controller = env.getController();
        TokenSequence<JavaTokenId> ts = findLastNonWhitespaceToken(env, tp, offset);
        if (ts != null) {
            switch (ts.token().id()) {
                case EXTENDS:
                    controller.toPhase(Phase.ELEMENTS_RESOLVED);
                    addTypes(env, EnumSet.of(CLASS, INTERFACE, ANNOTATION_TYPE), null);
                    break;
                case AMP:
                    controller.toPhase(Phase.ELEMENTS_RESOLVED);
                    addTypes(env, EnumSet.of(INTERFACE, ANNOTATION_TYPE), null);
                    break;
                case IDENTIFIER:
                    if (ts.offset() == env.getSourcePositions().getStartPosition(env.getRoot(), tp)) {
                        addKeyword(env, EXTENDS_KEYWORD, SPACE, false);
                    }
                    break;
            }
        }
    }

    private void insideParameterizedType(Env env, TreePath ptPath) throws IOException {
        int offset = env.getOffset();
        ParameterizedTypeTree ta = (ParameterizedTypeTree) ptPath.getLeaf();
        TokenSequence<JavaTokenId> ts = findLastNonWhitespaceToken(env, ta, offset);
        if (ts != null) {
            switch (ts.token().id()) {
                case EXTENDS:
                case SUPER:
                case LT:
                case COMMA:
                    if (!options.contains(Options.ALL_COMPLETION)) {
                        CompilationController controller = env.getController();
                        SourcePositions sourcePositions = env.getSourcePositions();
                        CompilationUnitTree root = env.getRoot();
                        int index = 0;
                        for (Tree arg : ta.getTypeArguments()) {
                            int parPos = (int) sourcePositions.getEndPosition(root, arg);
                            if (parPos == Diagnostic.NOPOS || offset <= parPos) {
                                break;
                            }
                            index++;
                        }
                        Elements elements = controller.getElements();
                        Types types = controller.getTypes();
                        TypeMirror tm = controller.getTrees().getTypeMirror(new TreePath(ptPath, ta.getType()));
                        List<? extends TypeMirror> bounds = null;
                        if (tm.getKind() == TypeKind.DECLARED) {
                            TypeElement te = (TypeElement) ((DeclaredType) tm).asElement();
                            List<? extends TypeParameterElement> typeParams = te.getTypeParameters();
                            if (index < typeParams.size()) {
                                TypeParameterElement typeParam = typeParams.get(index);
                                bounds = typeParam.getBounds();
                            }
                        }
                        Set<? extends TypeMirror> smarts = getSmartTypes(env);
                        if (smarts != null) {
                            for (TypeMirror smart : smarts) {
                                if (smart != null) {
                                    if (smart.getKind() == TypeKind.DECLARED && types.isSubtype(tm, types.erasure(smart))) {
                                        List<? extends TypeMirror> typeArgs = ((DeclaredType) smart).getTypeArguments();
                                        if (index < typeArgs.size()) {
                                            TypeMirror lowerBound = typeArgs.get(index);
                                            TypeMirror upperBound = null;
                                            if (lowerBound.getKind() == TypeKind.WILDCARD) {
                                                upperBound = ((WildcardType) lowerBound).getSuperBound();
                                                lowerBound = ((WildcardType) lowerBound).getExtendsBound();
                                            }
                                            if (lowerBound != null && lowerBound.getKind() == TypeKind.TYPEVAR) {
                                                lowerBound = ((TypeVariable) lowerBound).getUpperBound();
                                            }
                                            if (upperBound != null && upperBound.getKind() == TypeKind.TYPEVAR) {
                                                upperBound = ((TypeVariable) upperBound).getUpperBound();
                                            }
                                            if (upperBound != null && upperBound.getKind() == TypeKind.DECLARED) {
                                                while (upperBound.getKind() == TypeKind.DECLARED) {
                                                    TypeElement elem = (TypeElement) ((DeclaredType) upperBound).asElement();
                                                    if (startsWith(env, elem.getSimpleName().toString()) && withinBounds(env, upperBound, bounds) && (Utilities.isShowDeprecatedMembers() || !elements.isDeprecated(elem)) && !Utilities.isExcluded(elem.getQualifiedName())) {
                                                        results.add(itemFactory.createTypeItem(env.getController(), elem, (DeclaredType) upperBound, anchorOffset, env.getReferencesCount(), elements.isDeprecated(elem), false, true, false, true, false));
                                                    }
                                                    env.addToExcludes(elem);
                                                    upperBound = elem.getSuperclass();
                                                }
                                            } else if (lowerBound != null && lowerBound.getKind() == TypeKind.DECLARED) {
                                                for (DeclaredType subtype : getSubtypesOf(env, (DeclaredType) lowerBound)) {
                                                    TypeElement elem = (TypeElement) subtype.asElement();
                                                    if (withinBounds(env, subtype, bounds) && (Utilities.isShowDeprecatedMembers() || !elements.isDeprecated(elem)) && !Utilities.isExcluded(elem.getQualifiedName())) {
                                                        results.add(itemFactory.createTypeItem(env.getController(), elem, subtype, anchorOffset, env.getReferencesCount(), elements.isDeprecated(elem), false, true, false, true, false));
                                                    }
                                                    env.addToExcludes(elem);
                                                }
                                            }
                                        }
                                    }
                                }
                            }
                        } else if (bounds != null && !bounds.isEmpty()) {
                            TypeMirror lowerBound = bounds.get(0);
                            bounds = bounds.subList(0, bounds.size());
                            for (DeclaredType subtype : getSubtypesOf(env, (DeclaredType) lowerBound)) {
                                TypeElement elem = (TypeElement) subtype.asElement();
                                if (withinBounds(env, subtype, bounds) && (Utilities.isShowDeprecatedMembers() || !elements.isDeprecated(elem)) && !Utilities.isExcluded(elem.getQualifiedName())) {
                                    results.add(itemFactory.createTypeItem(env.getController(), elem, subtype, anchorOffset, env.getReferencesCount(), elements.isDeprecated(elem), false, true, false, true, false));
                                }
                                env.addToExcludes(elem);
                            }
                        }
                    }
                    addClassTypes(env, null);
                    break;
                case QUESTION:
                    addKeyword(env, EXTENDS_KEYWORD, SPACE, false);
                    addKeyword(env, SUPER_KEYWORD, SPACE, false);
                    break;
            }
        }
    }

    private void insideBlock(Env env) throws IOException {
        int offset = env.getOffset();
        BlockTree bl = (BlockTree) env.getPath().getLeaf();
        SourcePositions sourcePositions = env.getSourcePositions();
        CompilationUnitTree root = env.getRoot();
        int blockPos = (int) sourcePositions.getStartPosition(root, bl);
        String text = env.getController().getText().substring(blockPos, offset);
        if (text.indexOf('{') < 0) { //NOI18N
            addMemberModifiers(env, Collections.singleton(STATIC), false);
            addClassTypes(env, null);
            return;
        }
        StatementTree last = null;
        for (StatementTree stat : bl.getStatements()) {
            int pos = (int) sourcePositions.getStartPosition(root, stat);
            if (pos == Diagnostic.NOPOS || offset <= pos) {
                break;
            }
            last = stat;
        }
        if (last == null) {
            ExecutableElement enclMethod = env.getScope().getEnclosingMethod();
            if (enclMethod != null && enclMethod.getKind() == ElementKind.CONSTRUCTOR) {
                String prefix = env.getPrefix();
                if (Utilities.startsWith(THIS_KEYWORD, prefix)) {
                    Element element = enclMethod.getEnclosingElement();
                    addThisOrSuperConstructor(env, element.asType(), element, THIS_KEYWORD, enclMethod);
                }
                if (Utilities.startsWith(SUPER_KEYWORD, prefix)) {
                    Element element = enclMethod.getEnclosingElement();
                    element = ((DeclaredType) ((TypeElement) element).getSuperclass()).asElement();
                    addThisOrSuperConstructor(env, element.asType(), element, SUPER_KEYWORD, enclMethod);
                }
            }
        } else if (last.getKind() == Tree.Kind.TRY) {
            if (((TryTree) last).getFinallyBlock() == null) {
                addKeyword(env, CATCH_KEYWORD, null, true);
                addKeyword(env, FINALLY_KEYWORD, null, true);
                if (((TryTree) last).getCatches().isEmpty() && ((TryTree) last).getResources().isEmpty()) {
                    return;
                }
            }
        } else if (last.getKind() == Tree.Kind.IF) {
            if (((IfTree) last).getElseStatement() == null) {
                addKeyword(env, ELSE_KEYWORD, null, true);
            }
        }
        localResult(env);
        addKeywordsForBlock(env);
    }

    @SuppressWarnings("fallthrough")
    private void insideMemberSelect(Env env) throws IOException {
        int offset = env.getOffset();
        String prefix = env.getPrefix();
        TreePath path = env.getPath();
        MemberSelectTree fa = (MemberSelectTree) path.getLeaf();
        CompilationController controller = env.getController();
        CompilationUnitTree root = env.getRoot();
        SourcePositions sourcePositions = env.getSourcePositions();
        int expEndPos = (int) sourcePositions.getEndPosition(root, fa.getExpression());
        boolean afterDot = false;
        boolean afterLt = false;
        int openLtNum = 0;
        JavaTokenId lastNonWhitespaceTokenId = null;
        TokenSequence<JavaTokenId> ts = controller.getTokenHierarchy().tokenSequence(JavaTokenId.language());
        ts.move(expEndPos);
        while (ts.moveNext()) {
            if (ts.offset() >= offset) {
                break;
            }
            switch (ts.token().id()) {
                case DOUBLE_LITERAL:
                case FLOAT_LITERAL:
                case FLOAT_LITERAL_INVALID:
                case LONG_LITERAL:
                case ELLIPSIS:
                    if (ts.offset() != expEndPos || ts.token().text().charAt(0) != '.') {
                        break;
                    }
                case DOT:
                    afterDot = true;
                    break;
                case LT:
                    afterLt = true;
                    openLtNum++;
                    break;
                case GT:
                    openLtNum--;
                    break;
                case GTGT:
                    openLtNum -= 2;
                    break;
                case GTGTGT:
                    openLtNum -= 3;
                    break;
            }
            switch (ts.token().id()) {
                case WHITESPACE:
                case LINE_COMMENT:
                case BLOCK_COMMENT:
                case JAVADOC_COMMENT:
                    break;
                default:
                    lastNonWhitespaceTokenId = ts.token().id();
            }
        }
        if (!afterDot) {
            if (expEndPos <= offset) {
                insideExpression(env, new TreePath(path, fa.getExpression()));
            }
            return;
        }
        if (openLtNum > 0) {
            switch (lastNonWhitespaceTokenId) {
                case QUESTION:
                    addKeyword(env, EXTENDS_KEYWORD, SPACE, false);
                    addKeyword(env, SUPER_KEYWORD, SPACE, false);
                    break;
                case LT:
                case COMMA:
                    addClassTypes(env, null);
                    break;
                case EXTENDS:
                case SUPER:
                    addClassTypes(env, null);
                    break;
            }
        } else if (lastNonWhitespaceTokenId != JavaTokenId.STAR) {
            controller.toPhase(Phase.RESOLVED);
            if (withinModuleName(env)) {
                String fqnPrefix = fa.getExpression().toString() + '.';
                anchorOffset = (int) sourcePositions.getStartPosition(root, fa);
                addModuleNames(env, fqnPrefix, true);
                return;
            }
            TreePath parentPath = path.getParentPath();
            Tree parent = parentPath != null ? parentPath.getLeaf() : null;
            TreePath grandParentPath = parentPath != null ? parentPath.getParentPath() : null;
            Tree grandParent = grandParentPath != null ? grandParentPath.getLeaf() : null;
            ExpressionTree exp = fa.getExpression();
            TreePath expPath = new TreePath(path, exp);
            TypeMirror type = controller.getTrees().getTypeMirror(expPath);
            if (type != null) {
                Element el = controller.getTrees().getElement(expPath);
                TreeUtilities tu = controller.getTreeUtilities();
                EnumSet<ElementKind> kinds;
                DeclaredType baseType = null;
                Set<TypeMirror> exs = null;
                boolean inImport = false;
                boolean insideNew = false;
                boolean srcOnly = false;
                if (TreeUtilities.CLASS_TREE_KINDS.contains(parent.getKind()) && ((ClassTree) parent).getExtendsClause() == fa) {
                    kinds = EnumSet.of(CLASS);
                    env.afterExtends();
                } else if (TreeUtilities.CLASS_TREE_KINDS.contains(parent.getKind()) && ((ClassTree) parent).getImplementsClause().contains(fa)) {
                    kinds = EnumSet.of(INTERFACE);
                } else if (parent.getKind() == Tree.Kind.IMPORT) {
                    inImport = true;
                    kinds = ((ImportTree) parent).isStatic() ? EnumSet.of(CLASS, ENUM, INTERFACE, ANNOTATION_TYPE, FIELD, METHOD, ENUM_CONSTANT) : EnumSet.of(CLASS, ANNOTATION_TYPE, ENUM, INTERFACE);
                } else if (parent.getKind() == Tree.Kind.NEW_CLASS && ((NewClassTree) parent).getIdentifier() == fa) {
                    insideNew = true;
                    kinds = EnumSet.of(CLASS, INTERFACE, ANNOTATION_TYPE);
                    if (grandParent.getKind() == Tree.Kind.THROW) {
                        TypeElement te = controller.getElements().getTypeElement("java.lang.Throwable"); //NOI18N
                        if (te != null) {
                            baseType = controller.getTypes().getDeclaredType(te);
                        }
                    }
                } else if (parent.getKind() == Tree.Kind.PARAMETERIZED_TYPE && ((ParameterizedTypeTree) parent).getTypeArguments().contains(fa)) {
                    kinds = EnumSet.of(CLASS, ENUM, ANNOTATION_TYPE, INTERFACE);
                } else if (parent.getKind() == Tree.Kind.ANNOTATION || parent.getKind() == Tree.Kind.TYPE_ANNOTATION) {
                    if (((AnnotationTree) parent).getAnnotationType() == fa) {
                        kinds = EnumSet.of(ANNOTATION_TYPE);
                    } else {
                        Iterator<? extends ExpressionTree> it = ((AnnotationTree) parent).getArguments().iterator();
                        if (it.hasNext()) {
                            ExpressionTree et = it.next();
                            if (et == fa || (et.getKind() == Tree.Kind.ASSIGNMENT && ((AssignmentTree) et).getExpression() == fa)) {
                                if (type.getKind() == TypeKind.ERROR && el.getKind().isClass()) {
                                    el = controller.getElements().getPackageElement(((TypeElement) el).getQualifiedName());
                                }
                                if (el instanceof PackageElement) {
                                    addPackageContent(env, (PackageElement) el, EnumSet.of(CLASS, ENUM, ANNOTATION_TYPE, INTERFACE), null, false, false);
                                } else if (type.getKind() == TypeKind.DECLARED) {
                                    addMemberConstantsAndTypes(env, (DeclaredType) type, el);
                                }
                                return;
                            }
                        }
                        kinds = EnumSet.of(CLASS, ENUM, ANNOTATION_TYPE, INTERFACE, FIELD, METHOD, ENUM_CONSTANT);
                    }
                } else if (parent.getKind() == Tree.Kind.ASSIGNMENT && ((AssignmentTree) parent).getExpression() == fa && grandParent != null && grandParent.getKind() == Tree.Kind.ANNOTATION) {
                    if (type.getKind() == TypeKind.ERROR && el.getKind().isClass()) {
                        el = controller.getElements().getPackageElement(((TypeElement) el).getQualifiedName());
                    }
                    if (el instanceof PackageElement) {
                        addPackageContent(env, (PackageElement) el, EnumSet.of(CLASS, ENUM, ANNOTATION_TYPE, INTERFACE), null, false, false);
                    } else if (type.getKind() == TypeKind.DECLARED) {
                        addMemberConstantsAndTypes(env, (DeclaredType) type, el);
                    }
                    return;
                } else if (parent.getKind() == Tree.Kind.VARIABLE && ((VariableTree) parent).getType() == fa) {
                    if (grandParent.getKind() == Tree.Kind.CATCH) {
                        kinds = EnumSet.of(CLASS, INTERFACE);
                        if (!options.contains(Options.ALL_COMPLETION)) {
                            exs = controller.getTreeUtilities().getUncaughtExceptions(grandParentPath.getParentPath());
                        }
                        TypeElement te = controller.getElements().getTypeElement("java.lang.Throwable"); //NOI18N
                        if (te != null) {
                            baseType = controller.getTypes().getDeclaredType(te);
                        }
                    } else {
                        kinds = EnumSet.of(CLASS, ENUM, ANNOTATION_TYPE, INTERFACE);
                    }
                } else if (parent.getKind() == Tree.Kind.METHOD && ((MethodTree) parent).getThrows().contains(fa)) {
                    Types types = controller.getTypes();
                    if (!options.contains(Options.ALL_COMPLETION) && ((MethodTree) parent).getBody() != null) {
                        controller.toPhase(Phase.RESOLVED);
                        exs = controller.getTreeUtilities().getUncaughtExceptions(new TreePath(path, ((MethodTree) parent).getBody()));
                        Trees trees = controller.getTrees();
                        for (ExpressionTree thr : ((MethodTree) parent).getThrows()) {
                            if (sourcePositions.getEndPosition(root, thr) >= offset) {
                                break;
                            }
                            TypeMirror t = trees.getTypeMirror(new TreePath(path, thr));
                            for (Iterator<TypeMirror> it = exs.iterator(); it.hasNext();) {
                                if (types.isSubtype(it.next(), t)) {
                                    it.remove();
                                }
                            }
                        }
                    }
                    kinds = EnumSet.of(CLASS, INTERFACE);
                    TypeElement te = controller.getElements().getTypeElement("java.lang.Throwable"); //NOI18N
                    if (te != null) {
                        baseType = controller.getTypes().getDeclaredType(te);
                    }
                } else if (parent.getKind() == Tree.Kind.METHOD && ((MethodTree) parent).getDefaultValue() == fa) {
                    if (type.getKind() == TypeKind.ERROR && el.getKind().isClass()) {
                        el = controller.getElements().getPackageElement(((TypeElement) el).getQualifiedName());
                    }
                    if (el instanceof PackageElement) {
                        addPackageContent(env, (PackageElement) el, EnumSet.of(CLASS, ENUM, ANNOTATION_TYPE, INTERFACE), null, false, false);
                    } else if (type.getKind() == TypeKind.DECLARED) {
                        addMemberConstantsAndTypes(env, (DeclaredType) type, el);
                    }
                    return;
                } else if (parent.getKind() == Tree.Kind.TYPE_PARAMETER) {
                    TypeParameterTree tpt = (TypeParameterTree) parent;
                    Trees trees = controller.getTrees();
                    boolean first = true;
                    for (Tree bound : tpt.getBounds()) {
                        int pos = (int) sourcePositions.getEndPosition(root, bound);
                        if (offset <= pos) {
                            break;
                        }
                        first = false;
                        env.addToExcludes(trees.getElement(new TreePath(parentPath, bound)));
                    }
                    kinds = first ? EnumSet.of(CLASS, ENUM, ANNOTATION_TYPE, INTERFACE) : EnumSet.of(ANNOTATION_TYPE, INTERFACE);
                } else if (parent.getKind() == Tree.Kind.AND) {
                    TypeMirror tm = controller.getTrees().getTypeMirror(new TreePath(path, ((BinaryTree) parent).getLeftOperand()));
                    if (tm != null && tm.getKind() == TypeKind.DECLARED) {
                        env.addToExcludes(((DeclaredType) tm).asElement());
                        kinds = EnumSet.of(INTERFACE, ANNOTATION_TYPE);
                    } else if (tm != null && tm.getKind() == TypeKind.INTERSECTION) {
                        for (TypeMirror bound : ((IntersectionType) tm).getBounds()) {
                            if (bound.getKind() == TypeKind.DECLARED) {
                                env.addToExcludes(((DeclaredType) bound).asElement());
                            }
                        }
                        kinds = EnumSet.of(INTERFACE, ANNOTATION_TYPE);
                    } else {
                        kinds = EnumSet.of(CLASS, ENUM, ANNOTATION_TYPE, INTERFACE, FIELD, METHOD, ENUM_CONSTANT);
                    }
                } else if (afterLt) {
                    kinds = EnumSet.of(METHOD);
                } else if (parent.getKind() == Tree.Kind.ENHANCED_FOR_LOOP && ((EnhancedForLoopTree) parent).getExpression() == fa) {
                    env.insideForEachExpression();
                    kinds = EnumSet.of(CLASS, ENUM, ANNOTATION_TYPE, INTERFACE, FIELD, METHOD, ENUM_CONSTANT);
                } else if (tu.getPathElementOfKind(Tree.Kind.EXPORTS, path) != null) {
                    kinds = EnumSet.noneOf(ElementKind.class);
                    srcOnly = true;
                } else if (tu.getPathElementOfKind(Tree.Kind.PROVIDES, path) != null) {                    
                    kinds = withinProvidesService(env) ? EnumSet.of(ANNOTATION_TYPE, CLASS, INTERFACE) : EnumSet.of(CLASS);
                } else if (tu.getPathElementOfKind(Tree.Kind.USES, path) != null) {
                    kinds = EnumSet.of(ANNOTATION_TYPE, CLASS, INTERFACE);
                } else {
                    kinds = EnumSet.of(CLASS, ENUM, ANNOTATION_TYPE, INTERFACE, FIELD, METHOD, ENUM_CONSTANT);
                }
                switch (type.getKind()) {
                    case TYPEVAR:
                        while (type != null && type.getKind() == TypeKind.TYPEVAR) {
                            type = ((TypeVariable) type).getUpperBound();
                        }
                        if (type == null) {
                            return;
                        }
                        type = controller.getTypes().capture(type);
                    case ARRAY:
                    case DECLARED:
                    case UNION:
                    case BOOLEAN:
                    case BYTE:
                    case CHAR:
                    case DOUBLE:
                    case FLOAT:
                    case INT:
                    case LONG:
                    case SHORT:
                    case VOID:
                        boolean b = exp.getKind() == Tree.Kind.PARENTHESIZED || exp.getKind() == Tree.Kind.TYPE_CAST;
                        while (b) {
                            if (exp.getKind() == Tree.Kind.PARENTHESIZED) {
                                exp = ((ParenthesizedTree) exp).getExpression();
                                expPath = new TreePath(expPath, exp);
                            } else if (exp.getKind() == Tree.Kind.TYPE_CAST) {
                                exp = ((TypeCastTree) exp).getExpression();
                                expPath = new TreePath(expPath, exp);
                            } else {
                                b = false;
                            }
                        }
                        el = controller.getTrees().getElement(expPath);
                        if (el != null && (el.getKind().isClass() || el.getKind().isInterface())) {
                            if (parent.getKind() == Tree.Kind.NEW_CLASS && ((NewClassTree) parent).getIdentifier() == fa && prefix != null) {
                                String typeName = controller.getElementUtilities().getElementName(el, true) + "." + prefix; //NOI18N
                                TypeMirror tm = controller.getTreeUtilities().parseType(typeName, env.getScope().getEnclosingClass());
                                if (tm != null && tm.getKind() == TypeKind.DECLARED) {
                                    addMembers(env, tm, ((DeclaredType) tm).asElement(), EnumSet.of(CONSTRUCTOR), null, inImport, insideNew, false);
                                }
                            }
                        }
                        if (exs != null && !exs.isEmpty()) {
                            Elements elements = controller.getElements();
                            for (TypeMirror ex : exs) {
                                if (ex.getKind() == TypeKind.DECLARED) {
                                    Element e = ((DeclaredType) ex).asElement();
                                    if (e.getEnclosingElement() == el && startsWith(env, e.getSimpleName().toString()) && (Utilities.isShowDeprecatedMembers() || !elements.isDeprecated(e)) && !Utilities.isExcluded(((TypeElement)e).getQualifiedName())) {
                                        env.addToExcludes(e);
                                        results.add(itemFactory.createTypeItem(env.getController(), (TypeElement) e, (DeclaredType) ex, anchorOffset, null, elements.isDeprecated(e), insideNew, insideNew || env.isInsideClass(), true, true, false));
                                    }
                                }
                            }
                        } else {
                            if (el == null) {
                                if (exp.getKind() == Tree.Kind.ARRAY_TYPE) {
                                    TypeMirror tm = type;
                                    while (tm.getKind() == TypeKind.ARRAY) {
                                        tm = ((ArrayType) tm).getComponentType();
                                    }
                                    if (tm.getKind().isPrimitive()) {
                                        el = controller.getTypes().boxedClass((PrimitiveType) tm);
                                    } else if (tm.getKind() == TypeKind.DECLARED) {
                                        el = ((DeclaredType) tm).asElement();
                                    }
                                } else if (exp.getKind() == Tree.Kind.PRIMITIVE_TYPE) {
                                    if (type.getKind().isPrimitive()) {
                                        el = controller.getTypes().boxedClass((PrimitiveType) type);
                                    } else if (type.getKind() == TypeKind.VOID) {
                                        el = controller.getElements().getTypeElement("java.lang.Void"); //NOI18N
                                    }
                                }
                            }
                            addMembers(env, type, el, kinds, baseType, inImport, insideNew, false);
                        }
                        break;
                    default:
                        el = controller.getTrees().getElement(expPath);
                        if (type.getKind() == TypeKind.ERROR && el != null && el.getKind().isClass()) {
                            el = controller.getElements().getPackageElement(((TypeElement) el).getQualifiedName());
                        }
                        if (el != null && el.getKind() == PACKAGE) {
                            if (parent.getKind() == Tree.Kind.NEW_CLASS && ((NewClassTree) parent).getIdentifier() == fa && prefix != null) {
                                String typeName = controller.getElementUtilities().getElementName(el, true) + "." + prefix; //NOI18N
                                TypeMirror tm = controller.getTreeUtilities().parseType(typeName, env.getScope().getEnclosingClass());
                                if (tm != null && tm.getKind() == TypeKind.DECLARED) {
                                    addMembers(env, tm, ((DeclaredType) tm).asElement(), EnumSet.of(CONSTRUCTOR), null, inImport, insideNew, false);
                                }
                            }
                            if (exs != null && !exs.isEmpty()) {
                                Elements elements = controller.getElements();
                                for (TypeMirror ex : exs) {
                                    if (ex.getKind() == TypeKind.DECLARED) {
                                        Element e = ((DeclaredType) ex).asElement();
                                        if (e.getEnclosingElement() == el && startsWith(env, e.getSimpleName().toString()) && (Utilities.isShowDeprecatedMembers() || !elements.isDeprecated(e)) && !Utilities.isExcluded(((TypeElement)e).getQualifiedName())) {
                                            env.addToExcludes(e);
                                            results.add(itemFactory.createTypeItem(env.getController(), (TypeElement) e, (DeclaredType) ex, anchorOffset, env.getReferencesCount(), elements.isDeprecated(e), false, env.isInsideClass(), true, true, false));
                                        }
                                    }
                                }
                            }
                            addPackageContent(env, (PackageElement) el, kinds, baseType, insideNew, srcOnly);
                            if (results.isEmpty() && ((PackageElement) el).getQualifiedName() == el.getSimpleName()) {
                                // no package content? Check for unimported class
                                ClassIndex ci = controller.getClasspathInfo().getClassIndex();
                                if (el.getEnclosedElements().isEmpty() && ci.getPackageNames(el.getSimpleName() + ".", true, EnumSet.allOf(ClassIndex.SearchScope.class)).isEmpty()) {
                                    Trees trees = controller.getTrees();
                                    Scope scope = env.getScope();
                                    for (ElementHandle<TypeElement> teHandle : ci.getDeclaredTypes(el.getSimpleName().toString(), ClassIndex.NameKind.SIMPLE_NAME, EnumSet.allOf(ClassIndex.SearchScope.class))) {
                                        TypeElement te = teHandle.resolve(controller);
                                        if (te != null && trees.isAccessible(scope, te)) {
                                            addMembers(env, te.asType(), te, kinds, baseType, inImport, insideNew, true);
                                        }
                                    }
                                }
                            }
                        }
                }
            } else if (parent.getKind() == Tree.Kind.COMPILATION_UNIT && ((CompilationUnitTree) parent).getPackageName() == fa) {
                PackageElement pe = controller.getElements().getPackageElement(fullName(exp));
                if (pe != null) {
                    addPackageContent(env, pe, EnumSet.of(ElementKind.PACKAGE), null, false, true);
                }
            }
        }
    }

    private void insideMemberReference(Env env) throws IOException {
        TreePath path = env.getPath();
        MemberReferenceTree mr = (MemberReferenceTree) path.getLeaf();
        TokenSequence<JavaTokenId> ts = findLastNonWhitespaceToken(env, mr, env.getOffset());
        if (ts != null) {
            switch (ts.token().id()) {
                case COLONCOLON:
                case GT:
                case GTGT:
                case GTGTGT:
                    CompilationController controller = env.getController();
                    ExpressionTree exp = mr.getQualifierExpression();
                    TreePath expPath = new TreePath(path, exp);
                    Trees trees = controller.getTrees();
                    TypeMirror type = trees.getTypeMirror(expPath);
                    if (type != null && type.getKind() == TypeKind.TYPEVAR) {
                        while (type != null && type.getKind() == TypeKind.TYPEVAR) {
                            type = ((TypeVariable) type).getUpperBound();
                        }
                        if (type != null) {
                            type = controller.getTypes().capture(type);
                        }
                    }
                    if (type != null && (type.getKind() == TypeKind.DECLARED
                            || type.getKind() == TypeKind.ARRAY || type.getKind() == TypeKind.TYPEVAR)) {
                        Element e = trees.getElement(expPath);
                        addMethodReferences(env, type, e);
                        if (e == null || e.getKind().isClass() || e.getKind().isInterface()) {
                            addKeyword(env, NEW_KEYWORD, SPACE, false);
                        }
                    }
                    break;
                case LT:
                case COMMA:
                    addClassTypes(env, null);
                    break;
            }
        }
    }

    private void insideLambdaExpression(Env env) throws IOException {
        TreePath path = env.getPath();
        LambdaExpressionTree let = (LambdaExpressionTree) path.getLeaf();
        TokenSequence<JavaTokenId> ts = findLastNonWhitespaceToken(env, let, env.getOffset());
        if (ts != null) {
            switch (ts.token().id()) {
                case ARROW:
                    localResult(env);
                    addValueKeywords(env);
                    break;
                case COMMA:
                    if (let.getParameters().isEmpty()
                            || env.getController().getTrees().getSourcePositions().getStartPosition(path.getCompilationUnit(), let.getParameters().get(0).getType()) >= 0) {
                        addClassTypes(env, null);
                        addPrimitiveTypeKeywords(env);
                        addKeyword(env, FINAL_KEYWORD, SPACE, false);
                    }
                    else {
                        boolean isFirstParamVarType = isLambdaVarType(env, let);

                        if (isFirstParamVarType) {
                            addVarTypeForLambdaParam(env);
                        }
                    }
                    break;
            }
        }
    }

    private void insideMethodInvocation(Env env) throws IOException {
        TreePath path = env.getPath();
        MethodInvocationTree mi = (MethodInvocationTree) path.getLeaf();
        int offset = env.getOffset();
        TokenSequence<JavaTokenId> ts = findLastNonWhitespaceToken(env, mi, offset);
        if (ts == null || (ts.token().id() != JavaTokenId.LPAREN && ts.token().id() != JavaTokenId.COMMA)) {
            SourcePositions sp = env.getSourcePositions();
            CompilationUnitTree root = env.getRoot();
            int lastTokenEndOffset = ts != null ? ts.offset() + ts.token().length() : -1;
            for (ExpressionTree arg : mi.getArguments()) {
                int pos = (int) sp.getEndPosition(root, arg);
                if (lastTokenEndOffset == pos) {
                    insideExpression(env, new TreePath(path, arg));
                    break;
                }
                if (offset <= pos) {
                    break;
                }
            }
            return;
        }
        String prefix = env.getPrefix();
        if (prefix == null || prefix.length() == 0) {
            addMethodArguments(env, mi);
        }
        addLocalMembersAndVars(env);
        addValueKeywords(env);
        addClassTypes(env,null);
        addPrimitiveTypeKeywords(env);
    }

    private void insideNewClass(Env env) throws IOException {
        TreePath path = env.getPath();
        NewClassTree nc = (NewClassTree) path.getLeaf();
        TokenSequence<JavaTokenId> ts = findLastNonWhitespaceToken(env, nc, env.getOffset());
        if (ts != null) {
            switch (ts.token().id()) {
                case NEW:
                    String prefix = env.getPrefix();
                    CompilationController controller = env.getController();
                    controller.toPhase(Phase.RESOLVED);
                    TypeElement tel = controller.getElements().getTypeElement("java.lang.Throwable"); //NOI18N
                    DeclaredType base = path.getParentPath().getLeaf().getKind() == Tree.Kind.THROW && tel != null
                            ? controller.getTypes().getDeclaredType(tel) : null;
                    TypeElement toExclude = null;
                    if (nc.getIdentifier().getKind() == Tree.Kind.IDENTIFIER && prefix != null) {
                        TypeMirror tm = controller.getTreeUtilities().parseType(prefix, env.getScope().getEnclosingClass());
                        if (tm != null && tm.getKind() == TypeKind.DECLARED) {
                            TypeElement te = (TypeElement) ((DeclaredType) tm).asElement();
                            addMembers(env, tm, te, EnumSet.of(CONSTRUCTOR), base, false, true, false);
                            if ((te.getTypeParameters().isEmpty() || SourceVersion.RELEASE_5.compareTo(controller.getSourceVersion()) > 0)
                                    && !hasAccessibleInnerClassConstructor(te, env.getScope(), controller.getTrees())) {
                                toExclude = te;
                            }
                        }
                    }
                    boolean insideNew = true;
                    ExpressionTree encl = nc.getEnclosingExpression();
                    if (!options.contains(Options.ALL_COMPLETION)) {
                        Set<? extends TypeMirror> smarts = getSmartTypes(env);
                        if (smarts != null) {
                            Elements elements = env.getController().getElements();
                            for (TypeMirror smart : smarts) {
                                if (smart != null) {
                                    if (smart.getKind() == TypeKind.DECLARED) {
                                        if (encl == null) {
                                            for (DeclaredType subtype : getSubtypesOf(env, (DeclaredType) smart)) {
                                                TypeElement elem = (TypeElement) subtype.asElement();
                                                if (toExclude != elem && (Utilities.isShowDeprecatedMembers() || !elements.isDeprecated(elem)) && !Utilities.isExcluded(elem.getQualifiedName())) {
                                                    results.add(itemFactory.createTypeItem(env.getController(), elem, (DeclaredType) SourceUtils.resolveCapturedType(controller, subtype), anchorOffset, env.getReferencesCount(), elements.isDeprecated(elem), true, true, false, true, false));
                                                }
                                                env.addToExcludes(elem);
                                            }
                                        }
                                    } else if (smart.getKind() == TypeKind.ARRAY) {
                                        insideNew = false;
                                        try {
                                            TypeMirror tm = smart;
                                            while (tm.getKind() == TypeKind.ARRAY) {
                                                tm = ((ArrayType) tm).getComponentType();
                                            }
                                            if (tm.getKind().isPrimitive() && startsWith(env, tm.toString())) {
                                                results.add(itemFactory.createArrayItem(env.getController(), (ArrayType) smart, anchorOffset, env.getReferencesCount(), env.getController().getElements()));
                                            } else if ((tm.getKind() == TypeKind.DECLARED || tm.getKind() == TypeKind.ERROR) && startsWith(env, ((DeclaredType) tm).asElement().getSimpleName().toString())) {
                                                results.add(itemFactory.createArrayItem(env.getController(), (ArrayType) smart, anchorOffset, env.getReferencesCount(), env.getController().getElements()));
                                            }
                                        } catch (IllegalArgumentException iae) {
                                        }
                                    }
                                }
                            }
                        }
                    }
                    if (toExclude != null) {
                        env.addToExcludes(toExclude);
                    }
                    if (insideNew) {
                        env.insideNew();
                    }
                    if (encl == null) {
                        EnumSet<ElementKind> classKinds = EnumSet.of(CLASS, INTERFACE, ENUM, ANNOTATION_TYPE);
                        if (isRecordSupported(env)) {
                            classKinds.add(RECORD);
                        }
                        addTypes(env, classKinds, base);
                    } else {
                        TypeMirror enclType = controller.getTrees().getTypeMirror(new TreePath(path, nc.getEnclosingExpression()));
                        if (enclType != null && enclType.getKind() == TypeKind.DECLARED) {
                            addMembers(env, enclType, ((DeclaredType) enclType).asElement(), EnumSet.of(CLASS, INTERFACE, ENUM, ANNOTATION_TYPE), base, false, insideNew, false);
                        }
                    }
                    break;
                case LPAREN:
                case COMMA:
                case RPAREN:
                    prefix = env.getPrefix();
                    if (prefix == null || prefix.length() == 0) {
                        addConstructorArguments(env, nc);
                    }
                    addLocalMembersAndVars(env);
                    addValueKeywords(env);
                    addClassTypes(env,null);
                    addPrimitiveTypeKeywords(env);
                    break;
                case GT:
                case GTGT:
                case GTGTGT:
                    controller = env.getController();
                    TypeMirror tm = controller.getTrees().getTypeMirror(new TreePath(path, nc.getIdentifier()));
                    addMembers(env, tm, ((DeclaredType) tm).asElement(), EnumSet.of(CONSTRUCTOR), null, false, false, false);
                    break;
            }
        }
    }

    private void insideTry(Env env) throws IOException {
        CompilationController controller = env.getController();
        TokenSequence<JavaTokenId> last = findLastNonWhitespaceToken(env, env.getPath().getLeaf(), env.getOffset());
        if (last != null && (last.token().id() == JavaTokenId.LPAREN || last.token().id() == JavaTokenId.SEMICOLON)) {
            addKeyword(env, FINAL_KEYWORD, SPACE, false);
            if (controller.getSourceVersion().compareTo(SourceVersion.RELEASE_9) >= 0) {
                addEffectivelyFinalAutoCloseables(env);
            }
            TypeElement te = controller.getElements().getTypeElement("java.lang.AutoCloseable"); //NOI18N
            if (te != null) {
                addTypes(env, EnumSet.of(CLASS, INTERFACE, TYPE_PARAMETER), controller.getTypes().getDeclaredType(te));
            }
        }
    }

    private void insideCatch(Env env) throws IOException {
        TreePath path = env.getPath();
        CatchTree ct = (CatchTree) path.getLeaf();
        CompilationController controller = env.getController();
        TokenSequence<JavaTokenId> last = findLastNonWhitespaceToken(env, ct, env.getOffset());
        if (last != null && last.token().id() == JavaTokenId.LPAREN) {
            addKeyword(env, FINAL_KEYWORD, SPACE, false);
            if (!options.contains(Options.ALL_COMPLETION)) {
                TreeUtilities tu = controller.getTreeUtilities();
                TreePath tryPath = tu.getPathElementOfKind(Tree.Kind.TRY, path);
                Set<TypeMirror> exs = tu.getUncaughtExceptions(tryPath != null ? tryPath : path.getParentPath());
                Elements elements = controller.getElements();
                for (TypeMirror ex : exs) {
                    if (ex.getKind() == TypeKind.DECLARED && startsWith(env, ((DeclaredType) ex).asElement().getSimpleName().toString())
                            && (Utilities.isShowDeprecatedMembers() || !elements.isDeprecated(((DeclaredType) ex).asElement()))
                            && !Utilities.isExcluded(((TypeElement)((DeclaredType) ex).asElement()).getQualifiedName())) {
                        env.addToExcludes(((DeclaredType) ex).asElement());
                        results.add(itemFactory.createTypeItem(env.getController(), (TypeElement) ((DeclaredType) ex).asElement(), (DeclaredType) ex, anchorOffset, env.getReferencesCount(), elements.isDeprecated(((DeclaredType) ex).asElement()), false, false, false, true, false));
                    }
                }
            }
            TypeElement te = controller.getElements().getTypeElement("java.lang.Throwable"); //NOI18N
            if (te != null) {
                addTypes(env, EnumSet.of(CLASS, INTERFACE, TYPE_PARAMETER), controller.getTypes().getDeclaredType(te));
            }
        }
    }

    private void insideUnionType(Env env) throws IOException {
        TreePath path = env.getPath();
        UnionTypeTree dtt = (UnionTypeTree) path.getLeaf();
        CompilationController controller = env.getController();
        TokenSequence<JavaTokenId> last = findLastNonWhitespaceToken(env, dtt, env.getOffset());
        if (last != null && last.token().id() == JavaTokenId.BAR) {
            if (!options.contains(Options.ALL_COMPLETION)) {
                TreeUtilities tu = controller.getTreeUtilities();
                TreePath tryPath = tu.getPathElementOfKind(Tree.Kind.TRY, path);
                Set<TypeMirror> exs = tu.getUncaughtExceptions(tryPath);
                if (!exs.isEmpty()) {
                    Trees trees = controller.getTrees();
                    Types types = controller.getTypes();
                    for (Tree t : dtt.getTypeAlternatives()) {
                        TypeMirror tm = trees.getTypeMirror(new TreePath(path, t));
                        if (tm != null && tm.getKind() != TypeKind.ERROR) {
                            for (Iterator<TypeMirror> it = exs.iterator(); it.hasNext();) {
                                if (types.isSubtype(tm, it.next())) {
                                    it.remove();
                                }
                            }
                        }
                    }
                    Elements elements = controller.getElements();
                    for (TypeMirror ex : exs) {
                        if (ex.getKind() == TypeKind.DECLARED && startsWith(env, ((DeclaredType) ex).asElement().getSimpleName().toString())
                                && (Utilities.isShowDeprecatedMembers() || !elements.isDeprecated(((DeclaredType) ex).asElement()))
                                && !Utilities.isExcluded(((TypeElement)((DeclaredType) ex).asElement()).getQualifiedName())) {
                            env.addToExcludes(((DeclaredType) ex).asElement());
                            results.add(itemFactory.createTypeItem(env.getController(), (TypeElement) ((DeclaredType) ex).asElement(), (DeclaredType) ex, anchorOffset, env.getReferencesCount(), elements.isDeprecated(((DeclaredType) ex).asElement()), false, false, false, true, false));
                        }
                    }
                }
            }
            TypeElement te = controller.getElements().getTypeElement("java.lang.Throwable"); //NOI18N
            if (te != null) {
                addTypes(env, EnumSet.of(CLASS, INTERFACE, TYPE_PARAMETER), controller.getTypes().getDeclaredType(te));
            }
        }
    }

    private void insideIf(Env env) throws IOException {
        IfTree iff = (IfTree) env.getPath().getLeaf();
        if (env.getSourcePositions().getEndPosition(env.getRoot(), iff.getCondition()) <= env.getOffset()) {
            TokenSequence<JavaTokenId> last = findLastNonWhitespaceToken(env, iff, env.getOffset());
            if (last != null && (last.token().id() == JavaTokenId.RPAREN || last.token().id() == JavaTokenId.ELSE)) {
                localResult(env);
                addKeywordsForStatement(env);
            }
        }
    }

    private void insideWhile(Env env) throws IOException {
        WhileLoopTree wlt = (WhileLoopTree) env.getPath().getLeaf();
        if (env.getSourcePositions().getEndPosition(env.getRoot(), wlt.getCondition()) <= env.getOffset()) {
            TokenSequence<JavaTokenId> last = findLastNonWhitespaceToken(env, wlt, env.getOffset());
            if (last != null && last.token().id() == JavaTokenId.RPAREN) {
                localResult(env);
                addKeywordsForStatement(env);
            }
        }
    }

    private void insideDoWhile(Env env) throws IOException {
        DoWhileLoopTree dwlt = (DoWhileLoopTree) env.getPath().getLeaf();
        if (env.getSourcePositions().getEndPosition(env.getRoot(), dwlt.getStatement()) <= env.getOffset()) {
            TokenSequence<JavaTokenId> last = findLastNonWhitespaceToken(env, dwlt, env.getOffset());
            if (last != null && (last.token().id() == JavaTokenId.RBRACE || last.token().id() == JavaTokenId.SEMICOLON)) {
                addKeyword(env, WHILE_KEYWORD, null, false);
            }
        }
    }

    private void insideFor(Env env) throws IOException {
        int offset = env.getOffset();
        TreePath path = env.getPath();
        ForLoopTree fl = (ForLoopTree) path.getLeaf();
        SourcePositions sourcePositions = env.getSourcePositions();
        CompilationUnitTree root = env.getRoot();
        Tree lastTree = null;
        int lastTreePos = offset;
        for (Tree update : fl.getUpdate()) {
            int pos = (int) sourcePositions.getEndPosition(root, update);
            if (pos == Diagnostic.NOPOS || offset <= pos) {
                break;
            }
            lastTree = update;
            lastTreePos = pos;
        }
        if (lastTree == null) {
            int pos = (int) sourcePositions.getEndPosition(root, fl.getCondition());
            if (pos != Diagnostic.NOPOS && pos < offset) {
                lastTree = fl.getCondition();
                lastTreePos = pos;
            }
        }
        if (lastTree == null) {
            for (Tree init : fl.getInitializer()) {
                int pos = (int) sourcePositions.getEndPosition(root, init);
                if (pos == Diagnostic.NOPOS || offset <= pos) {
                    break;
                }
                lastTree = init;
                lastTreePos = pos;
            }
        }
        if (lastTree == null) {
            TokenSequence<JavaTokenId> last = findLastNonWhitespaceToken(env, fl, offset);
            if (last != null && last.token().id() == JavaTokenId.LPAREN) {
                addLocalFieldsAndVars(env);
                addClassTypes(env,null);
                addPrimitiveTypeKeywords(env);
            }
        } else {
            TokenSequence<JavaTokenId> last = findLastNonWhitespaceToken(env, lastTreePos, offset);
            if (last != null && last.token().id() == JavaTokenId.SEMICOLON) {
                localResult(env);
                addValueKeywords(env);
            } else if (last != null && last.token().id() == JavaTokenId.RPAREN) {
                localResult(env);
                addKeywordsForStatement(env);
            } else {
                switch (lastTree.getKind()) {
                    case VARIABLE:
                        Tree var = ((VariableTree) lastTree).getInitializer();
                        if (var != null) {
                            insideExpression(env, new TreePath(new TreePath(path, lastTree), var));
                        }
                        break;
                    case EXPRESSION_STATEMENT:
                        Tree exp = unwrapErrTree(((ExpressionStatementTree) lastTree).getExpression());
                        if (exp != null) {
                            insideExpression(env, new TreePath(new TreePath(path, lastTree), exp));
                        }
                        break;
                    default:
                        insideExpression(env, new TreePath(path, lastTree));
                }
            }
        }
    }

    private void insideForEach(Env env) throws IOException {
        int offset = env.getOffset();
        TreePath path = env.getPath();
        EnhancedForLoopTree efl = (EnhancedForLoopTree) path.getLeaf();
        SourcePositions sourcePositions = env.getSourcePositions();
        CompilationUnitTree root = env.getRoot();
        if (sourcePositions.getStartPosition(root, efl.getExpression()) >= offset) {
            TokenSequence<JavaTokenId> last = findLastNonWhitespaceToken(env, (int) sourcePositions.getEndPosition(root, efl.getVariable()), offset);
            if (last != null && last.token().id() == JavaTokenId.COLON) {
                env.insideForEachExpression();
                addKeyword(env, NEW_KEYWORD, SPACE, false);
                localResult(env);
            }
            return;
        }
        TokenSequence<JavaTokenId> last = findLastNonWhitespaceToken(env, (int) sourcePositions.getEndPosition(root, efl.getExpression()), offset);
        if (last != null && last.token().id() == JavaTokenId.RPAREN) {
            addKeywordsForStatement(env);
        } else {
            env.insideForEachExpression();
            addKeyword(env, NEW_KEYWORD, SPACE, false);
        }
        localResult(env);

    }

    private void insideSwitch(Env env) throws IOException {
        int offset = env.getOffset();
        TreePath path = env.getPath();
        ExpressionTree exprTree = null;
        if (path.getLeaf().getKind() == Tree.Kind.SWITCH) {
            exprTree = ((SwitchTree) path.getLeaf()).getExpression();

        } else {
            exprTree = ((SwitchExpressionTree) path.getLeaf()).getExpression();
        }
        SourcePositions sourcePositions = env.getSourcePositions();
        CompilationUnitTree root = env.getRoot();
        if (sourcePositions.getStartPosition(root, exprTree) < offset) {
            CaseTree lastCase = null;
            List<? extends CaseTree> cases = path.getLeaf().getKind() == Kind.SWITCH ? ((SwitchTree) path.getLeaf()).getCases()
                                                                                     : ((SwitchExpressionTree) path.getLeaf()).getCases();
            for (CaseTree t : cases) {
                int pos = (int) sourcePositions.getStartPosition(root, t);
                if (pos == Diagnostic.NOPOS || offset <= pos) {
                    break;
                }
                lastCase = t;
            }
            if (lastCase != null) {
                List<? extends StatementTree> statements = lastCase.getStatements();
                if (statements == null) {
                    int pos = (int) sourcePositions.getStartPosition(root, lastCase.getBody());
                    if (pos != Diagnostic.NOPOS && pos < offset) {
                        addKeyword(env, CASE_KEYWORD, SPACE, false);
                        addKeyword(env, DEFAULT_KEYWORD, COLON, false);
                    }
                } else {
                    Tree last = null;
                    for (StatementTree stat : statements) {
                        int pos = (int) sourcePositions.getStartPosition(root, stat);
                        if (pos == Diagnostic.NOPOS || offset <= pos) {
                            break;
                        }
                        last = stat;
                    }
                    if (last != null) {
                        if (last.getKind() == Tree.Kind.TRY) {
                            if (((TryTree) last).getFinallyBlock() == null) {
                                addKeyword(env, CATCH_KEYWORD, null, false);
                                addKeyword(env, FINALLY_KEYWORD, null, false);
                                if (((TryTree) last).getCatches().isEmpty()) {
                                    return;
                                }
                            }
                        } else if (last.getKind() == Tree.Kind.IF) {
                            if (((IfTree) last).getElseStatement() == null) {
                                addKeyword(env, ELSE_KEYWORD, null, false);
                            }
                        }
                    }
                    localResult(env);
                    addKeywordsForBlock(env);
                }
            } else {
                TokenSequence<JavaTokenId> ts = findLastNonWhitespaceToken(env, path.getLeaf(), offset);
                if (ts != null && ts.token().id() == JavaTokenId.LBRACE) {
                    addKeyword(env, CASE_KEYWORD, SPACE, false);
                    addKeyword(env, DEFAULT_KEYWORD, COLON, false);
                }
            }
        }
    }

    private void insideCase(Env env) throws IOException {
        int offset = env.getOffset();
        TreePath path = env.getPath();
        CaseTree cst = (CaseTree) path.getLeaf();
        SourcePositions sourcePositions = env.getSourcePositions();
        CompilationUnitTree root = env.getRoot();
        CompilationController controller = env.getController();
        TreePath parentPath = path.getParentPath();
        CaseLabelTree firstCaseLabelTree = null;
        CaseLabelTree lastCaseLabelTree = null;
        ExpressionTree caseErroneousTree = null;
        List<? extends CaseLabelTree> caseTreeList = cst.getLabels();
        if (!caseTreeList.isEmpty()) {
            firstCaseLabelTree = caseTreeList.get(0);
            lastCaseLabelTree = caseTreeList.get(caseTreeList.size() - 1);
            if (lastCaseLabelTree != null && lastCaseLabelTree.getKind() == Tree.Kind.CONSTANT_CASE_LABEL) {
                ExpressionTree et = ((ConstantCaseLabelTree) lastCaseLabelTree).getConstantExpression();
                if (et != null && et.getKind() == Tree.Kind.ERRONEOUS) {
                    caseErroneousTree = et;
                }
            }
        }

        if (firstCaseLabelTree != null && ((sourcePositions.getStartPosition(root, firstCaseLabelTree) >= offset)
                || (caseErroneousTree != null && caseErroneousTree.getKind() == Tree.Kind.ERRONEOUS && ((ErroneousTree) caseErroneousTree).getErrorTrees().isEmpty() && sourcePositions.getEndPosition(root, caseErroneousTree) >= offset))) {

            if (parentPath.getLeaf().getKind() == Tree.Kind.SWITCH || parentPath.getLeaf().getKind() == Kind.SWITCH_EXPRESSION) {
                ExpressionTree exprTree;
                if (parentPath.getLeaf().getKind() == Tree.Kind.SWITCH) {
                    exprTree = ((SwitchTree) parentPath.getLeaf()).getExpression();
                } else {
                    exprTree = ((SwitchExpressionTree) parentPath.getLeaf()).getExpression();
                }
                TypeMirror tm = controller.getTrees().getTypeMirror(new TreePath(parentPath, exprTree));
                if (tm.getKind() == TypeKind.DECLARED) {
                    if (((DeclaredType) tm).asElement().getKind() == ENUM) {
                        addEnumConstants(env, (TypeElement) ((DeclaredType) tm).asElement());
                    } else {
                        addLocalConstantsAndTypes(env);
                        if (env.getController().getSourceVersion().compareTo(RELEASE_17) >= 0) {
                            addCaseLabels(env, cst);
                        }
                    }
                } else {
                    addLocalConstantsAndTypes(env);
                }
            }
        } else if (lastCaseLabelTree != null && lastCaseLabelTree.getKind() == Tree.Kind.PATTERN_CASE_LABEL
                && env.getController().getSourceVersion().compareTo(RELEASE_19) >= 0 && sourcePositions.getEndPosition(root, firstCaseLabelTree) < offset) {
            addKeyword(env, WHEN_KEYWORD, SPACE, false);
        } else {
            TokenSequence<JavaTokenId> ts = findLastNonWhitespaceToken(env, cst, offset);
            if (ts != null && ts.token().id() == JavaTokenId.IDENTIFIER) {
                for (CaseLabelTree clt : caseTreeList) {
                    if (clt != null && clt.getKind() == Tree.Kind.CONSTANT_CASE_LABEL) {
                        ExpressionTree caseExpression = ((ConstantCaseLabelTree) clt).getConstantExpression();
                        if (caseExpression != null && caseExpression.getKind() == Tree.Kind.IDENTIFIER) {
                            TreePath tPath = new TreePath(path, caseExpression);
                            insideExpression(env, tPath);
                            return;
                        }
                    }
                }
            } else if (ts != null && ts.token().id() != JavaTokenId.DEFAULT) {
                localResult(env);
                addKeywordsForBlock(env);
            }
        }
    }

    private void insideParens(Env env) throws IOException {
        TreePath path = env.getPath();
        ParenthesizedTree pa = (ParenthesizedTree) path.getLeaf();
        SourcePositions sourcePositions = env.getSourcePositions();
        CompilationUnitTree root = env.getRoot();
        Tree exp = unwrapErrTree(pa.getExpression());
        if (exp == null || env.getOffset() <= sourcePositions.getStartPosition(root, exp)) {
            if (!options.contains(Options.ALL_COMPLETION) && path.getParentPath().getLeaf().getKind() != Tree.Kind.SWITCH) {
                Set<? extends TypeMirror> smarts = getSmartTypes(env);
                if (smarts != null) {
                    Elements elements = env.getController().getElements();
                    for (TypeMirror smart : smarts) {
                        if (smart != null) {
                            if (smart.getKind() == TypeKind.DECLARED) {
                                for (DeclaredType subtype : getSubtypesOf(env, (DeclaredType) smart)) {
                                    TypeElement elem = (TypeElement) subtype.asElement();
                                    if ((Utilities.isShowDeprecatedMembers() || !elements.isDeprecated(elem)) && !Utilities.isExcluded(elem.getQualifiedName())) {
                                        results.add(itemFactory.createTypeItem(env.getController(), elem, subtype, anchorOffset, env.getReferencesCount(), elements.isDeprecated(elem), false, false, false, true, false));
                                    }
                                    env.addToExcludes(elem);
                                }
                                DeclaredType type = (DeclaredType) smart;
                                TypeElement element = (TypeElement) type.asElement();

                                if (elements.isFunctionalInterface(element)) {
                                    addVarTypeForLambdaParam(env);
                                }
                            } else if (smart.getKind() == TypeKind.ARRAY) {
                                try {
                                    TypeMirror tm = smart;
                                    while (tm.getKind() == TypeKind.ARRAY) {
                                        tm = ((ArrayType) tm).getComponentType();
                                    }
                                    if (tm.getKind().isPrimitive() && startsWith(env, tm.toString())) {
                                        results.add(itemFactory.createArrayItem(env.getController(), (ArrayType) smart, anchorOffset, env.getReferencesCount(), env.getController().getElements()));
                                    } else if ((tm.getKind() == TypeKind.DECLARED || tm.getKind() == TypeKind.ERROR) && startsWith(env, ((DeclaredType) tm).asElement().getSimpleName().toString())) {
                                        results.add(itemFactory.createArrayItem(env.getController(), (ArrayType) smart, anchorOffset, env.getReferencesCount(), env.getController().getElements()));
                                    }
                                } catch (IllegalArgumentException iae) {
                                }
                            }
                        }
                    }
                }
            }
            addLocalMembersAndVars(env);
            addClassTypes(env,null);
            addPrimitiveTypeKeywords(env);
            addValueKeywords(env);
        } else {
            insideExpression(env, new TreePath(path, exp));
        }
    }

    private void insideTypeCheck(Env env) throws IOException {
        InstanceOfTree iot = (InstanceOfTree) env.getPath().getLeaf();
        TokenSequence<JavaTokenId> ts = findLastNonWhitespaceToken(env, iot, env.getOffset());
        if (ts != null && ts.token().id() == JavaTokenId.INSTANCEOF) {
            addClassTypes(env, null);
        }
    }

    private void insideArrayAccess(Env env) throws IOException {
        int offset = env.getOffset();
        ArrayAccessTree aat = (ArrayAccessTree) env.getPath().getLeaf();
        SourcePositions sourcePositions = env.getSourcePositions();
        CompilationUnitTree root = env.getRoot();
        int aaTextStart = (int) sourcePositions.getEndPosition(root, aat.getExpression());
        if (aaTextStart != Diagnostic.NOPOS) {
            Tree expr = unwrapErrTree(aat.getIndex());
            if (expr == null || offset <= (int) sourcePositions.getStartPosition(root, expr)) {
                String aatText = env.getController().getText().substring(aaTextStart, offset);
                int bPos = aatText.indexOf('['); //NOI18N
                if (bPos > -1) {
                    localResult(env);
                    addValueKeywords(env);
                }
            }
        }
    }

    private void insideNewArray(Env env) throws IOException {
        int offset = env.getOffset();
        TreePath path = env.getPath();
        NewArrayTree nat = (NewArrayTree) path.getLeaf();
        if (nat.getInitializers() != null) { // UFFF!!!!
            SourcePositions sourcePositions = env.getSourcePositions();
            CompilationUnitTree root = env.getRoot();
            Tree last = null;
            int lastPos = offset;
            for (Tree init : nat.getInitializers()) {
                int pos = (int) sourcePositions.getEndPosition(root, init);
                if (pos == Diagnostic.NOPOS || offset <= pos) {
                    break;
                }
                last = init;
                lastPos = pos;
            }
            if (last != null) {
                TokenSequence<JavaTokenId> ts = findLastNonWhitespaceToken(env, lastPos, offset);
                if (ts != null && ts.token().id() == JavaTokenId.COMMA) {
                    TreePath parentPath = path.getParentPath();
                    TreePath gparentPath = parentPath.getParentPath();
                    if (gparentPath.getLeaf().getKind() == Tree.Kind.ANNOTATION && parentPath.getLeaf().getKind() == Tree.Kind.ASSIGNMENT) {
                        ExpressionTree var = ((AssignmentTree) parentPath.getLeaf()).getVariable();
                        if (var.getKind() == Tree.Kind.IDENTIFIER) {
                            insideAnnotationAttribute(env, gparentPath, ((IdentifierTree) var).getName());
                            addLocalConstantsAndTypes(env);
                        }
                    } else {
                        localResult(env);
                        addValueKeywords(env);
                    }
                }
                return;
            }
        }
        TokenSequence<JavaTokenId> ts = findLastNonWhitespaceToken(env, nat, offset);
        switch (ts.token().id()) {
            case LBRACKET:
            case LBRACE:
                TreePath parentPath = path.getParentPath();
                TreePath gparentPath = parentPath.getParentPath();
                if (gparentPath.getLeaf().getKind() == Tree.Kind.ANNOTATION && parentPath.getLeaf().getKind() == Tree.Kind.ASSIGNMENT) {
                    ExpressionTree var = ((AssignmentTree) parentPath.getLeaf()).getVariable();
                    if (var.getKind() == Tree.Kind.IDENTIFIER) {
                        insideAnnotationAttribute(env, gparentPath, ((IdentifierTree) var).getName());
                        addLocalConstantsAndTypes(env);
                    }
                } else {
                    localResult(env);
                    addValueKeywords(env);
                }
                break;
            case RBRACKET:
                if (nat.getDimensions().size() > 0) {
                    insideExpression(env, path);
                }
                break;
        }
    }

    private void insideAssignment(Env env) throws IOException {
        int offset = env.getOffset();
        TreePath path = env.getPath();
        AssignmentTree as = (AssignmentTree) path.getLeaf();
        SourcePositions sourcePositions = env.getSourcePositions();
        CompilationUnitTree root = env.getRoot();
        int asTextStart = (int) sourcePositions.getEndPosition(root, as.getVariable());
        if (asTextStart != Diagnostic.NOPOS) {
            Tree expr = unwrapErrTree(as.getExpression());
            if (expr == null || offset <= (int) sourcePositions.getStartPosition(root, expr)) {
                CompilationController controller = env.getController();
                String asText = controller.getText().substring(asTextStart, offset);
                int eqPos = asText.indexOf('='); //NOI18N
                if (eqPos > -1) {
                    TreePath parentPath = path.getParentPath();
                    if (parentPath.getLeaf().getKind() != Tree.Kind.ANNOTATION) {
                        localResult(env);
                        addValueKeywords(env);
                    } else if (as.getVariable().getKind() == Tree.Kind.IDENTIFIER) {
                        insideAnnotationAttribute(env, parentPath, ((IdentifierTree) as.getVariable()).getName());
                        addLocalConstantsAndTypes(env);
                    }
                }
            } else {
                insideExpression(env, new TreePath(path, expr));
            }
        }
    }

    private void insideCompoundAssignment(Env env) throws IOException {
        int offset = env.getOffset();
        CompoundAssignmentTree cat = (CompoundAssignmentTree) env.getPath().getLeaf();
        SourcePositions sourcePositions = env.getSourcePositions();
        CompilationUnitTree root = env.getRoot();
        int catTextStart = (int) sourcePositions.getEndPosition(root, cat.getVariable());
        if (catTextStart != Diagnostic.NOPOS) {
            Tree expr = unwrapErrTree(cat.getExpression());
            if (expr == null || offset <= (int) sourcePositions.getStartPosition(root, expr)) {
                String catText = env.getController().getText().substring(catTextStart, offset);
                int eqPos = catText.indexOf('='); //NOI18N
                if (eqPos > -1) {
                    localResult(env);
                    addValueKeywords(env);
                }
            }
        }
    }

    private void insideStringLiteral(Env env) throws IOException {
        TreePath path = env.getPath();
        TreePath parentPath = path.getParentPath();
        TreePath grandParentPath = parentPath.getParentPath();
        if (grandParentPath != null && grandParentPath.getLeaf().getKind() == Tree.Kind.ANNOTATION
                && parentPath.getLeaf().getKind() == Tree.Kind.ASSIGNMENT
                && ((AssignmentTree) parentPath.getLeaf()).getExpression() == path.getLeaf()) {
            ExpressionTree var = ((AssignmentTree) parentPath.getLeaf()).getVariable();
            if (var.getKind() == Tree.Kind.IDENTIFIER) {
                insideAnnotationAttribute(env, grandParentPath, ((IdentifierTree) var).getName());
            }
        }
    }

    private void insideBinaryTree(Env env) throws IOException {
        int offset = env.getOffset();
        TreePath path = env.getPath();
        BinaryTree bi = (BinaryTree) path.getLeaf();
        SourcePositions sourcePositions = env.getSourcePositions();
        CompilationUnitTree root = env.getRoot();
        int pos = (int) sourcePositions.getEndPosition(root, bi.getRightOperand());
        if (pos != Diagnostic.NOPOS && pos < offset) {
            return;
        }
        pos = (int) sourcePositions.getEndPosition(root, bi.getLeftOperand());
        if (pos != Diagnostic.NOPOS) {
            TokenSequence<JavaTokenId> last = findLastNonWhitespaceToken(env, pos, offset);
            if (last != null) {
                CompilationController controller = env.getController();
                controller.toPhase(Phase.RESOLVED);
                TypeMirror tm = last.token().id() == JavaTokenId.AMP
                        ? controller.getTrees().getTypeMirror(new TreePath(path, bi.getLeftOperand())) : null;
                if (tm != null && tm.getKind() == TypeKind.DECLARED) {
                    env.addToExcludes(((DeclaredType) tm).asElement());
                    addTypes(env, EnumSet.of(INTERFACE, ANNOTATION_TYPE), null);
                } else if (tm != null && tm.getKind() == TypeKind.INTERSECTION) {
                    for (TypeMirror bound : ((IntersectionType) tm).getBounds()) {
                        if (bound.getKind() == TypeKind.DECLARED) {
                            env.addToExcludes(((DeclaredType) bound).asElement());
                        }
                    }
                    addTypes(env, EnumSet.of(INTERFACE, ANNOTATION_TYPE), null);
                } else {
                    localResult(env);
                    addValueKeywords(env);
                }
            }
        }
    }

    private void insideConditionalExpression(Env env) throws IOException {
        ConditionalExpressionTree co = (ConditionalExpressionTree) env.getPath().getLeaf();
        SourcePositions sourcePositions = env.getSourcePositions();
        CompilationUnitTree root = env.getRoot();
        int coTextStart = (int) sourcePositions.getStartPosition(root, co);
        if (coTextStart != Diagnostic.NOPOS) {
            TokenSequence<JavaTokenId> last = findLastNonWhitespaceToken(env, coTextStart, env.getOffset());
            if (last != null && (last.token().id() == JavaTokenId.QUESTION || last.token().id() == JavaTokenId.COLON)) {
                localResult(env);
                addValueKeywords(env);
            }
        }
    }

    @SuppressWarnings("fallthrough")
    private void insideExpressionStatement(Env env) throws IOException {
        TreePath path = env.getPath();
        ExpressionStatementTree est = (ExpressionStatementTree) path.getLeaf();
        CompilationController controller = env.getController();
        Tree t = est.getExpression();
        if (t.getKind() == Tree.Kind.ERRONEOUS) {
            Iterator<? extends Tree> it = ((ErroneousTree) t).getErrorTrees().iterator();
            if (it.hasNext()) {
                t = it.next();
            } else {
                localResult(env);
                Tree parentTree = path.getParentPath().getLeaf();
                switch (parentTree.getKind()) {
                    case FOR_LOOP:
                        if (((ForLoopTree) parentTree).getStatement() == est) {
                            addKeywordsForStatement(env);
                        } else {
                            addValueKeywords(env);
                        }
                        break;
                    case ENHANCED_FOR_LOOP:
                        if (((EnhancedForLoopTree) parentTree).getStatement() == est) {
                            addKeywordsForStatement(env);
                        } else {
                            addValueKeywords(env);
                        }
                        break;
                    case VARIABLE:
                        addValueKeywords(env);
                        break;
                    case LAMBDA_EXPRESSION:
                        addValueKeywords(env);
                        break;
                    default:
                        addKeywordsForStatement(env);
                        break;
                }
                return;
            }
        }
        TreePath tPath = new TreePath(path, t);
        if (t.getKind() == Tree.Kind.MODIFIERS) {
            insideModifiers(env, tPath);
        } else if (t.getKind() == Tree.Kind.IDENTIFIER && YIELD_KEYWORD.contentEquals(((IdentifierTree) t).getName())) {
            TreePath sPath = controller.getTreeUtilities().getPathElementOfKind(Tree.Kind.SWITCH_EXPRESSION, path);
            if (sPath != null) {
                localResult(env);
                addValueKeywords(env);
            }
        } else if (t.getKind() == Tree.Kind.MEMBER_SELECT && ERROR.contentEquals(((MemberSelectTree) t).getIdentifier())) {
            controller.toPhase(Phase.ELEMENTS_RESOLVED);
            TreePath expPath = new TreePath(tPath, ((MemberSelectTree) t).getExpression());
            TypeMirror type = controller.getTrees().getTypeMirror(expPath);
            switch (type.getKind()) {
                case TYPEVAR:
                    type = ((TypeVariable) type).getUpperBound();
                    if (type == null) {
                        return;
                    }
                    type = controller.getTypes().capture(type);
                case ARRAY:
                case DECLARED:
                case BOOLEAN:
                case BYTE:
                case CHAR:
                case DOUBLE:
                case FLOAT:
                case INT:
                case LONG:
                case SHORT:
                case VOID:
                    addMembers(env, type, controller.getTrees().getElement(expPath), EnumSet.of(CLASS, ENUM, ANNOTATION_TYPE, INTERFACE, FIELD, METHOD, ENUM_CONSTANT), null, false, false, false);
                    break;
                default:
                    Element el = controller.getTrees().getElement(expPath);
                    if (el instanceof PackageElement) {
                        addPackageContent(env, (PackageElement) el, EnumSet.of(CLASS, ENUM, ANNOTATION_TYPE, INTERFACE, FIELD, METHOD, ENUM_CONSTANT), null, false, false);
                    }
            }
        } else {
            insideExpression(env, tPath);
        }

    }

    private void insideExpression(Env env, TreePath exPath) throws IOException {
        int offset = env.getOffset();
        String prefix = env.getPrefix();
        Tree et = exPath.getLeaf();
        Tree parent = exPath.getParentPath().getLeaf();
        final CompilationController controller = env.getController();
        int endPos = (int) env.getSourcePositions().getEndPosition(env.getRoot(), et);
        if (endPos != Diagnostic.NOPOS && endPos < offset) {
            TokenSequence<JavaTokenId> last = findLastNonWhitespaceToken(env, endPos, offset);
            if (last != null && last.token().id() != JavaTokenId.COMMA) {
                return;
            }
        }
        controller.toPhase(Phase.RESOLVED);
        ElementKind varKind = ElementKind.LOCAL_VARIABLE;
        Set<Modifier> varMods = EnumSet.noneOf(Modifier.class);
        if (parent.getKind() == Tree.Kind.VARIABLE) {
            varMods = ((VariableTree) parent).getModifiers().getFlags();
            Element varEl = controller.getTrees().getElement(exPath.getParentPath());
            if (varEl != null) {
                varKind = varEl.getKind();
            }
        }
        if (et.getKind() == Tree.Kind.ANNOTATED_TYPE) {
            et = ((AnnotatedTypeTree) et).getUnderlyingType();
            exPath = new TreePath(exPath, et);
        }
        if (parent.getKind() != Tree.Kind.PARENTHESIZED
                && (et.getKind() == Tree.Kind.PRIMITIVE_TYPE || et.getKind() == Tree.Kind.ARRAY_TYPE || et.getKind() == Tree.Kind.PARAMETERIZED_TYPE)) {
            TypeMirror tm = controller.getTrees().getTypeMirror(exPath);
            final Map<Name, ? extends Element> illegalForwardRefs = env.getForwardReferences();
            Scope scope = env.getScope();
            final ExecutableElement method = scope.getEnclosingMethod();
            ElementUtilities.ElementAcceptor acceptor = new ElementUtilities.ElementAcceptor() {
                @Override
                public boolean accept(Element e, TypeMirror t) {
                    return (method == null || method == e.getEnclosingElement() || e.getModifiers().contains(FINAL)
                            || EnumSet.of(LOCAL_VARIABLE, PARAMETER, EXCEPTION_PARAMETER, RESOURCE_VARIABLE).contains(simplifyElementKind(e.getKind())) && controller.getSourceVersion().compareTo(SourceVersion.RELEASE_8) >= 0 && controller.getElementUtilities().isEffectivelyFinal((VariableElement)e))
                            && !illegalForwardRefs.containsKey(e.getSimpleName());
                }
            };
            for (String name : Utilities.varNamesSuggestions(tm, varKind, varMods, null, prefix, controller.getTypes(), controller.getElements(), controller.getElementUtilities().getLocalMembersAndVars(scope, acceptor), CodeStyle.getDefault(controller.getDocument()))) {
                results.add(itemFactory.createVariableItem(env.getController(), name, anchorOffset, true, false));
            }
            return;
        }
        if (et.getKind() == Tree.Kind.UNION_TYPE) {
            for (Tree t : ((UnionTypeTree) et).getTypeAlternatives()) {
                et = t;
                exPath = new TreePath(exPath, t);
            }
        }
        if (et.getKind() == Tree.Kind.IDENTIFIER) {
            Element e = controller.getTrees().getElement(exPath);
            if (e == null) {
                return;
            }
            TypeMirror tm = controller.getTrees().getTypeMirror(exPath);
            switch (simplifyElementKind(e.getKind())) {
                case ANNOTATION_TYPE:
                case CLASS:
                case ENUM:
                case INTERFACE:
                case PACKAGE:
                    if (parent.getKind() != Tree.Kind.PARENTHESIZED
                            || env.getController().getSourceVersion().compareTo(SourceVersion.RELEASE_8) >= 0) {
                        final Map<Name, ? extends Element> illegalForwardRefs = env.getForwardReferences();
                        Scope scope = env.getScope();
                        final ExecutableElement method = scope.getEnclosingMethod();
                        ElementUtilities.ElementAcceptor acceptor = new ElementUtilities.ElementAcceptor() {
                            @Override
                            public boolean accept(Element e, TypeMirror t) {
                                return (method == null || method == e.getEnclosingElement() || e.getModifiers().contains(FINAL)
                                        || EnumSet.of(LOCAL_VARIABLE, PARAMETER, EXCEPTION_PARAMETER, RESOURCE_VARIABLE).contains(simplifyElementKind(e.getKind())) && controller.getSourceVersion().compareTo(SourceVersion.RELEASE_8) >= 0 && controller.getElementUtilities().isEffectivelyFinal((VariableElement)e))
                                        && !illegalForwardRefs.containsKey(e.getSimpleName());
                            }
                        };
                        for (String name : Utilities.varNamesSuggestions(tm, varKind, varMods, null, prefix, controller.getTypes(), controller.getElements(),
                                controller.getElementUtilities().getLocalMembersAndVars(scope, acceptor), CodeStyle.getDefault(controller.getDocument()))) {
                            results.add(itemFactory.createVariableItem(env.getController(), name, anchorOffset, true, false));
                        }
                    }
                    VariableElement ve = getFieldOrVar(env, e.getSimpleName().toString());
                    if (ve != null) {
                        addKeyword(env, INSTANCEOF_KEYWORD, SPACE, false);
                    }
                    break;
                case ENUM_CONSTANT:
                case EXCEPTION_PARAMETER:
                case FIELD:
                case LOCAL_VARIABLE:
                case RESOURCE_VARIABLE:
                case PARAMETER:
                    if (tm != null && (tm.getKind() == TypeKind.DECLARED || tm.getKind() == TypeKind.ARRAY || tm.getKind() == TypeKind.ERROR)) {
                        addKeyword(env, INSTANCEOF_KEYWORD, SPACE, false);
                    }
                    TypeElement te = getTypeElement(env, e.getSimpleName().toString());
                    if (te != null) {
                        final Map<Name, ? extends Element> illegalForwardRefs = env.getForwardReferences();
                        Scope scope = env.getScope();
                        final ExecutableElement method = scope.getEnclosingMethod();
                        ElementUtilities.ElementAcceptor acceptor = new ElementUtilities.ElementAcceptor() {
                            @Override
                            public boolean accept(Element e, TypeMirror t) {
                                return (method == null || method == e.getEnclosingElement() || e.getModifiers().contains(FINAL)
                                        || EnumSet.of(LOCAL_VARIABLE, PARAMETER, EXCEPTION_PARAMETER, RESOURCE_VARIABLE).contains(simplifyElementKind(e.getKind())) && controller.getSourceVersion().compareTo(SourceVersion.RELEASE_8) >= 0 && controller.getElementUtilities().isEffectivelyFinal((VariableElement)e))
                                        && !illegalForwardRefs.containsKey(e.getSimpleName());
                            }
                        };
                        for (String name : Utilities.varNamesSuggestions(controller.getTypes().getDeclaredType(te), varKind, varMods, null, prefix, controller.getTypes(),
                                controller.getElements(), controller.getElementUtilities().getLocalMembersAndVars(scope, acceptor), CodeStyle.getDefault(controller.getDocument()))) {
                            results.add(itemFactory.createVariableItem(env.getController(), name, anchorOffset, true, false));
                        }
                    }
                    break;
            }
            return;
        }
        Tree exp = null;
        if (et.getKind() == Tree.Kind.PARENTHESIZED) {
            exp = ((ParenthesizedTree) et).getExpression();
        } else if (et.getKind() == Tree.Kind.TYPE_CAST) {
            if (env.getSourcePositions().getEndPosition(env.getRoot(), ((TypeCastTree) et).getType()) <= offset) {
                exp = ((TypeCastTree) et).getType();
            }
        } else if (et.getKind() == Tree.Kind.ASSIGNMENT) {
            Tree t = ((AssignmentTree) et).getExpression();
            if (t.getKind() == Tree.Kind.PARENTHESIZED && env.getSourcePositions().getEndPosition(env.getRoot(), t) < offset) {
                exp = ((ParenthesizedTree) t).getExpression();
            }
        }
        if (exp != null) {
            exPath = new TreePath(exPath, exp);
            if (exp.getKind() == Tree.Kind.PRIMITIVE_TYPE || exp.getKind() == Tree.Kind.ARRAY_TYPE || exp.getKind() == Tree.Kind.PARAMETERIZED_TYPE) {
                localResult(env);
                addValueKeywords(env);
                return;
            }
            Element e = controller.getTrees().getElement(exPath);
            if (e == null) {
                if (exp.getKind() == Tree.Kind.TYPE_CAST) {
                    addKeyword(env, INSTANCEOF_KEYWORD, SPACE, false);
                }
                return;
            }
            TypeMirror tm = controller.getTrees().getTypeMirror(exPath);
            switch (simplifyElementKind(e.getKind())) {
                case ANNOTATION_TYPE:
                case CLASS:
                case ENUM:
                case INTERFACE:
                case PACKAGE:
                    if (exp.getKind() == Tree.Kind.IDENTIFIER) {
                        VariableElement ve = getFieldOrVar(env, e.getSimpleName().toString());
                        if (ve != null) {
                            addKeyword(env, INSTANCEOF_KEYWORD, SPACE, false);
                        }
                        if (ve == null || tm == null || tm.getKind() != TypeKind.ERROR) {
                            localResult(env);
                            addValueKeywords(env);
                        }
                    } else if (exp.getKind() == Tree.Kind.MEMBER_SELECT) {
                        if (tm != null && (tm.getKind() == TypeKind.ERROR || tm.getKind() == TypeKind.PACKAGE)) {
                            addKeyword(env, INSTANCEOF_KEYWORD, SPACE, false);
                        }
                        localResult(env);
                        addValueKeywords(env);
                    } else if (exp.getKind() == Tree.Kind.PARENTHESIZED && tm != null && (tm.getKind() == TypeKind.DECLARED || tm.getKind() == TypeKind.ARRAY)) {
                        addKeyword(env, INSTANCEOF_KEYWORD, SPACE, false);
                    }
                    break;
                case ENUM_CONSTANT:
                case EXCEPTION_PARAMETER:
                case FIELD:
                case LOCAL_VARIABLE:
                case RESOURCE_VARIABLE:
                case PARAMETER:
                    if (tm != null && (tm.getKind() == TypeKind.DECLARED || tm.getKind() == TypeKind.ARRAY || tm.getKind() == TypeKind.ERROR)) {
                        addKeyword(env, INSTANCEOF_KEYWORD, SPACE, false);
                    }
                    TypeElement te = getTypeElement(env, e.getSimpleName().toString());
                    if (te != null || exp.getKind() == Tree.Kind.MEMBER_SELECT) {
                        localResult(env);
                        addValueKeywords(env);
                    }
                    break;
                case CONSTRUCTOR:
                case METHOD:
                    if (tm != null && (tm.getKind() == TypeKind.DECLARED || tm.getKind() == TypeKind.ARRAY || tm.getKind() == TypeKind.ERROR)) {
                        addKeyword(env, INSTANCEOF_KEYWORD, SPACE, false);
                    }
            }
            return;
        }
        Element e = controller.getTrees().getElement(exPath);
        TypeMirror tm = controller.getTrees().getTypeMirror(exPath);
        if (e == null) {
            if (tm != null && (tm.getKind() == TypeKind.DECLARED || tm.getKind() == TypeKind.ARRAY)) {
                addKeyword(env, INSTANCEOF_KEYWORD, SPACE, false);
            }
            return;
        }
        switch (simplifyElementKind(e.getKind())) {
            case ANNOTATION_TYPE:
            case CLASS:
            case ENUM:
            case INTERFACE:
            case PACKAGE:
                final Map<Name, ? extends Element> illegalForwardRefs = env.getForwardReferences();
                Scope scope = env.getScope();
                final ExecutableElement method = scope.getEnclosingMethod();
                ElementUtilities.ElementAcceptor acceptor = new ElementUtilities.ElementAcceptor() {
                    @Override
                    public boolean accept(Element e, TypeMirror t) {
                        return (method == null || method == e.getEnclosingElement() || e.getModifiers().contains(FINAL)
                                || EnumSet.of(LOCAL_VARIABLE, PARAMETER, EXCEPTION_PARAMETER, RESOURCE_VARIABLE).contains(simplifyElementKind(e.getKind())) && controller.getSourceVersion().compareTo(SourceVersion.RELEASE_8) >= 0 && controller.getElementUtilities().isEffectivelyFinal((VariableElement)e))
                                && !illegalForwardRefs.containsKey(e.getSimpleName());
                    }
                };
                for (String name : Utilities.varNamesSuggestions(tm, varKind, varMods, null, prefix, controller.getTypes(), controller.getElements(), controller.getElementUtilities().getLocalMembersAndVars(scope, acceptor), CodeStyle.getDefault(controller.getDocument()))) {
                    results.add(itemFactory.createVariableItem(env.getController(), name, anchorOffset, true, false));
                }
                break;
            case ENUM_CONSTANT:
            case EXCEPTION_PARAMETER:
            case FIELD:
            case LOCAL_VARIABLE:
            case RESOURCE_VARIABLE:
            case PARAMETER:
            case CONSTRUCTOR:
            case METHOD:
                if (tm != null && (tm.getKind() == TypeKind.DECLARED || tm.getKind() == TypeKind.ARRAY || tm.getKind() == TypeKind.ERROR)) {
                    addKeyword(env, INSTANCEOF_KEYWORD, SPACE, false);
                }
        }
    }

    private void insideBreakOrContinue(Env env) throws IOException {
        TreePath path = env.getPath();
        TokenSequence<JavaTokenId> ts = findLastNonWhitespaceToken(env, path.getLeaf(), env.getOffset());
        if (ts != null && (ts.token().id() == JavaTokenId.BREAK || ts.token().id() == JavaTokenId.CONTINUE)) {
            while (path != null) {
                if (path.getLeaf().getKind() == Tree.Kind.LABELED_STATEMENT) {
                    results.add(itemFactory.createVariableItem(env.getController(), ((LabeledStatementTree) path.getLeaf()).getLabel().toString(), anchorOffset, false, false));
                }
                path = path.getParentPath();
            }
        }
    }
    
    private void addClassTypes(final Env env, DeclaredType baseType) throws IOException{
        EnumSet<ElementKind> classKinds = EnumSet.of(CLASS, INTERFACE, ENUM, ANNOTATION_TYPE, TYPE_PARAMETER);
        if (isRecordSupported(env)) {
            classKinds.add(RECORD);
        }
        addTypes(env, classKinds, baseType);
    }

    private boolean isRecordSupported(final Env env) {
        return env.getController().getSourceVersion().compareTo(SourceVersion.RELEASE_14) >= 0;
    }
    private boolean isSealedSupported(final Env env) {
        return env.getController().getSourceVersion().compareTo(SourceVersion.RELEASE_15) >= 0;
    }

    private void insideRecord(Env env) throws IOException {
        int offset = env.getOffset();
        env.insideClass();
        TreePath path = env.getPath();
        ClassTree cls = (ClassTree) path.getLeaf();
        CompilationController controller = env.getController();
        SourcePositions sourcePositions = env.getSourcePositions();
        CompilationUnitTree root = env.getRoot();
        int startPos = (int) sourcePositions.getEndPosition(root, cls.getModifiers());
        if (startPos <= 0) {
            startPos = (int) sourcePositions.getStartPosition(root, cls);
        }
        String headerText = controller.getText().substring(startPos, offset);
        int idx = headerText.indexOf('{'); //NOI18N
        if (idx >= 0) {
            addKeywordsForClassBody(env);
            addClassTypes(env, null);
            addElementCreators(env);
            return;
        }
        TreeUtilities tu = controller.getTreeUtilities();
        Tree lastImpl = null;
        for (Tree impl : cls.getImplementsClause()) {
            int implPos = (int) sourcePositions.getEndPosition(root, impl);
            if (implPos == Diagnostic.NOPOS || offset <= implPos) {
                break;
            }
            lastImpl = impl;
            startPos = implPos;
        }
        if (lastImpl != null) {
            TokenSequence<JavaTokenId> last = findLastNonWhitespaceToken(env, startPos, offset);
            if (last != null && last.token().id() == JavaTokenId.COMMA) {
                controller.toPhase(Phase.ELEMENTS_RESOLVED);
                env.addToExcludes(controller.getTrees().getElement(path));
                addTypes(env, EnumSet.of(INTERFACE, ANNOTATION_TYPE), null);
            }
            return;
        }
        List<? extends Tree> members = cls.getMembers();

        Tree lastParam = null;
        for (Tree member : members) {
            if (member.getKind() == Tree.Kind.VARIABLE) {
                ModifiersTree modifiers = ((VariableTree) member).getModifiers();
                Set<Modifier> modifierSet = modifiers.getFlags();

                if (!modifierSet.contains(Modifier.STATIC)) {
                    int paramPos = (int) sourcePositions.getEndPosition(root, member);
                    if (paramPos == Diagnostic.NOPOS || offset <= paramPos) {
                        break;
                    }
                    lastParam = member;
                    startPos = paramPos;
                }
            }

            if (lastParam != null) {
                TokenSequence<JavaTokenId> first = findFirstNonWhitespaceToken(env, startPos, offset);
                if (first != null && first.token().id() == JavaTokenId.COMMA) {
                    controller.toPhase(Phase.ELEMENTS_RESOLVED);
                    env.addToExcludes(controller.getTrees().getElement(path));
                    addTypes(env, EnumSet.of(INTERFACE, ANNOTATION_TYPE), null);
                    return;
                }
                if (first != null && first.token().id() == JavaTokenId.RPAREN) {
                    first = nextNonWhitespaceToken(first);
                    if (!tu.isInterface(cls) && first.token().id() == JavaTokenId.LBRACE) {
                        addKeyword(env, IMPLEMENTS_KEYWORD, SPACE, false);
                    }

                }
                return;
            }

        }

        TypeParameterTree lastTypeParam = null;
        for (TypeParameterTree tp : cls.getTypeParameters()) {
            int tpPos = (int) sourcePositions.getEndPosition(root, tp);
            if (tpPos == Diagnostic.NOPOS || offset <= tpPos) {
                break;
            }
            lastTypeParam = tp;
            startPos = tpPos;
        }

        TokenSequence<JavaTokenId> lastNonWhitespaceToken = findLastNonWhitespaceToken(env, startPos, offset);
        if (lastNonWhitespaceToken != null) {
            switch (lastNonWhitespaceToken.token().id()) {
                case LPAREN:
                    addMemberModifiers(env, Collections.<Modifier>emptySet(), true);
                    addClassTypes(env, null);
                    break;
                case IMPLEMENTS:
                    controller.toPhase(Phase.ELEMENTS_RESOLVED);
                    env.addToExcludes(controller.getTrees().getElement(path));
                    addTypes(env, EnumSet.of(INTERFACE, ANNOTATION_TYPE), null);
                    break;
                case RPAREN:
                    if (!tu.isAnnotation(cls)) {
                        if (!tu.isInterface(cls)) {
                            addKeyword(env, IMPLEMENTS_KEYWORD, SPACE, false);
                        }
                    }
                    break;
            }
            return;
        }

        if (lastTypeParam != null) {
            TokenSequence<JavaTokenId> first = findFirstNonWhitespaceToken(env, startPos, offset);

            if (first != null && (first.token().id() == JavaTokenId.GT
                    || first.token().id() == JavaTokenId.GTGT
                    || first.token().id() == JavaTokenId.GTGTGT)) {
                first = nextNonWhitespaceToken(first);

                TokenSequence<JavaTokenId> last = findLastNonWhitespaceToken(env, first.offset(), offset);
                TokenSequence<JavaTokenId> old = first;
                first = nextNonWhitespaceToken(first);
                if (last != null && first.token().id() == last.token().id()) {
                    first = nextNonWhitespaceToken(first);
                } else {
                    first = old;
                }

                if (first != null && first.offset() < offset) {
                    if (first.token().id() == JavaTokenId.EXTENDS) {
                        controller.toPhase(Phase.ELEMENTS_RESOLVED);
                        env.afterExtends();
                        env.addToExcludes(controller.getTrees().getElement(path));
                        addTypes(env, tu.isInterface(cls) ? EnumSet.of(INTERFACE, ANNOTATION_TYPE) : EnumSet.of(CLASS), null);
                        return;
                    }
                    if (first.token().id() == JavaTokenId.IMPLEMENTS) {
                        controller.toPhase(Phase.ELEMENTS_RESOLVED);
                        env.addToExcludes(controller.getTrees().getElement(path));
                        addTypes(env, EnumSet.of(INTERFACE, ANNOTATION_TYPE), null);
                        return;
                    }
                } else if (!tu.isAnnotation(cls)) {

                    if (!tu.isInterface(cls) && first.token().id() == JavaTokenId.LBRACE) {
                        addKeyword(env, IMPLEMENTS_KEYWORD, SPACE, false);
                    } else if (!tu.isInterface(cls) && first.token().id() == JavaTokenId.RPAREN) {
                        controller.toPhase(Phase.ELEMENTS_RESOLVED);
                        env.addToExcludes(controller.getTrees().getElement(path));
                        addTypes(env, EnumSet.of(INTERFACE, ANNOTATION_TYPE), null);
                    }
                    return;
                }
            } else if (lastTypeParam.getBounds().isEmpty()) {
                addKeyword(env, EXTENDS_KEYWORD, SPACE, false);
            }
            return;
        }

        lastNonWhitespaceToken = findLastNonWhitespaceToken(env, (int) sourcePositions.getStartPosition(root, cls), offset);
        if (lastNonWhitespaceToken != null && lastNonWhitespaceToken.token().id() == JavaTokenId.AT) {
            addKeyword(env, INTERFACE_KEYWORD, SPACE, false);
            addTypes(env, EnumSet.of(ANNOTATION_TYPE), null);
        } else if (path.getParentPath().getLeaf().getKind() == Tree.Kind.COMPILATION_UNIT) {
            addClassModifiers(env, cls.getModifiers().getFlags());
        } else {
            addMemberModifiers(env, cls.getModifiers().getFlags(), false);
            addClassTypes(env, null);
        }

    }

<<<<<<< HEAD
    private void insideDeconstructionRecordPattern(final Env env) throws IOException {
        final CompilationController controller = env.getController();
        final Elements elements = controller.getElements();
        TypeMirror tm = controller.getTreeUtilities().parseType(env.getPrefix(), env.getScope().getEnclosingClass());
        TypeElement e = (TypeElement) ((DeclaredType) tm).asElement();
        if (e.getSimpleName().toString().contentEquals(env.getPrefix()) && (e.getKind().equals(ElementKind.RECORD))) {
            results.add(((RecordPatternItemFactory<T>) itemFactory).createRecordPatternItem(env.getController(), e, (DeclaredType) e.asType(), anchorOffset, null, elements.isDeprecated(e), env.isInsideNew(), env.isInsideNew() || env.isInsideClass()));
=======
    private void insideParenthesizedPattern(Env env) {
        final int offset = env.getOffset();
        final CompilationController controller = env.getController();
        final SourcePositions sp = controller.getTrees().getSourcePositions();
        final TreePath path = env.getPath();
        PatternTree pt = ((ParenthesizedPatternTree) path.getLeaf()).getPattern();
        if (pt.getKind() == Tree.Kind.BINDING_PATTERN && env.getController().getSourceVersion().compareTo(RELEASE_19) >= 0
                && sp.getEndPosition(path.getCompilationUnit(), pt) < offset) {
            addKeyword(env, WHEN_KEYWORD, SPACE, false);
>>>>>>> 3cbe596e
        }
    }

    private void localResult(Env env) throws IOException {
        addLocalMembersAndVars(env);
        addClassTypes(env, null);
        addPrimitiveTypeKeywords(env);
    }

    private void addLocalConstantsAndTypes(final Env env) throws IOException {
        final String prefix = env.getPrefix();
        final CompilationController controller = env.getController();
        final Elements elements = controller.getElements();
        final Types types = controller.getTypes();
        final Trees trees = controller.getTrees();
        final Scope scope = env.getScope();
        Set<? extends TypeMirror> smartTypes = null;
        boolean smartType = false;
        if (!options.contains(Options.ALL_COMPLETION)) {
            smartTypes = getSmartTypes(env);
            if (smartTypes != null) {
                for (TypeMirror st : smartTypes) {
                    if (st.getKind() == TypeKind.BOOLEAN) {
                        smartType = true;
                    }
                    if (st.getKind().isPrimitive()) {
                        st = types.boxedClass((PrimitiveType) st).asType();
                    }
                    if (st.getKind() == TypeKind.DECLARED) {
                        final DeclaredType type = (DeclaredType) st;
                        final TypeElement element = (TypeElement) type.asElement();
                        if (element.getKind() == ANNOTATION_TYPE && (Utilities.isShowDeprecatedMembers() || !elements.isDeprecated(element))) {
                            results.add(itemFactory.createAnnotationItem(env.getController(), element, type, anchorOffset, env.getReferencesCount(), elements.isDeprecated(element)));
                        }
                        if (JAVA_LANG_CLASS.contentEquals(element.getQualifiedName())) {
                            addTypeDotClassMembers(env, type);
                        }
                        if (startsWith(env, element.getSimpleName().toString(), prefix)) {
                            final boolean isStatic = element.getKind().isClass() || element.getKind().isInterface();
                            ElementUtilities.ElementAcceptor acceptor = new ElementUtilities.ElementAcceptor() {
                                @Override
                                public boolean accept(Element e, TypeMirror t) {
                                    return (e.getKind() == ENUM_CONSTANT || e.getKind() == FIELD && ((VariableElement) e).getConstantValue() != null)
                                            && (!isStatic || e.getModifiers().contains(STATIC))
                                            && trees.isAccessible(scope, e, (DeclaredType) t)
                                            && types.isAssignable(((VariableElement) e).asType(), type);
                                }
                            };
                            for (Element ee : controller.getElementUtilities().getMembers(type, acceptor)) {
                                if (Utilities.isShowDeprecatedMembers() || !elements.isDeprecated(ee)) {
                                    results.add(itemFactory.createStaticMemberItem(env.getController(), type, ee, asMemberOf(ee, type, types), false, anchorOffset, elements.isDeprecated(ee), false));
                                }
                            }
                        }
                    }
                }
            }
        }
        if (env.getPath().getLeaf().getKind() != Tree.Kind.CASE) {
            if (Utilities.startsWith(FALSE_KEYWORD, prefix)) {
                results.add(itemFactory.createKeywordItem(FALSE_KEYWORD, null, anchorOffset, smartType));
            }
            if (Utilities.startsWith(TRUE_KEYWORD, prefix)) {
                results.add(itemFactory.createKeywordItem(TRUE_KEYWORD, null, anchorOffset, smartType));
            }
        }
        final TypeElement enclClass = scope.getEnclosingClass();
        for (Element e : getLocalMembersAndVars(env)) {
            switch (simplifyElementKind(e.getKind())) {
                case FIELD:
                    if (((VariableElement) e).getConstantValue() != null) {
                        TypeMirror tm = asMemberOf(e, enclClass != null ? enclClass.asType() : null, types);
                        results.add(itemFactory.createVariableItem(env.getController(), (VariableElement) e, tm, anchorOffset, null, env.getScope().getEnclosingClass() != e.getEnclosingElement(), elements.isDeprecated(e), isOfSmartType(env, tm, smartTypes), env.assignToVarPos()));
                    }
                    break;
                case LOCAL_VARIABLE:
                case RESOURCE_VARIABLE:
                case EXCEPTION_PARAMETER:
                case PARAMETER:
                case ENUM_CONSTANT:
                    if (((VariableElement) e).getConstantValue() != null) {
                        results.add(itemFactory.createVariableItem(env.getController(), (VariableElement) e, e.asType(), anchorOffset, null, env.getScope().getEnclosingClass() != e.getEnclosingElement(), elements.isDeprecated(e), isOfSmartType(env, e.asType(), smartTypes), env.assignToVarPos()));
                    }
                    break;
            }
        }
        addClassTypes(env, null);
    }

    private void addLocalMembersAndVars(final Env env) throws IOException {
        final CompilationController controller = env.getController();
        final Elements elements = controller.getElements();
        final Types types = controller.getTypes();
        final Trees trees = controller.getTrees();
        final Scope scope = env.getScope();
        Iterable<? extends Element> locals = getLocalMembersAndVars(env);
        Set<? extends TypeMirror> smartTypes = null;
        if (!options.contains(Options.ALL_COMPLETION)) {
            smartTypes = getSmartTypes(env);
            if (smartTypes != null) {
                for (TypeMirror st : smartTypes) {
                    if (st.getKind().isPrimitive()) {
                        st = types.boxedClass((PrimitiveType) st).asType();
                    }
                    if (st.getKind() == TypeKind.DECLARED) {
                        final DeclaredType type = (DeclaredType) st;
                        final TypeElement element = (TypeElement) type.asElement();
                        if (JAVA_LANG_CLASS.contentEquals(element.getQualifiedName())) {
                            addTypeDotClassMembers(env, type);
                        } else if (controller.getSourceVersion().compareTo(SourceVersion.RELEASE_8) >= 0
                                && elements.isFunctionalInterface(element) && itemFactory instanceof LambdaItemFactory) {
                            results.add(((LambdaItemFactory<T>)itemFactory).createLambdaItem(env.getController(), element, type, anchorOffset, true, env.addSemicolon()));
                            if (controller.getElementUtilities().getDescriptorElement(element).getReturnType().getKind() != VOID) {
                                results.add(((LambdaItemFactory<T>)itemFactory).createLambdaItem(env.getController(), element, type, anchorOffset, false, env.addSemicolon()));
                            }
                        }
                        final boolean startsWith = startsWith(env, element.getSimpleName().toString());
                        final boolean withinScope = withinScope(env, element);
                        if (withinScope && scope.getEnclosingClass() == element) {
                            continue;
                        }
                        final boolean isStatic = element.getKind().isClass() || element.getKind().isInterface();
                        final Set<? extends TypeMirror> finalSmartTypes = smartTypes;
                        ElementUtilities.ElementAcceptor acceptor = new ElementUtilities.ElementAcceptor() {
                            @Override
                            public boolean accept(Element e, TypeMirror t) {
                                return (startsWith || startsWith(env, e.getSimpleName().toString()))
                                        && (!e.getSimpleName().contentEquals(CLASS_KEYWORD) && (!withinScope && (!isStatic || e.getModifiers().contains(STATIC))) || withinScope && e.getSimpleName().contentEquals(THIS_KEYWORD))
                                        && trees.isAccessible(scope, e, (DeclaredType) t)
                                        && (e.getKind().isField() && isOfSmartType(env, ((VariableElement) e).asType(), finalSmartTypes) || e.getKind() == METHOD && isOfSmartType(env, ((ExecutableElement) e).getReturnType(), finalSmartTypes));
                            }
                        };
                        for (Element ee : controller.getElementUtilities().getMembers(type, acceptor)) {
                            if (Utilities.isShowDeprecatedMembers() || !elements.isDeprecated(ee)) {
                                results.add(itemFactory.createStaticMemberItem(env.getController(), type, ee, asMemberOf(ee, type, types), false, anchorOffset, elements.isDeprecated(ee), env.addSemicolon()));
                            }
                        }
                    }
                }
            }
        } else {
            addChainedMembers(env, locals);
            addAllStaticMemberNames(env);
        }
        final TypeElement enclClass = scope.getEnclosingClass();
        List<ExecutableElement> methodsIn = null;

        for (Element e : locals) {
            switch (simplifyElementKind(e.getKind())) {
                case ENUM_CONSTANT:
                case EXCEPTION_PARAMETER:
                case LOCAL_VARIABLE:
                case RESOURCE_VARIABLE:
                case PARAMETER:
                    results.add(itemFactory.createVariableItem(env.getController(), (VariableElement) e, e.asType(), anchorOffset, null, env.getScope().getEnclosingClass() != e.getEnclosingElement(), elements.isDeprecated(e), isOfSmartType(env, e.asType(), smartTypes), env.assignToVarPos()));
                    break;
                case FIELD:
                    String name = e.getSimpleName().toString();
                    if (THIS_KEYWORD.equals(name) || SUPER_KEYWORD.equals(name)) {
                        results.add(itemFactory.createKeywordItem(name, null, anchorOffset, isOfSmartType(env, e.asType(), smartTypes)));
                    } else {
                        TypeMirror tm = asMemberOf(e, enclClass != null ? enclClass.asType() : null, types);
                        results.add(itemFactory.createVariableItem(env.getController(), (VariableElement) e, tm, anchorOffset, null, env.getScope().getEnclosingClass() != e.getEnclosingElement(), elements.isDeprecated(e), isOfSmartType(env, tm, smartTypes), env.assignToVarPos()));
                    }
                    break;
                case METHOD:
                    if (methodsIn == null) {
                        methodsIn = ElementFilter.methodsIn(locals);
                    }
                    ExecutableType et = (ExecutableType) asMemberOf(e, enclClass != null ? enclClass.asType() : null, types);
                    if (e.getEnclosingElement() != enclClass && conflictsWithLocalMethods(e.getSimpleName(), enclClass, methodsIn)) {
                        results.add(itemFactory.createStaticMemberItem(env.getController(), (DeclaredType)e.getEnclosingElement().asType(), e, et, false, anchorOffset, elements.isDeprecated(e), env.addSemicolon()));
                    } else {
                        results.add(itemFactory.createExecutableItem(env.getController(), (ExecutableElement) e, et, anchorOffset, null, env.getScope().getEnclosingClass() != e.getEnclosingElement(), elements.isDeprecated(e), false, env.addSemicolon(), isOfSmartType(env, getCorrectedReturnType(env, et, (ExecutableElement) e, enclClass != null ? enclClass.asType() : null), smartTypes), env.assignToVarPos(), false));
                    }
                    break;
            }
        }
    }

    private void addLocalFieldsAndVars(final Env env) throws IOException {
        final CompilationController controller = env.getController();
        final Elements elements = controller.getElements();
        final Types types = controller.getTypes();
        final Scope scope = env.getScope();
        Set<? extends TypeMirror> smartTypes = options.contains(Options.ALL_COMPLETION) ? null : getSmartTypes(env);
        final TypeElement enclClass = scope.getEnclosingClass();
        for (Element e : getLocalMembersAndVars(env)) {
            switch (simplifyElementKind(e.getKind())) {
                case ENUM_CONSTANT:
                case EXCEPTION_PARAMETER:
                case LOCAL_VARIABLE:
                case RESOURCE_VARIABLE:
                case PARAMETER:
                    results.add(itemFactory.createVariableItem(env.getController(), (VariableElement) e, e.asType(), anchorOffset, null, env.getScope().getEnclosingClass() != e.getEnclosingElement(), elements.isDeprecated(e), isOfSmartType(env, e.asType(), smartTypes), env.assignToVarPos()));
                    break;
                case FIELD:
                    String name = e.getSimpleName().toString();
                    if (THIS_KEYWORD.equals(name) || SUPER_KEYWORD.equals(name)) {
                        results.add(itemFactory.createKeywordItem(name, null, anchorOffset, isOfSmartType(env, e.asType(), smartTypes)));
                    } else {
                        TypeMirror tm = asMemberOf(e, enclClass != null ? enclClass.asType() : null, types);
                        results.add(itemFactory.createVariableItem(env.getController(), (VariableElement) e, tm, anchorOffset, null, env.getScope().getEnclosingClass() != e.getEnclosingElement(), elements.isDeprecated(e), isOfSmartType(env, tm, smartTypes), env.assignToVarPos()));
                    }
                    break;
            }
        }
    }

    private void addEffectivelyFinalAutoCloseables(final Env env) throws IOException {
        final CompilationController controller = env.getController();
        final Elements elements = controller.getElements();
        final TypeElement te = elements.getTypeElement("java.lang.AutoCloseable"); //NOI18N
        if (te != null) {
            final Types types = controller.getTypes();
            final ElementUtilities eu = controller.getElementUtilities();
            final Scope scope = env.getScope();
            final Set<? extends TypeMirror> smartTypes = options.contains(Options.ALL_COMPLETION) ? null : getSmartTypes(env);
            final TypeElement enclClass = scope.getEnclosingClass();
            for (Element e : getLocalMembersAndVars(env)) {
                switch (simplifyElementKind(e.getKind())) {
                    case EXCEPTION_PARAMETER:
                    case LOCAL_VARIABLE:
                    case RESOURCE_VARIABLE:
                    case PARAMETER:
                        if (types.isSubtype(e.asType(), te.asType()) && eu.isEffectivelyFinal((VariableElement) e)) {
                            results.add(itemFactory.createVariableItem(env.getController(), (VariableElement) e, e.asType(), anchorOffset, null, env.getScope().getEnclosingClass() != e.getEnclosingElement(), elements.isDeprecated(e), isOfSmartType(env, e.asType(), smartTypes), env.assignToVarPos()));
                        }
                        break;
                    case FIELD:
                        if (types.isSubtype(e.asType(), te.asType())) {
                            String name = e.getSimpleName().toString();
                            if (THIS_KEYWORD.equals(name) || SUPER_KEYWORD.equals(name)) {
                                results.add(itemFactory.createKeywordItem(name, null, anchorOffset, isOfSmartType(env, e.asType(), smartTypes)));
                            } else {
                                TypeMirror tm = asMemberOf(e, enclClass != null ? enclClass.asType() : null, types);
                                results.add(itemFactory.createVariableItem(env.getController(), (VariableElement) e, tm, anchorOffset, null, env.getScope().getEnclosingClass() != e.getEnclosingElement(), elements.isDeprecated(e), isOfSmartType(env, tm, smartTypes), env.assignToVarPos()));
                            }
                        }
                        break;
                }
            }
        }
    }

    @SuppressWarnings("fallthrough")
    private Iterable<? extends Element> getLocalMembersAndVars(final Env env) throws IOException {
        final String prefix = env.getPrefix();
        final CompilationController controller = env.getController();
        final Elements elements = controller.getElements();
        final Trees trees = controller.getTrees();
        final TreeUtilities tu = controller.getTreeUtilities();
        final ElementUtilities eu = controller.getElementUtilities();
        final Scope scope = env.getScope();
        final TypeElement enclClass = scope.getEnclosingClass();
        final boolean enclStatic = enclClass != null && enclClass.getModifiers().contains(Modifier.STATIC);
        final boolean ctxStatic = enclClass != null && (tu.isStaticContext(scope) || (env.getPath().getLeaf().getKind() == Tree.Kind.BLOCK && ((BlockTree) env.getPath().getLeaf()).isStatic()));
        final Map<Name, ? extends Element> illegalForwardRefs = env.getForwardReferences();
        final ExecutableElement method = scope.getEnclosingMethod() != null && scope.getEnclosingMethod().getEnclosingElement() == enclClass ? scope.getEnclosingMethod() : null;
        ElementUtilities.ElementAcceptor acceptor = new ElementUtilities.ElementAcceptor() {
            @Override
            public boolean accept(Element e, TypeMirror t) {
                boolean isStatic = ctxStatic || (t != null && t.getKind() == TypeKind.DECLARED && ((DeclaredType) t).asElement() != enclClass && enclStatic);
                switch (simplifyElementKind(e.getKind())) {
                    case CONSTRUCTOR:
                        return false;
                    case LOCAL_VARIABLE:
                    case RESOURCE_VARIABLE:
                    case EXCEPTION_PARAMETER:
                    case PARAMETER:
                        return startsWith(env, e.getSimpleName().toString()) && 
                                    (method == e.getEnclosingElement() ||
                                    e.getModifiers().contains(Modifier.FINAL) ||
                                    env.getController().getSourceVersion().compareTo(SourceVersion.RELEASE_8) >= 0 && eu.isEffectivelyFinal((VariableElement)e)
                                || (method == null && (e.getEnclosingElement().getKind() == INSTANCE_INIT
                                || e.getEnclosingElement().getKind() == STATIC_INIT
                                || e.getEnclosingElement().getKind() == CONSTRUCTOR
                                || e.getEnclosingElement().getKind() == METHOD && e.getEnclosingElement().getEnclosingElement().getKind() == FIELD)))
                                && (!illegalForwardRefs.containsKey(e.getSimpleName()) || illegalForwardRefs.get(e.getSimpleName()).getEnclosingElement() != e.getEnclosingElement());
                    case FIELD:
                        if (e.getSimpleName().contentEquals(THIS_KEYWORD) || e.getSimpleName().contentEquals(SUPER_KEYWORD)) {
                            return Utilities.startsWith(e.getSimpleName().toString(), prefix) && !isStatic;
                        }
                    case ENUM_CONSTANT:
                        return startsWith(env, e.getSimpleName().toString())
                                && !illegalForwardRefs.containsValue(e)
                                && (!isStatic || e.getModifiers().contains(STATIC))
                                && (Utilities.isShowDeprecatedMembers() || !elements.isDeprecated(e))
                                && trees.isAccessible(scope, e, (DeclaredType) t);
                    case METHOD:
                        String sn = e.getSimpleName().toString();
                        return startsWith(env, sn)
                                && (Utilities.isShowDeprecatedMembers() || !elements.isDeprecated(e))
                                && (!isStatic || e.getModifiers().contains(STATIC))
                                && trees.isAccessible(scope, e, (DeclaredType) t)
                                && (!Utilities.isExcludeMethods() || !Utilities.isExcluded(eu.getElementName(e.getEnclosingElement(), true) + "." + sn)); //NOI18N
                    }
                return false;
            }
        };
        return controller.getElementUtilities().getLocalMembersAndVars(scope, acceptor);
    }

    private void addTypeDotClassMembers(Env env, DeclaredType type) throws IOException {
        final CompilationController controller = env.getController();
        final Elements elements = controller.getElements();
        final Types types = controller.getTypes();
        Iterator<? extends TypeMirror> it = type.getTypeArguments().iterator();
        TypeMirror tm = it.hasNext() ? it.next() : elements.getTypeElement(JAVA_LANG_OBJECT).asType();
        Iterable<DeclaredType> dts = null;
        if (tm.getKind() == TypeKind.WILDCARD) {
            TypeMirror bound = ((WildcardType) tm).getSuperBound();
            if (bound != null) {
                if (bound.getKind() == TypeKind.DECLARED) {
                    dts = getSupertypesOf(env, (DeclaredType) bound);
                }
            } else {
                bound = ((WildcardType) tm).getExtendsBound();
                if (bound != null) {
                    if (bound.getKind() == TypeKind.DECLARED) {
                        if (JAVA_LANG_OBJECT.contentEquals(((TypeElement) ((DeclaredType) bound).asElement()).getQualifiedName())) {
                            dts = Collections.singleton((DeclaredType) elements.getTypeElement(JAVA_LANG_OBJECT).asType());
                        } else {
                            dts = getSubtypesOf(env, (DeclaredType) bound);
                        }
                    }
                } else {
                    dts = Collections.singleton((DeclaredType) elements.getTypeElement(JAVA_LANG_OBJECT).asType());
                }
            }
        } else if (tm.getKind() == TypeKind.DECLARED) {
            dts = Collections.singleton((DeclaredType) tm);
        }
        if (dts != null) {
            ElementUtilities.ElementAcceptor acceptor = new ElementUtilities.ElementAcceptor() {
                @Override
                public boolean accept(Element e, TypeMirror t) {
                    return e.getKind() == FIELD && e.getSimpleName().contentEquals(CLASS_KEYWORD);
                }
            };
            for (DeclaredType dt : dts) {
                if (startsWith(env, dt.asElement().getSimpleName().toString())) {
                    for (Element ee : controller.getElementUtilities().getMembers(dt, acceptor)) {
                        results.add(itemFactory.createStaticMemberItem(env.getController(), dt, ee, asMemberOf(ee, dt, types), false, anchorOffset, elements.isDeprecated(ee), env.addSemicolon()));
                    }
                }
            }
        }
    }

    @SuppressWarnings("fallthrough")
    private void addChainedMembers(final Env env, final Iterable<? extends Element> locals) throws IOException {
        final Set<? extends TypeMirror> smartTypes = getSmartTypes(env);
        if (smartTypes != null && !smartTypes.isEmpty()) {
            final CompilationController controller = env.getController();
            final Scope scope = env.getScope();
            final TypeElement enclClass = scope.getEnclosingClass();
            final Elements elements = controller.getElements();
            final Types types = controller.getTypes();
            final Trees trees = controller.getTrees();
            final ElementUtilities eu = controller.getElementUtilities();
            for (Element localElement : locals) {
                TypeMirror localElementType = null;
                TypeMirror type = null;
                switch (simplifyElementKind(localElement.getKind())) {
                    case EXCEPTION_PARAMETER:
                    case LOCAL_VARIABLE:
                    case RESOURCE_VARIABLE:
                    case PARAMETER:
                    case ENUM_CONSTANT:
                        type = localElementType = localElement.asType();
                        break;
                    case FIELD:
                        String name = localElement.getSimpleName().toString();
                        if (!THIS_KEYWORD.equals(name) && !SUPER_KEYWORD.equals(name)) {
                            type = localElementType = asMemberOf(localElement, enclClass != null ? enclClass.asType() : null, types);
                        }
                        break;
                    case METHOD:
                        localElementType = asMemberOf(localElement, enclClass != null ? enclClass.asType() : null, types);
                        type = ((ExecutableType) localElementType).getReturnType();
                        break;
                }
                if (type != null && type.getKind() == TypeKind.DECLARED && !isOfSmartType(env, type, smartTypes)) {
                    ElementUtilities.ElementAcceptor acceptor = new ElementUtilities.ElementAcceptor() {
                        @Override
                        public boolean accept(Element e, TypeMirror t) {
                            switch (e.getKind()) {
                                case FIELD:
                                    if (e.getSimpleName().contentEquals(THIS_KEYWORD) || e.getSimpleName().contentEquals(SUPER_KEYWORD)) {
                                        return false;
                                    }
                                case ENUM_CONSTANT:
                                    return trees.isAccessible(scope, e, (DeclaredType) t)
                                            && isOfSmartType(env, asMemberOf(e, t, types), smartTypes);
                                case METHOD:
                                    return trees.isAccessible(scope, e, (DeclaredType) t)
                                            && isOfSmartType(env, ((ExecutableType) asMemberOf(e, t, types)).getReturnType(), smartTypes);
                            }
                            return false;
                        }
                    };
                    for (Element e : eu.getMembers(type, acceptor)) {
                        if (Utilities.isShowDeprecatedMembers() || !elements.isDeprecated(e)) {
                            List<Element> chainedElements = new ArrayList<>(2);
                            chainedElements.add(localElement);
                            chainedElements.add(e);
                            List<TypeMirror> chainedTypes = new ArrayList<>(2);
                            chainedTypes.add(localElementType);
                            chainedTypes.add(asMemberOf(e, type, types));
                            results.add(itemFactory.createChainedMembersItem(env.getController(), chainedElements, chainedTypes, anchorOffset, elements.isDeprecated(localElement) || elements.isDeprecated(e), env.addSemicolon()));
                        }
                    }
                }
            }
        }
    }

    private void addAllStaticMemberNames(final Env env) {
        String prefix = env.getPrefix();
        if (prefix != null && prefix.length() > 0) {
            CompilationController controller = env.getController();
            Set<? extends Element> excludes = env.getExcludes();
            Set<ElementHandle<Element>> excludeHandles = null;
            if (excludes != null) {
                excludeHandles = new HashSet<>(excludes.size());
                for (Element el : excludes) {
                    excludeHandles.add(ElementHandle.create(el));
                }
            }
            ClassIndex.NameKind kind = Utilities.isCaseSensitive() ? ClassIndex.NameKind.PREFIX : ClassIndex.NameKind.CASE_INSENSITIVE_PREFIX;
            Iterable<Symbols> declaredSymbols = controller.getClasspathInfo().getClassIndex().getDeclaredSymbols(prefix, kind, EnumSet.allOf(ClassIndex.SearchScope.class));
            for (Symbols symbols : declaredSymbols) {
                if (Utilities.isExcluded(symbols.getEnclosingType().getQualifiedName())
                        || excludeHandles != null && excludeHandles.contains(symbols.getEnclosingType())
                        || isAnnonInner(symbols.getEnclosingType())) {
                    continue;
                }
                for (String name : symbols.getSymbols()) {
                    if (!Utilities.isExcludeMethods() || !Utilities.isExcluded(symbols.getEnclosingType().getQualifiedName() + '.' + name)) {
                        results.add(itemFactory.createStaticMemberItem(symbols.getEnclosingType(), name, anchorOffset, env.addSemicolon(), env.getReferencesCount(), controller.getSnapshot().getSource()));
                    }
                }
            }
        }
    }

    @SuppressWarnings("fallthrough")
    private void addMemberConstantsAndTypes(final Env env, final TypeMirror type, final Element elem) throws IOException {
        Set<? extends TypeMirror> smartTypes = options.contains(Options.ALL_COMPLETION) ? null : getSmartTypes(env);
        final CompilationController controller = env.getController();
        final Elements elements = controller.getElements();
        final Types types = controller.getTypes();
        final Trees trees = controller.getTrees();
        TypeElement typeElem = type.getKind() == TypeKind.DECLARED ? (TypeElement) ((DeclaredType) type).asElement() : null;
        final boolean isStatic = elem != null && (elem.getKind().isClass() || elem.getKind().isInterface() || elem.getKind() == TYPE_PARAMETER);
        final boolean isSuperCall = elem != null && elem.getKind().isField() && elem.getSimpleName().contentEquals(SUPER_KEYWORD);
        final Scope scope = env.getScope();
        TypeElement enclClass = scope.getEnclosingClass();
        final TypeMirror enclType = enclClass != null ? enclClass.asType() : null;
        ElementUtilities.ElementAcceptor acceptor = new ElementUtilities.ElementAcceptor() {
            @Override
            public boolean accept(Element e, TypeMirror t) {
                if (!startsWith(env, e.getSimpleName().toString())
                        || (isStatic && !e.getModifiers().contains(STATIC))) {
                    return false;
                }
                switch (e.getKind()) {
                    case FIELD:
                        if (((VariableElement) e).getConstantValue() == null && !CLASS_KEYWORD.contentEquals(e.getSimpleName())) {
                            return false;
                        }
                    case ENUM_CONSTANT:
                        return (Utilities.isShowDeprecatedMembers() || !elements.isDeprecated(e)) && trees.isAccessible(scope, e, (DeclaredType) (isSuperCall && enclType != null ? enclType : t));
                    case CLASS:
                    case ENUM:
                    case INTERFACE:
                        return (Utilities.isShowDeprecatedMembers() || !elements.isDeprecated(e)) && !Utilities.isExcluded(((TypeElement)e).getQualifiedName()) && trees.isAccessible(scope, e, (DeclaredType) t);
                }
                return false;
            }
        };
        for (Element e : controller.getElementUtilities().getMembers(type, acceptor)) {
            switch (e.getKind()) {
                case FIELD:
                case ENUM_CONSTANT:
                    String name = e.getSimpleName().toString();
                    if (CLASS_KEYWORD.equals(name)) {
                        results.add(itemFactory.createKeywordItem(name, null, anchorOffset, false));
                    } else {
                        TypeMirror tm = asMemberOf(e, type, types);
                        results.add(itemFactory.createVariableItem(env.getController(), (VariableElement) e, tm, anchorOffset, null, typeElem != e.getEnclosingElement(), elements.isDeprecated(e), isOfSmartType(env, tm, smartTypes), env.assignToVarPos()));
                    }
                    break;
                case CLASS:
                case ENUM:
                case INTERFACE:
                    DeclaredType dt = (DeclaredType) asMemberOf(e, type, types);
                    results.add(itemFactory.createTypeItem(env.getController(), (TypeElement) e, dt, anchorOffset, null, elements.isDeprecated(e), false, env.isInsideClass(), true, false, false));
                    break;
            }
        }
    }

    private void addMethodReferences(final Env env, final TypeMirror type, final Element elem) throws IOException {
        Set<? extends TypeMirror> smartTypes = getSmartTypes(env);
        final String prefix = env.getPrefix();
        final CompilationController controller = env.getController();
        final Elements elements = controller.getElements();
        final Types types = controller.getTypes();
        final TreeUtilities tu = controller.getTreeUtilities();
        final ElementUtilities eu = controller.getElementUtilities();
        TypeElement typeElem = type.getKind() == TypeKind.DECLARED ? (TypeElement) ((DeclaredType) type).asElement() : null;
        final boolean isThisCall = elem != null && elem.getKind().isField() && elem.getSimpleName().contentEquals(THIS_KEYWORD);
        final boolean isSuperCall = elem != null && elem.getKind().isField() && elem.getSimpleName().contentEquals(SUPER_KEYWORD);
        final Scope scope = env.getScope();
        if ((isThisCall || isSuperCall) && tu.isStaticContext(scope)) {
            return;
        }
        ElementUtilities.ElementAcceptor acceptor = new ElementUtilities.ElementAcceptor() {
            @Override
            public boolean accept(Element e, TypeMirror t) {
                switch (e.getKind()) {
                    case METHOD:
                        String sn = e.getSimpleName().toString();
                        return startsWith(env, sn, prefix)
                                && (Utilities.isShowDeprecatedMembers() || !elements.isDeprecated(e))
                                && env.isAccessible(scope, e, t, isSuperCall)
                                && (!Utilities.isExcludeMethods() || !Utilities.isExcluded(eu.getElementName(e.getEnclosingElement(), true) + "." + sn)); //NOI18N
                    }
                return false;
            }
        };
        for (Element e : eu.getMembers(type, acceptor)) {
            switch (e.getKind()) {
                case METHOD:
                    ExecutableType et = (ExecutableType) asMemberOf(e, type, types);
                    results.add(itemFactory.createExecutableItem(env.getController(), (ExecutableElement) e, et, anchorOffset, null, typeElem != e.getEnclosingElement(), elements.isDeprecated(e), false, false, isOfSmartType(env, et, smartTypes), env.assignToVarPos(), true));
                    break;
            }
        }
    }

    private void addMembers(final Env env, final TypeMirror type, final Element elem, final EnumSet<ElementKind> kinds, final DeclaredType baseType, final boolean inImport, final boolean insideNew, final boolean autoImport) throws IOException {        
        Set<? extends TypeMirror> smartTypes = getSmartTypes(env);
        final TreePath path = env.getPath();
        TypeMirror actualType = type;
        if (path != null && path.getLeaf().getKind() == Tree.Kind.MEMBER_SELECT) {
            actualType = adjustType(env, type, elem, new TreePath(path, ((MemberSelectTree)path.getLeaf()).getExpression()));
        }
        final CompilationController controller = env.getController();
        final Trees trees = controller.getTrees();
        final Elements elements = controller.getElements();
        final ElementUtilities eu = controller.getElementUtilities();
        final Types types = controller.getTypes();
        final TreeUtilities tu = controller.getTreeUtilities();
        TypeElement typeElem = actualType.getKind() == TypeKind.DECLARED ? (TypeElement) ((DeclaredType) actualType).asElement() : null;
        final boolean isStatic = elem != null && (elem.getKind().isClass() || elem.getKind().isInterface() || elem.getKind() == TYPE_PARAMETER) && elem.asType().getKind() != TypeKind.ERROR;
        final boolean isThisCall = elem != null && elem.getKind().isField() && elem.getSimpleName().contentEquals(THIS_KEYWORD);
        final boolean isSuperCall = elem != null && elem.getKind().isField() && elem.getSimpleName().contentEquals(SUPER_KEYWORD);
        final Scope scope = env.getScope();
        if ((isThisCall || isSuperCall) && tu.isStaticContext(scope)) {
            return;
        }
        final boolean[] ctorSeen = {false};
        final boolean[] nestedClassSeen = {false};
        final TypeElement enclClass = scope.getEnclosingClass();
        ElementUtilities.ElementAcceptor acceptor = new ElementUtilities.ElementAcceptor() {
            @Override
            public boolean accept(Element e, TypeMirror t) {
                switch (simplifyElementKind(e.getKind())) {
                    case FIELD:
                        if (!startsWith(env, e.getSimpleName().toString())) {
                            return false;
                        }
                        if (e.getSimpleName().contentEquals(THIS_KEYWORD) || e.getSimpleName().contentEquals(SUPER_KEYWORD)) {
                            TypeElement cls = enclClass;
                            while (cls != null) {
                                if (cls == elem) {
                                    return isOfKindAndType(asMemberOf(e, t, types), e, kinds, baseType, scope, trees, types);
                                }
                                TypeElement outer = eu.enclosingTypeElement(cls);
                                cls = !cls.getModifiers().contains(STATIC) ? outer : null;
                            }
                            return false;
                        }
                        if (isStatic) {
                            if (!e.getModifiers().contains(STATIC)
                                    || e.getSimpleName().contentEquals(CLASS_KEYWORD) && elem.getKind() == ElementKind.TYPE_PARAMETER) {
                                return false;
                            }
                        } else {
                            if (!options.contains(Options.ALL_COMPLETION) && e.getModifiers().contains(STATIC)) {
                                if ((Utilities.isShowDeprecatedMembers() || !elements.isDeprecated(e))
                                        && isOfKindAndType(asMemberOf(e, t, types), e, kinds, baseType, scope, trees, types)
                                        && env.isAccessible(scope, e, t, isSuperCall)
                                        && ((isStatic && !inImport) || !e.getSimpleName().contentEquals(CLASS_KEYWORD))) {
                                    hasAdditionalMembers = true;
                                }
                                return false;
                            }
                        }
                        return (Utilities.isShowDeprecatedMembers() || !elements.isDeprecated(e))
                                && isOfKindAndType(asMemberOf(e, t, types), e, kinds, baseType, scope, trees, types)
                                && env.isAccessible(scope, e, t, isSuperCall)
                                && ((isStatic && !inImport) || !e.getSimpleName().contentEquals(CLASS_KEYWORD));
                    case ENUM_CONSTANT:
                    case EXCEPTION_PARAMETER:
                    case LOCAL_VARIABLE:
                    case RESOURCE_VARIABLE:
                    case PARAMETER:
                        return startsWith(env, e.getSimpleName().toString())
                                && (Utilities.isShowDeprecatedMembers() || !elements.isDeprecated(e))
                                && isOfKindAndType(asMemberOf(e, t, types), e, kinds, baseType, scope, trees, types)
                                && env.isAccessible(scope, e, t, isSuperCall);
                    case METHOD:
                        String sn = e.getSimpleName().toString();
                        if (isStatic) {
                            if (!e.getModifiers().contains(STATIC)) {
                                return false;
                            }
                        } else {
                            if (!options.contains(Options.ALL_COMPLETION) && e.getModifiers().contains(STATIC)) {
                                if (startsWith(env, sn)
                                        && (Utilities.isShowDeprecatedMembers() || !elements.isDeprecated(e))
                                        && isOfKindAndType(((ExecutableType) asMemberOf(e, t, types)).getReturnType(), e, kinds, baseType, scope, trees, types)
                                        && env.isAccessible(scope, e, t, isSuperCall)
                                        && (!Utilities.isExcludeMethods() || !Utilities.isExcluded(eu.getElementName(e.getEnclosingElement(), true) + "." + sn))) { //NOI18N
                                    hasAdditionalMembers = true;
                                }
                                return false;
                            }
                        }
                        return startsWith(env, sn)
                                && (Utilities.isShowDeprecatedMembers() || !elements.isDeprecated(e))
                                && isOfKindAndType(((ExecutableType) asMemberOf(e, t, types)).getReturnType(), e, kinds, baseType, scope, trees, types)
                                && env.isAccessible(scope, e, t, isSuperCall)
                                && (!Utilities.isExcludeMethods() || !Utilities.isExcluded(eu.getElementName(e.getEnclosingElement(), true) + "." + sn)); //NOI18N
                    case CLASS:
                    case ENUM:
                    case INTERFACE:
                    case ANNOTATION_TYPE:
                        if (!e.getModifiers().contains(STATIC)) {
                            nestedClassSeen[0] = true;
                        }
                        return startsWith(env, e.getSimpleName().toString())
                                && (Utilities.isShowDeprecatedMembers() || !elements.isDeprecated(e))
                                && !Utilities.isExcluded(((TypeElement)e).getQualifiedName())
                                && isOfKindAndType(e.asType(), e, kinds, baseType, scope, trees, types)
                                && (!env.isAfterExtends() || containsAccessibleNonFinalType(e, scope, trees))
                                && env.isAccessible(scope, e, t, isSuperCall) && isStatic;
                    case CONSTRUCTOR:
                        ctorSeen[0] = true;
                        return (Utilities.isShowDeprecatedMembers() || !elements.isDeprecated(e))
                                && isOfKindAndType(e.getEnclosingElement().asType(), e, kinds, baseType, scope, trees, types)
                                && (env.isAccessible(scope, e, t, isSuperCall || insideNew) || (elem.getModifiers().contains(ABSTRACT) && !e.getModifiers().contains(PRIVATE)))
                                && isStatic;
                }
                return false;
            }
        };
        boolean addCast = actualType != type && elem instanceof VariableElement && !elem.getKind().isField();
        for (Element e : controller.getElementUtilities().getMembers(actualType, acceptor)) {
            switch (simplifyElementKind(e.getKind())) {
                case ENUM_CONSTANT:
                case EXCEPTION_PARAMETER:
                case FIELD:
                case LOCAL_VARIABLE:
                case RESOURCE_VARIABLE:
                case PARAMETER:
                    String name = e.getSimpleName().toString();
                    if (THIS_KEYWORD.equals(name) || CLASS_KEYWORD.equals(name) || SUPER_KEYWORD.equals(name)) {
                        if (!env.isExcludedKW(name)) {
                            results.add(itemFactory.createKeywordItem(name, null, anchorOffset, isOfSmartType(env, e.asType(), smartTypes)));
                            env.addExcludedKW(name);
                        }
                    } else {
                        TypeMirror tm = asMemberOf(e, actualType, types);
                        if (addCast && itemFactory instanceof TypeCastableItemFactory) {
                            results.add(((TypeCastableItemFactory<T>)itemFactory).createTypeCastableVariableItem(env.getController(), (VariableElement) e, tm, actualType, anchorOffset, autoImport ? env.getReferencesCount() : null, typeElem != e.getEnclosingElement(), elements.isDeprecated(e), isOfSmartType(env, tm, smartTypes), env.assignToVarPos()));
                        } else {
                            results.add(itemFactory.createVariableItem(env.getController(), (VariableElement) e, tm, anchorOffset, autoImport ? env.getReferencesCount() : null, typeElem != e.getEnclosingElement(), elements.isDeprecated(e), isOfSmartType(env, tm, smartTypes), env.assignToVarPos()));
                        }
                    }
                    break;
                case CONSTRUCTOR:
                    ExecutableType et = (ExecutableType) asMemberOf(e, actualType, types);
                    results.add(itemFactory.createExecutableItem(env.getController(), (ExecutableElement) e, et, anchorOffset, autoImport ? env.getReferencesCount() : null, typeElem != e.getEnclosingElement(), elements.isDeprecated(e), inImport, false, isOfSmartType(env, actualType, smartTypes), env.assignToVarPos(), false));
                    break;
                case METHOD:
                    et = (ExecutableType) asMemberOf(e, actualType, types);
                    if (addCast && itemFactory instanceof TypeCastableItemFactory
                            && !types.isSubtype(type, e.getEnclosingElement().asType())
                            && type.getKind() == TypeKind.DECLARED && !hasBaseMethod(elements, (DeclaredType) type, (ExecutableElement) e)) {
                        results.add(((TypeCastableItemFactory<T>)itemFactory).createTypeCastableExecutableItem(env.getController(), (ExecutableElement) e, et, actualType, anchorOffset, autoImport ? env.getReferencesCount() : null, typeElem != e.getEnclosingElement(), elements.isDeprecated(e), inImport, env.addSemicolon(), isOfSmartType(env, getCorrectedReturnType(env, et, (ExecutableElement) e, actualType), smartTypes), env.assignToVarPos(), false));
                    } else {
                        results.add(itemFactory.createExecutableItem(env.getController(), (ExecutableElement) e, et, anchorOffset, autoImport ? env.getReferencesCount() : null, typeElem != e.getEnclosingElement(), elements.isDeprecated(e), inImport, env.addSemicolon(), isOfSmartType(env, getCorrectedReturnType(env, et, (ExecutableElement) e, actualType), smartTypes), env.assignToVarPos(), false));
                    }
                    break;
                case CLASS:
                case ENUM:
                case INTERFACE:
                case ANNOTATION_TYPE:
                    DeclaredType dt = (DeclaredType) asMemberOf(e, actualType, types);
                    results.add(itemFactory.createTypeItem(env.getController(), (TypeElement) e, dt, anchorOffset, null, elements.isDeprecated(e), insideNew, insideNew || env.isInsideClass(), true, isOfSmartType(env, dt, smartTypes), autoImport));
                    break;
            }
        }
        if (!ctorSeen[0] && kinds.contains(CONSTRUCTOR) && elem.getKind().isInterface()) {
            results.add(itemFactory.createDefaultConstructorItem((TypeElement) elem, anchorOffset, isOfSmartType(env, actualType, smartTypes)));
        }
        if (isStatic && enclClass != null && elem.getKind().isInterface() && env.getController().getSourceVersion().compareTo(SourceVersion.RELEASE_8) >= 0) {
            for (TypeMirror iface : enclClass.getInterfaces()) {
                if (((DeclaredType) iface).asElement() == elem) {
                    results.add(itemFactory.createKeywordItem(SUPER_KEYWORD, null, anchorOffset, isOfSmartType(env, actualType, smartTypes)));
                    break;
                }
            }
        }
        if (!isStatic && nestedClassSeen[0]) {
            addKeyword(env, NEW_KEYWORD, SPACE, false);
        }
    }

    private boolean hasBaseMethod(Elements elements, DeclaredType type, ExecutableElement invoked) {
        TypeElement clazz = (TypeElement) type.asElement();
        for (ExecutableElement existing : ElementFilter.methodsIn(elements.getAllMembers(clazz))) {
            if (existing.getSimpleName().equals(invoked.getSimpleName()) &&
                elements.overrides(invoked, existing, clazz)) {
                return true;
            }
        }
        return false;
    }

    private void addThisOrSuperConstructor(final Env env, final TypeMirror type, final Element elem, final String name, final ExecutableElement toExclude) throws IOException {
        final CompilationController controller = env.getController();
        final Elements elements = controller.getElements();
        final Types types = controller.getTypes();
        final Trees trees = controller.getTrees();
        final Scope scope = env.getScope();
        ElementUtilities.ElementAcceptor acceptor = new ElementUtilities.ElementAcceptor() {
            @Override
            public boolean accept(Element e, TypeMirror t) {
                switch (e.getKind()) {
                    case CONSTRUCTOR:
                        return toExclude != e && (Utilities.isShowDeprecatedMembers() || !elements.isDeprecated(e))
                                && (trees.isAccessible(scope, e, (DeclaredType) t) || (elem.getModifiers().contains(ABSTRACT) && !e.getModifiers().contains(PRIVATE)));
                }
                return false;
            }
        };
        for (Element e : controller.getElementUtilities().getMembers(type, acceptor)) {
            if (e.getKind() == CONSTRUCTOR) {
                ExecutableType et = (ExecutableType) asMemberOf(e, type, types);
                results.add(itemFactory.createThisOrSuperConstructorItem(env.getController(), (ExecutableElement) e, et, anchorOffset, elements.isDeprecated(e), name));
            }
        }
    }

    private void addEnumConstants(Env env, TypeElement elem) {
        Elements elements = env.getController().getElements();
        Trees trees = env.getController().getTrees();
        TreePath path = env.getPath().getParentPath();
        Set<Element> alreadyUsed = new HashSet<>();
        List<? extends CaseTree> caseTrees = null;
        if (path != null && path.getLeaf().getKind() == Tree.Kind.SWITCH) {
            SwitchTree st = (SwitchTree) path.getLeaf();
            caseTrees = st.getCases();
        } else if (path != null && path.getLeaf().getKind() == Tree.Kind.SWITCH_EXPRESSION) {
            caseTrees = ((SwitchExpressionTree) path.getLeaf()).getCases();
        }

        if (caseTrees != null) {
            for (CaseTree ct : caseTrees) {
                for (ExpressionTree et : ct.getExpressions()) {
                    Element e = et != null ? trees.getElement(new TreePath(path, et)) : null;
                    if (e != null && e.getKind() == ENUM_CONSTANT) {
                        alreadyUsed.add(e);
                    }
                }
            }
        }

        for (Element e : elem.getEnclosedElements()) {
            if (e.getKind() == ENUM_CONSTANT && !alreadyUsed.contains(e)) {
                String name = e.getSimpleName().toString();
                if (startsWith(env, name) && (Utilities.isShowDeprecatedMembers() || !elements.isDeprecated(e))) {
                    results.add(itemFactory.createVariableItem(env.getController(), (VariableElement) e, e.asType(), anchorOffset, null, false, elements.isDeprecated(e), false, env.assignToVarPos()));
                }
            }
        }
    }

    private void addCaseLabels(Env env, CaseTree cst) {
        TreePath path = env.getPath().getParentPath();
        boolean nullUsed = false;
        boolean defaultUsed = false;
        boolean patternUsedInCase = false;
        List<? extends CaseTree> caseTrees = null;
        if (path != null && path.getLeaf().getKind() == Tree.Kind.SWITCH) {
            caseTrees = ((SwitchTree) path.getLeaf()).getCases();
        } else if (path != null && path.getLeaf().getKind() == Tree.Kind.SWITCH_EXPRESSION) {
            caseTrees = ((SwitchExpressionTree) path.getLeaf()).getCases();
        }
        if (caseTrees != null) {
            for (CaseTree ct : caseTrees) {
                for (CaseLabelTree clt : ct.getLabels()) {
                    switch (clt.getKind()) {
                        case DEFAULT_CASE_LABEL:
                            defaultUsed = true;
                            break;
                        case CONSTANT_CASE_LABEL:
                            if ((((ConstantCaseLabelTree) clt).getConstantExpression()).getKind() == Tree.Kind.NULL_LITERAL) {
                                nullUsed = true;
                            }
                            break;
                        case PATTERN_CASE_LABEL:
                            if (ct == cst) {
                                patternUsedInCase = true;
                            }
                            break;
                    }
                }
            }
        }
        if (!nullUsed) {
            addKeyword(env, NULL_KEYWORD, null, false);
        }
        if (!defaultUsed && !patternUsedInCase) {
            addKeyword(env, DEFAULT_KEYWORD, null, false);
        }
    }

    private void addPackageContent(final Env env, PackageElement pe, EnumSet<ElementKind> kinds, DeclaredType baseType, boolean insideNew, boolean srcOnly) throws IOException {
        if (isRecordSupported(env)) {
            kinds.add(RECORD);
        }
        Set<? extends TypeMirror> smartTypes = options.contains(Options.ALL_COMPLETION) ? null : getSmartTypes(env);
        CompilationController controller = env.getController();
        Elements elements = controller.getElements();
        Types types = controller.getTypes();
        Trees trees = controller.getTrees();
        ElementUtilities eu = controller.getElementUtilities();
        Scope scope = env.getScope();
        for (Element e : pe.getEnclosedElements()) {
            if (e.getKind().isClass() || e.getKind().isInterface()) {
                String name = e.getSimpleName().toString();
                if ((env.getExcludes() == null || !env.getExcludes().contains(e))
                        && startsWith(env, name) && (Utilities.isShowDeprecatedMembers() || !elements.isDeprecated(e))
                        && trees.isAccessible(scope, (TypeElement) e)
                        && isOfKindAndType(e.asType(), e, kinds, baseType, scope, trees, types)
                        && !Utilities.isExcluded(eu.getElementName(e, true))) {
                    results.add(itemFactory.createTypeItem(env.getController(), (TypeElement) e, (DeclaredType) e.asType(), anchorOffset, null, elements.isDeprecated(e), insideNew, insideNew || env.isInsideClass(), true, isOfSmartType(env, e.asType(), smartTypes), false));
                }
            }
        }
        String pkgName = pe.getQualifiedName() + "."; //NOI18N
        addPackages(env, pkgName, srcOnly);
    }

    private void addPackages(Env env, String fqnPrefix, boolean srcOnly) {
        if (fqnPrefix == null) {
            fqnPrefix = EMPTY;
        }
        String prefix = env.getPrefix() != null ? fqnPrefix + env.getPrefix() : fqnPrefix;
        CompilationController controller = env.getController();
        Elements elements = controller.getElements();
        Element el = controller.getTrees().getElement(new TreePath(controller.getCompilationUnit()));
        ModuleElement moduleElement = el != null ? controller.getElements().getModuleOf(el) : null;
        Set<String> seenPkgs = new HashSet<>();
        EnumSet<ClassIndex.SearchScope> scope = srcOnly ? EnumSet.of(ClassIndex.SearchScope.SOURCE) : EnumSet.allOf(ClassIndex.SearchScope.class);        
        for (String pkgName : env.getController().getClasspathInfo().getClassIndex().getPackageNames(fqnPrefix, false, scope)) {
            if (startsWith(env, pkgName, prefix) && !Utilities.isExcluded(pkgName + ".")
                    && (moduleElement != null ? elements.getPackageElement(moduleElement, pkgName) : elements.getPackageElement(pkgName)) != null) { //NOI18N
                if (fqnPrefix != null) {
                    pkgName = pkgName.substring(fqnPrefix.length());
                }
                int idx = pkgName.indexOf('.');
                if (idx > 0) {
                    pkgName = pkgName.substring(0, idx);
                }
                if (seenPkgs.add(pkgName)) {
                    results.add(itemFactory.createPackageItem(pkgName, anchorOffset, srcOnly));
                }
            }
        }
    }
    
    private void addModuleNames(Env env, String fqnPrefix, boolean srcOnly) {
        if (fqnPrefix == null) {
            fqnPrefix = EMPTY;
        }
        srcOnly = false;
        String prefix = env.getPrefix() != null ? fqnPrefix + env.getPrefix() : fqnPrefix;
        for (String name : SourceUtils.getModuleNames(env.getController(), srcOnly ? EnumSet.of(ClassIndex.SearchScope.SOURCE) : EnumSet.allOf(ClassIndex.SearchScope.class))) {
            if (startsWith(env, name, prefix) && itemFactory instanceof ModuleItemFactory) {
                results.add(((ModuleItemFactory<T>)itemFactory).createModuleItem(name, anchorOffset));
            }
        }
    }

    private void addTypes(Env env, EnumSet<ElementKind> kinds, DeclaredType baseType) throws IOException {
        if (options.contains(Options.ALL_COMPLETION) || options.contains(Options.COMBINED_COMPLETION)) {
            if (baseType == null) {
                addAllTypes(env, kinds);
            } else {
                Elements elements = env.getController().getElements();
                Set<? extends Element> excludes = env.getExcludes();
                for (DeclaredType subtype : getSubtypesOf(env, baseType)) {
                    TypeElement elem = (TypeElement) subtype.asElement();
                    if ((excludes == null || !excludes.contains(elem)) && (Utilities.isShowDeprecatedMembers() || !elements.isDeprecated(elem)) && !Utilities.isExcluded(elem.getQualifiedName()) && (!env.isAfterExtends() || !elem.getModifiers().contains(Modifier.FINAL))) {
                        results.add(itemFactory.createTypeItem(env.getController(), elem, subtype, anchorOffset, env.getReferencesCount(), elements.isDeprecated(elem), env.isInsideNew(), env.isInsideNew() || env.isInsideClass(), false, true, false));
                    }
                }
            }
        } else {
            addLocalAndImportedTypes(env, kinds, baseType);
            hasAdditionalClasses = true;
        }
        addPackages(env, null, kinds.isEmpty());
    }

    private void addLocalAndImportedTypes(final Env env, final EnumSet<ElementKind> kinds, final DeclaredType baseType) throws IOException {
        final CompilationController controller = env.getController();
        final Trees trees = controller.getTrees();
        final Elements elements = controller.getElements();
        final Types types = controller.getTypes();
        final TreeUtilities tu = controller.getTreeUtilities();
        final Scope scope = env.getScope();
        final ExecutableElement enclMethod = scope.getEnclosingMethod();
        final TypeElement enclClass = scope.getEnclosingClass();
        final boolean isStatic = enclClass == null ? false
                : (tu.isStaticContext(scope) || (env.getPath().getLeaf().getKind() == Tree.Kind.BLOCK && ((BlockTree) env.getPath().getLeaf()).isStatic()));
        ElementUtilities.ElementAcceptor acceptor = new ElementUtilities.ElementAcceptor() {
            @Override
            public boolean accept(Element e, TypeMirror t) {
                if ((env.getExcludes() == null || !env.getExcludes().contains(e)) && (e.getKind().isClass() || e.getKind().isInterface() || e.getKind() == TYPE_PARAMETER) && (!env.isAfterExtends() || containsAccessibleNonFinalType(e, scope, trees))) {
                    String name = e.getSimpleName().toString();
                    return name.length() > 0 && !Character.isDigit(name.charAt(0)) && startsWith(env, name)
                            && (!isStatic || e.getModifiers().contains(STATIC) || e.getEnclosingElement() == enclMethod)
                            && (Utilities.isShowDeprecatedMembers() || !elements.isDeprecated(e))
                            && (e.getKind() == TYPE_PARAMETER || !Utilities.isExcluded(((TypeElement)e).getQualifiedName()))
                            && isOfKindAndType(e.asType(), e, kinds, baseType, scope, trees, types);
                }
                return false;
            }
        };
        for (Element e : controller.getElementUtilities().getLocalMembersAndVars(scope, acceptor)) {
            switch (e.getKind()) {
                case CLASS:
                case ENUM:
                case INTERFACE:
                case ANNOTATION_TYPE:
                    results.add(itemFactory.createTypeItem(env.getController(), (TypeElement) e, (DeclaredType) e.asType(), anchorOffset, null, elements.isDeprecated(e), env.isInsideNew(), env.isInsideNew() || env.isInsideClass(), false, false, false));
                    env.addToExcludes(e);
                    break;
                case TYPE_PARAMETER:
                    results.add(itemFactory.createTypeParameterItem((TypeParameterElement) e, anchorOffset));
                    break;
            }
        }
        acceptor = new ElementUtilities.ElementAcceptor() {
            @Override
            public boolean accept(Element e, TypeMirror t) {
                if ((e.getKind().isClass() || e.getKind().isInterface())) {
                    return (env.getExcludes() == null || !env.getExcludes().contains(e)) && startsWith(env, e.getSimpleName().toString())
                            && (Utilities.isShowDeprecatedMembers() || !elements.isDeprecated(e))
                            && !Utilities.isExcluded(((TypeElement)e).getQualifiedName()) && trees.isAccessible(scope, (TypeElement) e)
                            && isOfKindAndType(e.asType(), e, kinds, baseType, scope, trees, types) && (!env.isAfterExtends() || containsAccessibleNonFinalType(e, scope, trees));
                }
                return false;
            }
        };
        for (TypeElement e : controller.getElementUtilities().getGlobalTypes(acceptor)) {
            Tree iot = env.getPath().getLeaf();
            TokenSequence<JavaTokenId> ts = findLastNonWhitespaceToken(env, iot, env.getOffset());
            if (env.getPrefix() != null && e.getSimpleName().toString().contentEquals(env.getPrefix()) && (e.getKind().equals(ElementKind.RECORD))
                    && ts != null && ts.token().id() == JavaTokenId.INSTANCEOF) {
                results.add(((RecordPatternItemFactory<T>) itemFactory).createRecordPatternItem(controller, e, (DeclaredType) e.asType(), anchorOffset, null, controller.getElements().isDeprecated(e), env.isInsideNew(), env.isInsideNew() || env.isInsideClass()));
            } else {
                results.add(itemFactory.createTypeItem(env.getController(), e, (DeclaredType) e.asType(), anchorOffset, null, elements.isDeprecated(e), env.isInsideNew(), env.isInsideNew() || env.isInsideClass(), false, false, false));
            }
        }
    }

    private void addAllTypes(Env env, EnumSet<ElementKind> kinds) {
        String prefix = env.getPrefix();
        CompilationController controller = env.getController();
        Set<? extends Element> excludes = env.getExcludes();
        Set<ElementHandle<Element>> excludeHandles = null;
        if (excludes != null) {
            excludeHandles = new HashSet<>(excludes.size());
            for (Element el : excludes) {
                excludeHandles.add(ElementHandle.create(el));
            }
        }
        if (!kinds.contains(ElementKind.CLASS) && !kinds.contains(ElementKind.INTERFACE)) {
            Set<ElementHandle<TypeElement>> declaredTypes = controller.getClasspathInfo().getClassIndex().getDeclaredTypes(EMPTY, ClassIndex.NameKind.PREFIX, EnumSet.allOf(ClassIndex.SearchScope.class));
            Map<String, ElementHandle<TypeElement>> removed = new HashMap<>(declaredTypes.size());
            Set<String> doNotRemove = new HashSet<>();
            for (ElementHandle<TypeElement> name : declaredTypes) {
                if (excludeHandles != null && excludeHandles.contains(name) || isAnnonInner(name)) {
                    continue;
                }
                if (!kinds.contains(name.getKind()) && !doNotRemove.contains(name.getQualifiedName())) {
                    int idx = name.getQualifiedName().lastIndexOf('.');
                    String sName = idx < 0 ? name.getQualifiedName() : name.getQualifiedName().substring(idx + 1);
                    if (startsWith(env, sName, prefix)) {
                        removed.put(name.getQualifiedName(), name);
                    }
                    continue;
                }
                String qName = name.getQualifiedName();
                String sName = null;
                int idx;
                while ((idx = qName.lastIndexOf('.')) > 0) {
                    if (sName == null) {
                        sName = qName.substring(idx + 1);
                        if (sName.length() > 0 && startsWith(env, sName, prefix)) {
                            results.add(itemFactory.createTypeItem(name, kinds, anchorOffset, env.getReferencesCount(), controller.getSnapshot().getSource(), env.isInsideNew(), env.isInsideNew() || env.isInsideClass(), env.isAfterExtends()));
                        }
                    }
                    qName = qName.substring(0, idx);
                    doNotRemove.add(qName);
                    ElementHandle<TypeElement> r = removed.remove(qName);
                    if (r != null) {
                        results.add(itemFactory.createTypeItem(r, kinds, anchorOffset, env.getReferencesCount(), controller.getSnapshot().getSource(), env.isInsideNew(), env.isInsideNew() || env.isInsideClass(), env.isAfterExtends()));
                    }
                }
            }
        } else {
            String subwordsPattern = null;
            if (prefix != null && !env.isCamelCasePrefix() && Utilities.isSubwordSensitive()) {
                subwordsPattern = Utilities.createSubwordsPattern(prefix);
            }
            ClassIndex.NameKind kind = env.isCamelCasePrefix()
                    ? Utilities.isCaseSensitive() ? ClassIndex.NameKind.CAMEL_CASE : ClassIndex.NameKind.CAMEL_CASE_INSENSITIVE
                    : subwordsPattern != null ? ClassIndex.NameKind.REGEXP
                    : Utilities.isCaseSensitive() ? ClassIndex.NameKind.PREFIX : ClassIndex.NameKind.CASE_INSENSITIVE_PREFIX;
            Set<ElementHandle<TypeElement>> declaredTypes = controller.getClasspathInfo().getClassIndex().getDeclaredTypes(subwordsPattern != null ? subwordsPattern : prefix != null ? prefix : EMPTY, kind, EnumSet.allOf(ClassIndex.SearchScope.class));
            results.ensureCapacity(results.size() + declaredTypes.size());
            for (ElementHandle<TypeElement> name : declaredTypes) {
                if (!kinds.contains(name.getKind()) || excludeHandles != null && excludeHandles.contains(name) || isAnnonInner(name)) {
                    continue;
                }
                results.add(itemFactory.createTypeItem(name, kinds, anchorOffset, env.getReferencesCount(), controller.getSnapshot().getSource(), env.isInsideNew(), env.isInsideNew() || env.isInsideClass(), env.isAfterExtends()));
            }
        }
    }

    private Set<DeclaredType> getSupertypesOf(Env env, DeclaredType type) {
        LinkedList<DeclaredType> bases = new LinkedList<>();
        bases.add(type);
        HashSet<DeclaredType> ret = new HashSet<>();
        while (!bases.isEmpty()) {
            DeclaredType head = bases.remove();
            TypeElement elem = (TypeElement) head.asElement();
            if (startsWith(env, elem.getSimpleName().toString())) {
                ret.add(head);
            }
            TypeMirror sup = elem.getSuperclass();
            if (sup.getKind() == TypeKind.DECLARED) {
                bases.add((DeclaredType) sup);
            }
            for (TypeMirror iface : elem.getInterfaces()) {
                if (iface.getKind() == TypeKind.DECLARED) {
                    bases.add((DeclaredType) iface);
                }
            }
        }
        return ret;
    }

    private List<DeclaredType> getSubtypesOf(Env env, DeclaredType baseType) throws IOException {
        if (((TypeElement) baseType.asElement()).getQualifiedName().contentEquals(JAVA_LANG_OBJECT)) {
            return Collections.emptyList();
        }
        LinkedList<DeclaredType> subtypes = new LinkedList<>();
        String prefix = env.getPrefix();
        CompilationController controller = env.getController();
        Types types = controller.getTypes();
        Trees trees = controller.getTrees();
        Scope scope = env.getScope();
        if (prefix != null && prefix.length() > 2 && baseType.getTypeArguments().isEmpty()) {
            String subwordsPattern = null;
            if (!env.isCamelCasePrefix() && Utilities.isSubwordSensitive()) {
                subwordsPattern = Utilities.createSubwordsPattern(prefix);
            }
            ClassIndex.NameKind kind = env.isCamelCasePrefix()
                    ? Utilities.isCaseSensitive() ? ClassIndex.NameKind.CAMEL_CASE : ClassIndex.NameKind.CAMEL_CASE_INSENSITIVE
                    : subwordsPattern != null ? ClassIndex.NameKind.REGEXP
                    : Utilities.isCaseSensitive() ? ClassIndex.NameKind.PREFIX : ClassIndex.NameKind.CASE_INSENSITIVE_PREFIX;
            for (ElementHandle<TypeElement> handle : controller.getClasspathInfo().getClassIndex().getDeclaredTypes(subwordsPattern != null ? subwordsPattern : prefix, kind, EnumSet.allOf(ClassIndex.SearchScope.class))) {
                TypeElement te = handle.resolve(controller);
                if (te != null && trees.isAccessible(scope, te) && types.isSubtype(types.getDeclaredType(te), baseType)) {
                    subtypes.add(types.getDeclaredType(te));
                }
            }
        } else {
            HashSet<TypeElement> elems = new HashSet<>();
            LinkedList<DeclaredType> bases = new LinkedList<>();
            bases.add(baseType);
            ClassIndex index = controller.getClasspathInfo().getClassIndex();
            while (!bases.isEmpty()) {
                DeclaredType head = bases.remove();
                TypeElement elem = (TypeElement) head.asElement();
                if (!elems.add(elem)) {
                    continue;
                }
                if (startsWith(env, elem.getSimpleName().toString())) {
                    subtypes.add(head);
                }
                List<? extends TypeMirror> tas = head.getTypeArguments();
                boolean isRaw = !tas.iterator().hasNext();
                subtypes:
                for (ElementHandle<TypeElement> eh : index.getElements(ElementHandle.create(elem), EnumSet.of(ClassIndex.SearchKind.IMPLEMENTORS), EnumSet.allOf(ClassIndex.SearchScope.class))) {
                    TypeElement e = eh.resolve(controller);
                    if (e != null) {
                        if (trees.isAccessible(scope, e)) {
                            if (isRaw) {
                                DeclaredType dt = types.getDeclaredType(e);
                                bases.add(dt);
                            } else {
                                HashMap<Element, TypeMirror> map = new HashMap<>();
                                TypeMirror sup = e.getSuperclass();
                                if (sup.getKind() == TypeKind.DECLARED && ((DeclaredType) sup).asElement() == elem) {
                                    DeclaredType dt = (DeclaredType) sup;
                                    Iterator<? extends TypeMirror> ittas = tas.iterator();
                                    Iterator<? extends TypeMirror> it = dt.getTypeArguments().iterator();
                                    while (it.hasNext() && ittas.hasNext()) {
                                        TypeMirror basetm = ittas.next();
                                        TypeMirror stm = it.next();
                                        if (basetm != stm) {
                                            if (stm.getKind() == TypeKind.TYPEVAR) {
                                                map.put(((TypeVariable) stm).asElement(), basetm);
                                            } else {
                                                continue subtypes;
                                            }
                                        }
                                    }
                                    if (it.hasNext() != ittas.hasNext()) {
                                        continue;
                                    }
                                } else {
                                    for (TypeMirror tm : e.getInterfaces()) {
                                        if (((DeclaredType) tm).asElement() == elem) {
                                            DeclaredType dt = (DeclaredType) tm;
                                            Iterator<? extends TypeMirror> ittas = tas.iterator();
                                            Iterator<? extends TypeMirror> it = dt.getTypeArguments().iterator();
                                            while (it.hasNext() && ittas.hasNext()) {
                                                TypeMirror basetm = ittas.next();
                                                TypeMirror stm = it.next();
                                                if (basetm != stm) {
                                                    if (stm.getKind() == TypeKind.TYPEVAR) {
                                                        map.put(((TypeVariable) stm).asElement(), basetm);
                                                    } else {
                                                        continue subtypes;
                                                    }
                                                }
                                            }
                                            if (it.hasNext() != ittas.hasNext()) {
                                                continue subtypes;
                                            }
                                            break;
                                        }
                                    }
                                }
                                bases.add(getDeclaredType(e, map, types));
                            }
                        }
                    } else {
                        Logger.getLogger("global").log(Level.FINE, String.format("Cannot resolve: %s on bootpath: %s classpath: %s sourcepath: %s\n", eh.toString(),
                                controller.getClasspathInfo().getClassPath(ClasspathInfo.PathKind.BOOT),
                                controller.getClasspathInfo().getClassPath(ClasspathInfo.PathKind.COMPILE),
                                controller.getClasspathInfo().getClassPath(ClasspathInfo.PathKind.SOURCE)));
                    }
                }
            }
        }
        return subtypes;
    }

    @SuppressWarnings("fallthrough")
    private void addMethodArguments(Env env, MethodInvocationTree mit) throws IOException {
        final CompilationController controller = env.getController();
        TreePath path = env.getPath();
        CompilationUnitTree root = env.getRoot();
        SourcePositions sourcePositions = env.getSourcePositions();
        List<Tree> argTypes = getArgumentsUpToPos(env, mit.getArguments(), (int) sourcePositions.getEndPosition(root, mit.getMethodSelect()), env.getOffset(), true);
        if (argTypes != null) {
            controller.toPhase(Phase.RESOLVED);
            TypeMirror[] types = new TypeMirror[argTypes.size()];
            int j = 0;
            for (Tree t : argTypes) {
                types[j++] = controller.getTrees().getTypeMirror(new TreePath(path, t));
            }
            List<Pair<ExecutableElement, ExecutableType>> methods = null;
            String name = null;
            Tree mid = mit.getMethodSelect();
            path = new TreePath(path, mid);
            switch (mid.getKind()) {
                case MEMBER_SELECT: {
                    ExpressionTree exp = ((MemberSelectTree) mid).getExpression();
                    path = new TreePath(path, exp);
                    final Trees trees = controller.getTrees();
                    final TypeMirror type = trees.getTypeMirror(path);
                    final Element element = trees.getElement(path);
                    final boolean isStatic = element != null && (element.getKind().isClass() || element.getKind().isInterface() || element.getKind() == TYPE_PARAMETER);
                    final boolean isSuperCall = element != null && element.getKind().isField() && element.getSimpleName().contentEquals(SUPER_KEYWORD);
                    final Scope scope = env.getScope();
                    TypeElement enclClass = scope.getEnclosingClass();
                    final TypeMirror enclType = enclClass != null ? enclClass.asType() : null;
                    ElementUtilities.ElementAcceptor acceptor = new ElementUtilities.ElementAcceptor() {
                        @Override
                        public boolean accept(Element e, TypeMirror t) {
                            return (!isStatic || e.getModifiers().contains(STATIC) || e.getKind() == CONSTRUCTOR) && (t.getKind() != TypeKind.DECLARED || trees.isAccessible(scope, e, (DeclaredType) (isSuperCall && enclType != null ? enclType : t)));
                        }
                    };
                    methods = getMatchingExecutables(type, controller.getElementUtilities().getMembers(type, acceptor), ((MemberSelectTree) mid).getIdentifier().toString(), types, controller.getTypes());
                    break;
                }
                case IDENTIFIER: {
                    final Scope scope = env.getScope();
                    final TreeUtilities tu = controller.getTreeUtilities();
                    final Trees trees = controller.getTrees();
                    final TypeElement enclClass = scope.getEnclosingClass();
                    final boolean isStatic = enclClass != null ? (tu.isStaticContext(scope) || (env.getPath().getLeaf().getKind() == Tree.Kind.BLOCK && ((BlockTree) env.getPath().getLeaf()).isStatic())) : false;
                    final Map<Name, ? extends Element> illegalForwardRefs = env.getForwardReferences();
                    final ExecutableElement method = scope.getEnclosingMethod();
                    ElementUtilities.ElementAcceptor acceptor = new ElementUtilities.ElementAcceptor() {
                        @Override
                        public boolean accept(Element e, TypeMirror t) {
                            switch (simplifyElementKind(e.getKind())) {
                                case LOCAL_VARIABLE:
                                case RESOURCE_VARIABLE:
                                case EXCEPTION_PARAMETER:
                                case PARAMETER:
                                    return (method == e.getEnclosingElement() || e.getModifiers().contains(FINAL)
                                            || controller.getSourceVersion().compareTo(SourceVersion.RELEASE_8) >= 0 && controller.getElementUtilities().isEffectivelyFinal((VariableElement)e))
                                            && (!illegalForwardRefs.containsKey(e.getSimpleName()) || illegalForwardRefs.get(e.getSimpleName()).getEnclosingElement() != e.getEnclosingElement());
                                case FIELD:
                                    if (illegalForwardRefs.containsValue(e)) {
                                        return false;
                                    }
                                    if (e.getSimpleName().contentEquals(THIS_KEYWORD) || e.getSimpleName().contentEquals(SUPER_KEYWORD)) {
                                        return !isStatic;
                                    }
                                default:
                                    return (!isStatic || e.getModifiers().contains(STATIC)) && trees.isAccessible(scope, e, (DeclaredType) t);
                            }
                        }
                    };
                    name = ((IdentifierTree) mid).getName().toString();
                    if (SUPER_KEYWORD.equals(name) && enclClass != null) {
                        TypeMirror superclass = enclClass.getSuperclass();
                        methods = getMatchingExecutables(superclass, controller.getElementUtilities().getMembers(superclass, acceptor), INIT, types, controller.getTypes());
                    } else if (THIS_KEYWORD.equals(name) && enclClass != null) {
                        TypeMirror thisclass = enclClass.asType();
                        methods = getMatchingExecutables(thisclass, controller.getElementUtilities().getMembers(thisclass, acceptor), INIT, types, controller.getTypes());
                    } else {
                        methods = getMatchingExecutables(enclClass != null ? enclClass.asType() : null, controller.getElementUtilities().getLocalMembersAndVars(scope, acceptor), name, types, controller.getTypes());
                        name = null;
                    }
                    break;
                }
            }
            if (methods != null) {
                Elements elements = controller.getElements();
                for (Pair<ExecutableElement, ExecutableType> method : methods) {
                    if (Utilities.isShowDeprecatedMembers() || !elements.isDeprecated(method.first())) {
                        results.add(itemFactory.createParametersItem(env.getController(), method.first(), method.second(), anchorOffset, elements.isDeprecated(method.first()), types.length, name));
                    }
                }
            }
        }
    }

    private void addConstructorArguments(Env env, NewClassTree nct) throws IOException {
        CompilationController controller = env.getController();
        TreePath path = env.getPath();
        CompilationUnitTree root = env.getRoot();
        SourcePositions sourcePositions = env.getSourcePositions();
        List<Tree> argTypes = getArgumentsUpToPos(env, nct.getArguments(), (int) sourcePositions.getEndPosition(root, nct.getIdentifier()), env.getOffset(), true);
        if (argTypes != null) {
            controller.toPhase(Phase.RESOLVED);
            TypeMirror[] types = new TypeMirror[argTypes.size()];
            int j = 0;
            for (Tree t : argTypes) {
                types[j++] = controller.getTrees().getTypeMirror(new TreePath(path, t));
            }
            path = new TreePath(path, nct.getIdentifier());
            final Trees trees = controller.getTrees();
            final TypeMirror type = trees.getTypeMirror(path);
            final Element el = trees.getElement(path);
            final Scope scope = env.getScope();
            final boolean isAnonymous = nct.getClassBody() != null || (el != null && (el.getKind().isInterface() || el.getModifiers().contains(ABSTRACT)));
            ElementUtilities.ElementAcceptor acceptor = new ElementUtilities.ElementAcceptor() {
                @Override
                public boolean accept(Element e, TypeMirror t) {
                    return e.getKind() == CONSTRUCTOR && (trees.isAccessible(scope, e, (DeclaredType) t) || isAnonymous && e.getModifiers().contains(PROTECTED));
                }
            };
            List<Pair<ExecutableElement, ExecutableType>> ctors = getMatchingExecutables(type, controller.getElementUtilities().getMembers(type, acceptor), INIT, types, controller.getTypes());
            Elements elements = controller.getElements();
            for (Pair<ExecutableElement, ExecutableType> ctor : ctors) {
                if (Utilities.isShowDeprecatedMembers() || !elements.isDeprecated(ctor.first())) {
                    results.add(itemFactory.createParametersItem(env.getController(), ctor.first(), ctor.second(), anchorOffset, elements.isDeprecated(ctor.first()), types.length, null));
                }
            }
        }
    }

    private void addAttributeValues(Env env, Element element, AnnotationMirror annotation, ExecutableElement member) throws IOException {
        CompilationController controller = env.getController();
        TreeUtilities tu = controller.getTreeUtilities();
        ElementUtilities eu = controller.getElementUtilities();
        for (javax.annotation.processing.Completion completion : SourceUtils.getAttributeValueCompletions(controller, element, annotation, member, env.getPrefix())) {
            String value = completion.getValue().trim();
            if (value.length() > 0 && startsWith(env, value)) {
                TypeMirror type = member.getReturnType();
                TypeElement typeElement = null;
                while (type.getKind() == TypeKind.ARRAY) {
                    type = ((ArrayType) type).getComponentType();
                }
                if (type.getKind() == TypeKind.DECLARED) {
                    CharSequence fqn = ((TypeElement) ((DeclaredType) type).asElement()).getQualifiedName();
                    if (JAVA_LANG_CLASS.contentEquals(fqn)) {
                        String name = value.endsWith(".class") ? value.substring(0, value.length() - 6) : value; //NOI18N
                        TypeMirror tm = tu.parseType(name, eu.outermostTypeElement(element));
                        typeElement = tm != null && tm.getKind() == TypeKind.DECLARED ? (TypeElement) ((DeclaredType) tm).asElement() : null;
                        if (typeElement != null && startsWith(env, typeElement.getSimpleName().toString())) {
                            env.addToExcludes(typeElement);
                        }
                    }
                }
                results.add(itemFactory.createAttributeValueItem(env.getController(), value, completion.getMessage(), typeElement, anchorOffset, env.getReferencesCount()));
            }
        }
    }

    private void addKeyword(Env env, String kw, String postfix, boolean smartType) {
        if (Utilities.startsWith(kw, env.getPrefix())) {
            results.add(itemFactory.createKeywordItem(kw, postfix, anchorOffset, smartType));
        }
    }

    private void addKeywordsForCU(Env env) {
        List<String> kws = new ArrayList<>();
        int offset = env.getOffset();
        String prefix = env.getPrefix();
        CompilationUnitTree cu = env.getRoot();
        boolean pkgInfo = env.getController().getTreeUtilities().isPackageInfo(cu);
        boolean mdlInfo = env.getController().getTreeUtilities().isModuleInfo(cu);
        SourcePositions sourcePositions = env.getSourcePositions();
        if (!pkgInfo && !mdlInfo) {
            kws.add(ABSTRACT_KEYWORD);
            kws.add(CLASS_KEYWORD);
            kws.add(ENUM_KEYWORD);
            kws.add(FINAL_KEYWORD);
            kws.add(INTERFACE_KEYWORD);
            if (isRecordSupported(env)) {
                kws.add(RECORD_KEYWORD);
            }
            if (isSealedSupported(env)) {
                kws.add(SEALED_KEYWORD);
                kws.add(NON_SEALED_KEYWORD);
            }
        }
        boolean beforeAnyClass = true;
        boolean beforePublicClass = true;
        for (Tree t : cu.getTypeDecls()) {
            if (TreeUtilities.CLASS_TREE_KINDS.contains(t.getKind())) {
                int pos = (int) sourcePositions.getEndPosition(cu, t);
                if (pos != Diagnostic.NOPOS && offset >= pos) {
                    beforeAnyClass = false;
                    if (((ClassTree) t).getModifiers().getFlags().contains(Modifier.PUBLIC)) {
                        beforePublicClass = false;
                        break;
                    }
                }
            } else if (t.getKind() == Tree.Kind.MODULE) {
                int pos = (int) sourcePositions.getEndPosition(cu, t);
                if (pos != Diagnostic.NOPOS && offset >= pos) {
                    beforeAnyClass = false;
                }                
            }
        }
        if (beforePublicClass && !pkgInfo && !mdlInfo) {
            kws.add(PUBLIC_KEYWORD);
        }
        if (beforeAnyClass) {
            if (mdlInfo) {
                kws.add(MODULE_KEYWORD);
                kws.add(OPEN_KEYWORD);
            }
            kws.add(IMPORT_KEYWORD);
            Tree firstImport = null;
            for (Tree t : cu.getImports()) {
                firstImport = t;
                break;
            }
            Tree pd = cu.getPackageName();
            if (!mdlInfo && ((pd != null && offset <= sourcePositions.getStartPosition(cu, cu))
                    || (pd == null && (firstImport == null || sourcePositions.getStartPosition(cu, firstImport) >= offset)))) {
                kws.add(PACKAGE_KEYWORD);
            }
        }
        for (String kw : kws) {
            if (Utilities.startsWith(kw, prefix)) {
                results.add(itemFactory.createKeywordItem(kw, SPACE, anchorOffset, false));
            }
        }
    }

    private void addKeywordsForModuleBody(Env env) {
        String prefix = env.getPrefix();
        for (String kw : MODULE_BODY_KEYWORDS) {
            if (Utilities.startsWith(kw, prefix)) {
                results.add(itemFactory.createKeywordItem(kw, SPACE, anchorOffset, false));
            }
        }
    }

    private void addKeywordsForClassBody(Env env) {
        String prefix = env.getPrefix();
        for (String kw : CLASS_BODY_KEYWORDS) {
            if (Utilities.startsWith(kw, prefix)) {
                results.add(itemFactory.createKeywordItem(kw, SPACE, anchorOffset, false));
            }
        }
        if (isSealedSupported(env)) {
            if (Utilities.startsWith(SEALED_KEYWORD, prefix)) {
                results.add(itemFactory.createKeywordItem(SEALED_KEYWORD, SPACE, anchorOffset, false));
            }
            if (Utilities.startsWith(NON_SEALED_KEYWORD, prefix)) {
                results.add(itemFactory.createKeywordItem(NON_SEALED_KEYWORD, SPACE, anchorOffset, false));
            }
        }
        if (env.getController().getSourceVersion().compareTo(SourceVersion.RELEASE_8) >= 0
                && Utilities.startsWith(DEFAULT_KEYWORD, prefix)
                && env.getController().getTreeUtilities().getPathElementOfKind(Tree.Kind.INTERFACE, env.getPath()) != null) {
            results.add(itemFactory.createKeywordItem(DEFAULT_KEYWORD, SPACE, anchorOffset, false));
        }
        if (isRecordSupported(env) && Utilities.startsWith(RECORD_KEYWORD, prefix)) {
            results.add(itemFactory.createKeywordItem(RECORD_KEYWORD, SPACE, anchorOffset, false));
        }
        addPrimitiveTypeKeywords(env);
    }

    private void addKeywordsForBlock(Env env) {
        String prefix = env.getPrefix();
        for (String kw : STATEMENT_KEYWORDS) {
            if (Utilities.startsWith(kw, prefix)) {
                results.add(itemFactory.createKeywordItem(kw, null, anchorOffset, false));
            }
        }
        for (String kw : BLOCK_KEYWORDS) {
            if (Utilities.startsWith(kw, prefix)) {
                results.add(itemFactory.createKeywordItem(kw, SPACE, anchorOffset, false));
            }
        }
        if (isRecordSupported(env) && Utilities.startsWith(RECORD_KEYWORD, prefix)) {
            results.add(itemFactory.createKeywordItem(RECORD_KEYWORD, SPACE, anchorOffset, false));
        }
        if (Utilities.startsWith(RETURN_KEYWORD, prefix)) {
            TreePath tp = env.getController().getTreeUtilities().getPathElementOfKind(EnumSet.of(Tree.Kind.METHOD, Tree.Kind.LAMBDA_EXPRESSION), env.getPath());
            String postfix = SPACE;
            if (tp != null) {
                if (tp.getLeaf().getKind() == Tree.Kind.METHOD) {
                    Tree rt = ((MethodTree) tp.getLeaf()).getReturnType();
                    if (rt == null || (rt.getKind() == Tree.Kind.PRIMITIVE_TYPE && ((PrimitiveTypeTree) rt).getPrimitiveTypeKind() == TypeKind.VOID)) {
                        postfix = SEMI;
                    }
                } else {
                    TypeMirror tm = env.getController().getTrees().getTypeMirror(tp);
                    if (tm != null && tm.getKind() == TypeKind.DECLARED) {
                        ExecutableType dt = env.getController().getTypeUtilities().getDescriptorType((DeclaredType) tm);
                        if (dt != null && dt.getReturnType().getKind() == TypeKind.VOID) {
                            postfix = SEMI;
                        }
                    }
                }
            }
            results.add(itemFactory.createKeywordItem(RETURN_KEYWORD, postfix, anchorOffset, false));
        }
        boolean caseAdded = false;
        boolean breakAdded = false;
        boolean continueAdded = false;
        boolean yieldAdded = false;
        TreePath tp = env.getPath();
        while (tp != null) {
            switch (tp.getLeaf().getKind()) {
                case SWITCH:
                    CaseTree lastCase = null;
                    CompilationUnitTree root = env.getRoot();
                    SourcePositions sourcePositions = env.getSourcePositions();
                    for (CaseTree t : ((SwitchTree) tp.getLeaf()).getCases()) {
                        if (sourcePositions.getStartPosition(root, t) >= env.getOffset()) {
                            break;
                        }
                        lastCase = t;
                    }
                    if (!caseAdded && (lastCase == null || lastCase.getExpression() != null)) {
                        caseAdded = true;
                        if (Utilities.startsWith(CASE_KEYWORD, prefix)) {
                            results.add(itemFactory.createKeywordItem(CASE_KEYWORD, SPACE, anchorOffset, false));
                        }
                        if (Utilities.startsWith(DEFAULT_KEYWORD, prefix)) {
                            results.add(itemFactory.createKeywordItem(DEFAULT_KEYWORD, COLON, anchorOffset, false));
                        }
                    }
                    if (!breakAdded && Utilities.startsWith(BREAK_KEYWORD, prefix)) {
                        breakAdded = true;
                        results.add(itemFactory.createKeywordItem(BREAK_KEYWORD, withinLabeledStatement(env) ? null : SEMI, anchorOffset, false));
                    }
                    break;
                case SWITCH_EXPRESSION:
                    lastCase = null;
                    root = env.getRoot();
                    sourcePositions = env.getSourcePositions();
                    for (CaseTree t : ((SwitchExpressionTree) tp.getLeaf()).getCases()) {
                        if (sourcePositions.getStartPosition(root, t) >= env.getOffset()) {
                            break;
                        }
                        lastCase = t;
                    }
                    if (!caseAdded && (lastCase == null || lastCase.getExpression() != null)) {
                        caseAdded = true;
                        if (Utilities.startsWith(CASE_KEYWORD, prefix)) {
                            results.add(itemFactory.createKeywordItem(CASE_KEYWORD, SPACE, anchorOffset, false));
                        }
                        if (Utilities.startsWith(DEFAULT_KEYWORD, prefix)) {
                            results.add(itemFactory.createKeywordItem(DEFAULT_KEYWORD, COLON, anchorOffset, false));
                        }
                    }
                    if (!yieldAdded && Utilities.startsWith(YIELD_KEYWORD, prefix)) {
                        yieldAdded = true;
                        results.add(itemFactory.createKeywordItem(YIELD_KEYWORD, SPACE, anchorOffset, false));
                    }
                    break;
                case DO_WHILE_LOOP:
                case ENHANCED_FOR_LOOP:
                case FOR_LOOP:
                case WHILE_LOOP:
                    if (!breakAdded && Utilities.startsWith(BREAK_KEYWORD, prefix)) {
                        breakAdded = true;
                        results.add(itemFactory.createKeywordItem(BREAK_KEYWORD, withinLabeledStatement(env) ? null : SEMI, anchorOffset, false));
                    }
                    if (!continueAdded && Utilities.startsWith(CONTINUE_KEYWORD, prefix)) {
                        continueAdded = true;
                        results.add(itemFactory.createKeywordItem(CONTINUE_KEYWORD, withinLabeledStatement(env) ? null : SEMI, anchorOffset, false));
                    }
                    break;
            }
            tp = tp.getParentPath();
        }
        if (env.getController().getSourceVersion().compareTo(RELEASE_10) >= 0 && Utilities.startsWith(VAR_KEYWORD, prefix)) {
            results.add(itemFactory.createKeywordItem(VAR_KEYWORD, SPACE, anchorOffset, false));
        }
    }

    @SuppressWarnings("fallthrough")
    private void addKeywordsForStatement(Env env) {
        String prefix = env.getPrefix();
        for (String kw : STATEMENT_KEYWORDS) {
            if (Utilities.startsWith(kw, prefix)) {
                results.add(itemFactory.createKeywordItem(kw, null, anchorOffset, false));
            }
        }
        for (String kw : STATEMENT_SPACE_KEYWORDS) {
            if (Utilities.startsWith(kw, prefix)) {
                results.add(itemFactory.createKeywordItem(kw, SPACE, anchorOffset, false));
            }
        }
        if (Utilities.startsWith(RETURN_KEYWORD, prefix)) {
            TreePath tp = env.getController().getTreeUtilities().getPathElementOfKind(EnumSet.of(Tree.Kind.METHOD, Tree.Kind.LAMBDA_EXPRESSION), env.getPath());
            String postfix = SPACE;
            if (tp != null) {
                if (tp.getLeaf().getKind() == Tree.Kind.METHOD) {
                    Tree rt = ((MethodTree) tp.getLeaf()).getReturnType();
                    if (rt == null || (rt.getKind() == Tree.Kind.PRIMITIVE_TYPE && ((PrimitiveTypeTree) rt).getPrimitiveTypeKind() == TypeKind.VOID)) {
                        postfix = SEMI;
                    }
                } else {
                    TypeMirror tm = env.getController().getTrees().getTypeMirror(tp);
                    if (tm != null && tm.getKind() == TypeKind.DECLARED) {
                        ExecutableType dt = env.getController().getTypeUtilities().getDescriptorType((DeclaredType) tm);
                        if (dt != null && dt.getReturnType().getKind() == TypeKind.VOID) {
                            postfix = SEMI;
                        }
                    }
                }
            }
            results.add(itemFactory.createKeywordItem(RETURN_KEYWORD, postfix, anchorOffset, false));
        }
        TreePath tp = env.getPath();
        boolean cAdded = false;
        boolean bAdded = false;
        boolean yAdded = false;
        while (tp != null && !(cAdded && bAdded)) {
            switch (tp.getLeaf().getKind()) {
                case DO_WHILE_LOOP:
                case ENHANCED_FOR_LOOP:
                case FOR_LOOP:
                case WHILE_LOOP:
                    if (!cAdded && Utilities.startsWith(CONTINUE_KEYWORD, prefix)) {
                        results.add(itemFactory.createKeywordItem(CONTINUE_KEYWORD, SEMI, anchorOffset, false));
                        cAdded = true;
                    }
                case SWITCH:
                    if (!bAdded && Utilities.startsWith(BREAK_KEYWORD, prefix)) {
                        results.add(itemFactory.createKeywordItem(BREAK_KEYWORD, SEMI, anchorOffset, false));
                        bAdded = true;
                    }
                    break;
                case SWITCH_EXPRESSION:
                    if (!yAdded && Utilities.startsWith(YIELD_KEYWORD, prefix)) {
                        results.add(itemFactory.createKeywordItem(YIELD_KEYWORD, SPACE, anchorOffset, false));
                        yAdded = true;
                    }
                    break;
            }
            tp = tp.getParentPath();
        }
    }

    private void addValueKeywords(Env env) throws IOException {
        String prefix = env.getPrefix();
        boolean smartType = false;
        if (!options.contains(Options.ALL_COMPLETION)) {
            Set<? extends TypeMirror> smartTypes = getSmartTypes(env);
            if (smartTypes != null && !smartTypes.isEmpty()) {
                for (TypeMirror st : smartTypes) {
                    if (st.getKind() == TypeKind.BOOLEAN) {
                        smartType = true;
                        break;
                    }
                }
            }
        }
        if (Utilities.startsWith(FALSE_KEYWORD, prefix)) {
            results.add(itemFactory.createKeywordItem(FALSE_KEYWORD, null, anchorOffset, smartType));
        }
        if (Utilities.startsWith(TRUE_KEYWORD, prefix)) {
            results.add(itemFactory.createKeywordItem(TRUE_KEYWORD, null, anchorOffset, smartType));
        }
        boolean isVar = env.getPath().getLeaf().getKind() == Tree.Kind.VARIABLE &&
                        env.getController().getTreeUtilities().isSynthetic(new TreePath(env.getPath(), ((VariableTree) env.getPath().getLeaf()).getType()));
        if (Utilities.startsWith(NULL_KEYWORD, prefix) && !isVar) {
            results.add(itemFactory.createKeywordItem(NULL_KEYWORD, null, anchorOffset, false));
        }
        if (Utilities.startsWith(NEW_KEYWORD, prefix)) {
            results.add(itemFactory.createKeywordItem(NEW_KEYWORD, SPACE, anchorOffset, false));
        }
    }

    private void addPrimitiveTypeKeywords(Env env) {
        String prefix = env.getPrefix();
        for (String kw : PRIM_KEYWORDS) {
            if (Utilities.startsWith(kw, prefix)) {
                results.add(itemFactory.createKeywordItem(kw, null, anchorOffset, false));
            }
        }
    }

    private void addClassModifiers(Env env, Set<Modifier> modifiers) {
        String prefix = env.getPrefix();
        List<String> kws = new ArrayList<>();
        if (!modifiers.contains(PUBLIC) && !modifiers.contains(PRIVATE)) {
            kws.add(PUBLIC_KEYWORD);
        }
        if (!modifiers.contains(FINAL)) {
            if (!modifiers.contains(ABSTRACT)) {
                kws.add(ABSTRACT_KEYWORD);
            }
            if (!modifiers.contains(SEALED) && !modifiers.contains(NON_SEALED)) {
                if (!modifiers.contains(ABSTRACT)) {
                    kws.add(FINAL_KEYWORD);
                }
                if (isSealedSupported(env)) {
                    kws.add(SEALED_KEYWORD);
                    kws.add(NON_SEALED_KEYWORD);
                }
            }
        }
        kws.add(CLASS_KEYWORD);
        kws.add(INTERFACE_KEYWORD);
        kws.add(ENUM_KEYWORD);
        if (isRecordSupported(env)) {
            kws.add(RECORD_KEYWORD);
        }
        for (String kw : kws) {
            if (Utilities.startsWith(kw, prefix)) {
                results.add(itemFactory.createKeywordItem(kw, SPACE, anchorOffset, false));
            }
        }
    }

    private void addMemberModifiers(Env env, Set<Modifier> modifiers, boolean isLocal) {
        String prefix = env.getPrefix();
        List<String> kws = new ArrayList<>();
        if (isLocal) {
            if (!modifiers.contains(FINAL)) {
                kws.add(FINAL_KEYWORD);
            }
        } else {
            if (!modifiers.contains(PUBLIC) && !modifiers.contains(PROTECTED) && !modifiers.contains(PRIVATE)) {
                kws.add(PUBLIC_KEYWORD);
                kws.add(PROTECTED_KEYWORD);
                kws.add(PRIVATE_KEYWORD);
            }
            if (env.getController().getSourceVersion().compareTo(SourceVersion.RELEASE_8) >= 0
                    && env.getController().getTreeUtilities().getPathElementOfKind(Tree.Kind.INTERFACE, env.getPath()) != null
                    && !modifiers.contains(STATIC) && !modifiers.contains(ABSTRACT) && !modifiers.contains(DEFAULT)) {
                kws.add(DEFAULT_KEYWORD);
            }
            if (!modifiers.contains(FINAL) && !modifiers.contains(ABSTRACT) && !modifiers.contains(VOLATILE)) {
                kws.add(FINAL_KEYWORD);
            }
            if (!modifiers.contains(FINAL) && !modifiers.contains(ABSTRACT) && !modifiers.contains(DEFAULT)
                    && !modifiers.contains(NATIVE) && !modifiers.contains(SYNCHRONIZED)) {
                kws.add(ABSTRACT_KEYWORD);
            }
            if (!modifiers.contains(STATIC) && !modifiers.contains(DEFAULT)) {
                kws.add(STATIC_KEYWORD);
            }
            if (!modifiers.contains(ABSTRACT) && !modifiers.contains(NATIVE)) {
                kws.add(NATIVE_KEYWORD);
            }
            if (!modifiers.contains(STRICTFP)) {
                kws.add(STRICT_KEYWORD);
            }
            if (!modifiers.contains(SYNCHRONIZED) && !modifiers.contains(ABSTRACT)) {
                kws.add(SYNCHRONIZED_KEYWORD);
            }
            if (!modifiers.contains(TRANSIENT)) {
                kws.add(TRANSIENT_KEYWORD);
            }
            if (!modifiers.contains(FINAL) && !modifiers.contains(VOLATILE)) {
                kws.add(VOLATILE_KEYWORD);
            }
            kws.add(VOID_KEYWORD);
            kws.add(CLASS_KEYWORD);
            kws.add(INTERFACE_KEYWORD);
            kws.add(ENUM_KEYWORD);
            if (isRecordSupported(env)) {
                kws.add(RECORD_KEYWORD);
            }
        }
        for (String kw : kws) {
            if (Utilities.startsWith(kw, prefix)) {
                results.add(itemFactory.createKeywordItem(kw, SPACE, anchorOffset, false));
            }
        }
        for (String kw : PRIM_KEYWORDS) {
            if (Utilities.startsWith(kw, prefix)) {
                results.add(itemFactory.createKeywordItem(kw, SPACE, anchorOffset, false));
            }
        }
    }

    private void addElementCreators(Env env) throws IOException {
        final CompilationController controller = env.getController();
        controller.toPhase(Phase.ELEMENTS_RESOLVED);
        final TreeUtilities tu = controller.getTreeUtilities();
        final TreePath clsPath = tu.getPathElementOfKind(TreeUtilities.CLASS_TREE_KINDS, env.getPath());
        if (clsPath == null) {
            return;
        }
        final ClassTree cls = (ClassTree) clsPath.getLeaf();
        final CompilationUnitTree root = env.getRoot();
        final SourcePositions sourcePositions = env.getSourcePositions();
        Tree currentMember = null;
        int nextMemberPos = (int) Diagnostic.NOPOS;
        for (Tree member : cls.getMembers()) {
            int pos = (int) sourcePositions.getStartPosition(root, member);
            if (pos >= caretOffset) {
                nextMemberPos = pos;
                break;
            }
            pos = (int) sourcePositions.getEndPosition(root, member);
            if (caretOffset < pos) {
                currentMember = member;
                nextMemberPos = pos;
                break;
            }
        }
        if (nextMemberPos > caretOffset) {
            String text = controller.getText().substring(caretOffset, nextMemberPos);
            int idx = text.indexOf('\n'); // NOI18N
            if (idx >= 0) {
                text = text.substring(0, idx);
            }
            if (text.trim().length() > 0) {
                return;
            }
        }
        final Trees trees = controller.getTrees();
        final ElementUtilities eu = controller.getElementUtilities();
        final TypeElement te = (TypeElement) trees.getElement(clsPath);
        if (te == null || te.getKind() == ElementKind.ANNOTATION_TYPE) {
            return;
        }
        final String prefix = env.getPrefix();
        final Types types = controller.getTypes();
        DeclaredType clsType = (DeclaredType) te.asType();
        if (te.getKind().isClass() || te.getKind().isInterface() && SourceVersion.RELEASE_8.compareTo(controller.getSourceVersion()) <= 0) {
            for (ExecutableElement ee : eu.findUnimplementedMethods(te)) {
                if (startsWith(env, ee.getSimpleName().toString())) {
                    TypeMirror tm = asMemberOf(ee, clsType, types);
                    if (tm.getKind() == TypeKind.EXECUTABLE) {
                        results.add(itemFactory.createOverrideMethodItem(env.getController(), ee, (ExecutableType) tm, anchorOffset, true));
                    }
                }
            }
        }
        if (te.getKind().isClass() || te.getKind().isInterface()) {
            for (ExecutableElement ee : eu.findOverridableMethods(te)) {
                if (startsWith(env, ee.getSimpleName().toString())) {
                    TypeMirror tm = asMemberOf(ee, clsType, types);
                    if (tm.getKind() == TypeKind.EXECUTABLE) {
                        results.add(itemFactory.createOverrideMethodItem(env.getController(), ee, (ExecutableType) tm, anchorOffset, false));
                    }
                }
            }
        }
        if (!te.getKind().isClass()) {
            return;
        }
        if (prefix == null || startsWith(env, "get") || startsWith(env, "set") || startsWith(env, "is")
                || startsWith(env, prefix, "get") || startsWith(env, prefix, "set") || startsWith(env, prefix, "is")) {
            CodeStyle codeStyle = CodeStyle.getDefault(controller.getDocument());
            for (VariableElement variableElement : ElementFilter.fieldsIn(controller.getElements().getAllMembers(te))) {
                Name name = variableElement.getSimpleName();
                if (!name.contentEquals(ERROR)) {
                    boolean isStatic = variableElement.getModifiers().contains(Modifier.STATIC);
                    String setterName = CodeStyleUtils.computeSetterName(name, isStatic, codeStyle);
                    String getterName = CodeStyleUtils.computeGetterName(name, variableElement.asType().getKind() == TypeKind.BOOLEAN, isStatic, codeStyle);
                    if ((prefix == null || startsWith(env, getterName)) && !eu.hasGetter(te, variableElement, codeStyle)) {
                        results.add(itemFactory.createGetterSetterMethodItem(env.getController(), variableElement, asMemberOf(variableElement, clsType, types), anchorOffset, getterName, false));
                    }
                    if ((prefix == null || startsWith(env, setterName)) && !(variableElement.getModifiers().contains(Modifier.FINAL) || eu.hasSetter(te, variableElement, codeStyle))) {
                        results.add(itemFactory.createGetterSetterMethodItem(env.getController(), variableElement, asMemberOf(variableElement, clsType, types), anchorOffset, setterName, true));
                    }
                }
            }
        }
        if (startsWith(env, te.getSimpleName().toString())) {
            final Set<? extends VariableElement> uninitializedFields = tu.getUninitializedFields(clsPath);
            final List<ExecutableElement> constructors = ElementFilter.constructorsIn(te.getEnclosedElements());
            if (currentMember != null && currentMember.getKind() == Tree.Kind.VARIABLE) {
                Element e = trees.getElement(new TreePath(clsPath, currentMember));
                if (e.getKind().isField()) {
                    uninitializedFields.remove((VariableElement) e);
                }
            }
            Element dctor2generate = null;
            Map<ExecutableElement, boolean[]> ctors2generate = new LinkedHashMap<>();
            final Set<VariableElement> uninitializedFinalFields = new LinkedHashSet<>();
            for (VariableElement ve : uninitializedFields) {
                if (ve.getModifiers().contains(Modifier.FINAL)) {
                    uninitializedFinalFields.add(ve);
                }
            }
            int ufSize = uninitializedFields.size();
            int uffSize = uninitializedFinalFields.size();
            if (cls.getKind() != Tree.Kind.ENUM && te.getSuperclass().getKind() == TypeKind.DECLARED) {
                DeclaredType superType = (DeclaredType) te.getSuperclass();
                Scope scope = env.getScope();
                for (ExecutableElement ctor : ElementFilter.constructorsIn(superType.asElement().getEnclosedElements())) {
                    if (trees.isAccessible(scope, ctor, superType)) {
                        if (dctor2generate == null || ((ExecutableElement) dctor2generate).getParameters().size() > ctor.getParameters().size()) {
                            dctor2generate = ctor;
                        }
                        ctors2generate.put(ctor, new boolean[]{uffSize > 0 && uffSize < ufSize, ufSize > 0});
                    }
                }
            } else {
                dctor2generate = te;
                ctors2generate.put(null, new boolean[]{uffSize > 0 && uffSize < ufSize, ufSize > 0});
            }
            for (ExecutableElement ee : constructors) {
                if (!eu.isSynthetic(ee)) {
                    List<? extends VariableElement> parameters = ee.getParameters();
                    if (parameters.isEmpty()) {
                        dctor2generate = null;
                    }
                    for (Map.Entry<ExecutableElement, boolean[]> entry : ctors2generate.entrySet()) {
                        List<? extends VariableElement> params = entry.getKey() != null ? entry.getKey().getParameters() : Collections.<VariableElement>emptyList();
                        int paramSize = params.size();
                        if (uffSize > 0 && uffSize < ufSize && parameters.size() == paramSize + uffSize) {
                            Iterator<? extends VariableElement> proposed = uninitializedFinalFields.iterator();
                            Iterator<? extends VariableElement> original = parameters.iterator();
                            boolean same = true;
                            while (same && proposed.hasNext() && original.hasNext()) {
                                same &= types.isSameType(proposed.next().asType(), original.next().asType());
                            }
                            if (same) {
                                proposed = params.iterator();
                                while (same && proposed.hasNext() && original.hasNext()) {
                                    same &= types.isSameType(proposed.next().asType(), original.next().asType());
                                }
                                if (same) {
                                    entry.getValue()[0] = false;
                                }
                            }
                        }
                        if (parameters.size() == paramSize + ufSize) {
                            Iterator<? extends VariableElement> proposed = uninitializedFields.iterator();
                            Iterator<? extends VariableElement> original = parameters.iterator();
                            boolean same = true;
                            while (same && proposed.hasNext() && original.hasNext()) {
                                same &= types.isSameType(proposed.next().asType(), original.next().asType());
                            }
                            if (same) {
                                proposed = params.iterator();
                                while (same && proposed.hasNext() && original.hasNext()) {
                                    same &= types.isSameType(proposed.next().asType(), original.next().asType());
                                }
                                if (same) {
                                    entry.getValue()[1] = false;
                                }
                            }
                        }
                    }
                }
            }
            if (dctor2generate != null) {
                results.add(itemFactory.createInitializeAllConstructorItem(env.getController(), true, uninitializedFinalFields, dctor2generate.getKind() == CONSTRUCTOR ? (ExecutableElement) dctor2generate : null, te, anchorOffset));
            }
            for (Map.Entry<ExecutableElement, boolean[]> entry : ctors2generate.entrySet()) {
                if (entry.getValue()[0]) {
                    results.add(itemFactory.createInitializeAllConstructorItem(env.getController(), false, uninitializedFinalFields, entry.getKey(), te, anchorOffset));
                }
                if (entry.getValue()[1]) {
                    results.add(itemFactory.createInitializeAllConstructorItem(env.getController(), false, uninitializedFields, entry.getKey(), te, anchorOffset));
                }
            }
        }
    }

    private TypeElement getTypeElement(Env env, final String simpleName) throws IOException {
        if (simpleName == null || simpleName.length() == 0) {
            return null;
        }
        final CompilationController controller = env.getController();
        final TreeUtilities tu = controller.getTreeUtilities();
        final Trees trees = controller.getTrees();
        final Scope scope = env.getScope();
        final TypeElement enclClass = scope.getEnclosingClass();
        final boolean isStatic = enclClass == null ? false
                : (tu.isStaticContext(scope) || (env.getPath().getLeaf().getKind() == Tree.Kind.BLOCK && ((BlockTree) env.getPath().getLeaf()).isStatic()));
        ElementUtilities.ElementAcceptor acceptor = new ElementUtilities.ElementAcceptor() {
            @Override
            public boolean accept(Element e, TypeMirror t) {
                return (e.getKind().isClass() || e.getKind().isInterface())
                        && e.getSimpleName().contentEquals(simpleName)
                        && (!isStatic || e.getModifiers().contains(STATIC))
                        && trees.isAccessible(scope, e, (DeclaredType) t);
            }
        };
        for (Element e : controller.getElementUtilities().getLocalMembersAndVars(scope, acceptor)) {
            return (TypeElement) e;
        }
        acceptor = new ElementUtilities.ElementAcceptor() {
            @Override
            public boolean accept(Element e, TypeMirror t) {
                return e.getSimpleName().contentEquals(simpleName)
                        && trees.isAccessible(scope, (TypeElement) e);
            }
        };
        for (TypeElement e : controller.getElementUtilities().getGlobalTypes(acceptor)) {
            if (simpleName.contentEquals(e.getSimpleName())) {
                return e;
            }
        }
        return null;
    }

    @SuppressWarnings("fallthrough")
    private VariableElement getFieldOrVar(Env env, final String simpleName) throws IOException {
        if (simpleName == null || simpleName.length() == 0) {
            return null;
        }
        final CompilationController controller = env.getController();
        final Scope scope = env.getScope();
        final TypeElement enclClass = scope.getEnclosingClass();
        final boolean isStatic = enclClass == null ? false
                : (controller.getTreeUtilities().isStaticContext(scope) || (env.getPath().getLeaf().getKind() == Tree.Kind.BLOCK && ((BlockTree) env.getPath().getLeaf()).isStatic()));
        final Map<Name, ? extends Element> illegalForwardRefs = env.getForwardReferences();
        final ExecutableElement method = scope.getEnclosingMethod();
        ElementUtilities.ElementAcceptor acceptor = new ElementUtilities.ElementAcceptor() {
            @Override
            public boolean accept(Element e, TypeMirror t) {
                if (!e.getSimpleName().contentEquals(simpleName)) {
                    return false;
                }
                switch (simplifyElementKind(e.getKind())) {
                    case LOCAL_VARIABLE:
                    case RESOURCE_VARIABLE:
                        if (isStatic && (e.getSimpleName().contentEquals(THIS_KEYWORD) || e.getSimpleName().contentEquals(SUPER_KEYWORD))) {
                            return false;
                        }
                    case EXCEPTION_PARAMETER:
                    case PARAMETER:
                        return (method == e.getEnclosingElement() || e.getModifiers().contains(FINAL)
                                || controller.getSourceVersion().compareTo(SourceVersion.RELEASE_8) >= 0 && controller.getElementUtilities().isEffectivelyFinal((VariableElement)e))
                                && (!illegalForwardRefs.containsKey(e.getSimpleName()) || illegalForwardRefs.get(e.getSimpleName()).getEnclosingElement() != e.getEnclosingElement());
                    case FIELD:
                        if (e.getSimpleName().contentEquals(THIS_KEYWORD) || e.getSimpleName().contentEquals(SUPER_KEYWORD)) {
                            return !isStatic;
                        }
                    case ENUM_CONSTANT:
                        return !illegalForwardRefs.containsValue(e);
                }
                return false;
            }
        };
        for (Element e : controller.getElementUtilities().getLocalMembersAndVars(scope, acceptor)) {
            return (VariableElement) e;
        }
        return null;
    }

    private TypeMirror getCorrectedReturnType(Env env, ExecutableType et, ExecutableElement el, TypeMirror site) {
        TypeMirror type = et.getReturnType();
        if (site != null && site.getKind() == TypeKind.DECLARED) {
            if ("getClass".contentEquals(el.getSimpleName()) && et.getParameterTypes().isEmpty() //NOI18N
                    && type.getKind() == TypeKind.DECLARED
                    && JAVA_LANG_CLASS.contentEquals(((TypeElement) ((DeclaredType) type).asElement()).getQualifiedName())
                    && ((TypeElement) ((DeclaredType) type).asElement()).getTypeParameters().size() == 1) {
                Types types = env.getController().getTypes();
                type = types.getDeclaredType((TypeElement) ((DeclaredType) type).asElement(), types.getWildcardType(site, null));
            }
        }
        return type;
    }

    private boolean isOfSmartType(Env env, TypeMirror type, Set<? extends TypeMirror> smartTypes) {
        if (smartTypes == null || smartTypes.isEmpty()) {
            return false;
        }
        if (env.isInsideForEachExpression()) {
            if (type.getKind() == TypeKind.ARRAY) {
                type = ((ArrayType) type).getComponentType();
            } else if (type.getKind() == TypeKind.DECLARED) {
                Elements elements = env.getController().getElements();
                Types types = env.getController().getTypes();
                TypeElement iterableTE = elements.getTypeElement(JAVA_LANG_ITERABLE); //NOI18N
                DeclaredType iterable = iterableTE != null ? types.getDeclaredType(iterableTE) : null;
                if (iterable != null && types.isSubtype(type, iterable)) {
                    Iterator<? extends TypeMirror> it = ((DeclaredType) type).getTypeArguments().iterator();
                    type = it.hasNext() ? it.next() : elements.getTypeElement(JAVA_LANG_OBJECT).asType(); //NOI18N
                } else {
                    return false;
                }
            } else {
                return false;
            }
        } else if (type.getKind() == TypeKind.EXECUTABLE) {
            Types types = env.getController().getTypes();
            TypeUtilities tu = env.getController().getTypeUtilities();
            for (TypeMirror smartType : smartTypes) {
                if (smartType.getKind() == TypeKind.DECLARED) {
                    ExecutableType descriptorType = tu.getDescriptorType((DeclaredType) smartType);
                    if (descriptorType != null && types.isSubsignature((ExecutableType) type, descriptorType)
                            && types.isSubtype(((ExecutableType) type).getReturnType(), descriptorType.getReturnType())) {
                        return true;
                    }
                }
            }
            return false;
        }
        for (TypeMirror smartType : smartTypes) {
            if (type.getKind() == TypeKind.DECLARED){
                smartType = inferDeclaredType(env.getController().getTypes(), (DeclaredType) type, smartType);
            }
            if (SourceUtils.checkTypesAssignable(env.getController(), type, smartType)) {
                return true;
            }
        }
        return false;
    }

    private boolean isTopLevelClass(Tree tree, CompilationUnitTree root) {
        if (TreeUtilities.CLASS_TREE_KINDS.contains(tree.getKind()) || (tree.getKind() == Tree.Kind.EXPRESSION_STATEMENT && ((ExpressionStatementTree) tree).getExpression().getKind() == Tree.Kind.ERRONEOUS)) {
            for (Tree t : root.getTypeDecls()) {
                if (tree == t) {
                    return true;
                }
            }
        }
        return tree.getKind() == Kind.COMPILATION_UNIT;
    }

    private static boolean isAnnonInner(ElementHandle<TypeElement> elem) {
        String name = elem.getQualifiedName();
        int idx = name.lastIndexOf('.'); //NOI18N
        String simpleName = idx > -1 ? name.substring(idx + 1) : name;
        return simpleName.length() == 0 || Character.isDigit(simpleName.charAt(0));
    }

    private boolean isOfKindAndType(TypeMirror type, Element e, EnumSet<ElementKind> kinds, TypeMirror base, Scope scope, Trees trees, Types types) {
        if (type.getKind() != TypeKind.ERROR && kinds.contains(e.getKind())) {
            if (base == null) {
                return true;
            }
            if (types.isSubtype(type, base)) {
                return true;
            }
        }
        if ((e.getKind().isClass() || e.getKind().isInterface())
                && (kinds.contains(ANNOTATION_TYPE) || kinds.contains(CLASS) || kinds.contains(ENUM) || kinds.contains(INTERFACE))) {
            DeclaredType dt = (DeclaredType) e.asType();
            for (Element ee : e.getEnclosedElements()) {
                if (trees.isAccessible(scope, ee, dt) && isOfKindAndType(ee.asType(), ee, kinds, base, scope, trees, types)) {
                    return true;
                }
            }
        }
        return false;
    }

    private boolean containsAccessibleNonFinalType(Element e, Scope scope, Trees trees) {
        if (e.getKind().isClass() || e.getKind().isInterface()) {
            if (!e.getModifiers().contains(Modifier.FINAL)) {
                return true;
            }
            DeclaredType dt = (DeclaredType) e.asType();
            for (Element ee : e.getEnclosedElements()) {
                if (trees.isAccessible(scope, ee, dt) && containsAccessibleNonFinalType(ee, scope, trees)) {
                    return true;
                }
            }
        }
        return false;
    }

    private Set<? extends TypeMirror> getSmartTypes(Env env) throws IOException {
        Set<? extends TypeMirror> smartTypes = env.getSmartTypes();
        if (smartTypes == null) {
            CompilationController controller = env.getController();
            controller.toPhase(JavaSource.Phase.RESOLVED);
            smartTypes = getSmartTypesImpl(env);
            if (smartTypes != null) {
                Iterator<? extends TypeMirror> it = smartTypes.iterator();
                TypeMirror err = null;
                if (it.hasNext()) {
                    err = it.next();
                    if (it.hasNext() || err.getKind() != TypeKind.ERROR) {
                        err = null;
                    }
                }
                if (err != null) {
                    HashSet<TypeMirror> st = new HashSet<>();
                    Types types = controller.getTypes();
                    TypeElement te = (TypeElement) ((DeclaredType) err).asElement();
                    if (te.getQualifiedName() == te.getSimpleName()) {
                        ClassIndex ci = controller.getClasspathInfo().getClassIndex();
                        for (ElementHandle<TypeElement> eh : ci.getDeclaredTypes(te.getSimpleName().toString(), ClassIndex.NameKind.SIMPLE_NAME, EnumSet.allOf(ClassIndex.SearchScope.class))) {
                            te = eh.resolve(controller);
                            if (te != null) {
                                st.add(types.erasure(te.asType()));
                            }
                        }
                    }
                    smartTypes = st;
                }
            }
            env.setSmartTypes(smartTypes);
        }
        return smartTypes;
    }

    @SuppressWarnings("fallthrough")
    private Set<? extends TypeMirror> getSmartTypesImpl(Env env) throws IOException {
        int offset = env.getOffset();
        final CompilationController controller = env.getController();
        TreeUtilities tu = controller.getTreeUtilities();
        TreePath path = tu.pathFor(offset);
        Tree lastTree = null;
        int dim = 0;
        while (path != null) {
            Tree tree = path.getLeaf();
            switch (tree.getKind()) {
                case VARIABLE:
                    TypeMirror type = controller.getTrees().getTypeMirror(path);
                    if (type == null) {
                        return null;
                    }
                    while (dim-- > 0) {
                        if (type.getKind() == TypeKind.ARRAY) {
                            type = ((ArrayType) type).getComponentType();
                        } else {
                            return null;
                        }
                    }
                    return type != null ? Collections.singleton(type) : null;
                case ASSIGNMENT:
                    type = controller.getTrees().getTypeMirror(new TreePath(path, ((AssignmentTree) tree).getVariable()));
                    if (type == null) {
                        return null;
                    }
                    TreePath parentPath = path.getParentPath();
                    if (parentPath != null && parentPath.getLeaf().getKind() == Tree.Kind.ANNOTATION && type.getKind() == TypeKind.EXECUTABLE) {
                        type = ((ExecutableType) type).getReturnType();
                        while (dim-- > 0) {
                            if (type.getKind() == TypeKind.ARRAY) {
                                type = ((ArrayType) type).getComponentType();
                            } else {
                                return null;
                            }
                        }
                        if (type.getKind() == TypeKind.ARRAY) {
                            type = ((ArrayType) type).getComponentType();
                        }
                    }
                    return type != null ? Collections.singleton(type) : null;
                case RETURN:
                    TreePath methodOrLambdaPath = tu.getPathElementOfKind(EnumSet.of(Tree.Kind.METHOD, Tree.Kind.LAMBDA_EXPRESSION), path);
                    if (methodOrLambdaPath == null) {
                        return null;
                    }
                    if (methodOrLambdaPath.getLeaf().getKind() == Tree.Kind.METHOD) {
                        Tree retTree = ((MethodTree) methodOrLambdaPath.getLeaf()).getReturnType();
                        if (retTree == null) {
                            return null;
                        }
                        type = controller.getTrees().getTypeMirror(new TreePath(methodOrLambdaPath, retTree));
                        if (type == null && JavaSource.Phase.RESOLVED.compareTo(controller.getPhase()) > 0) {
                            controller.toPhase(Phase.RESOLVED);
                            type = controller.getTrees().getTypeMirror(new TreePath(methodOrLambdaPath, retTree));
                        }
                        return type != null ? Collections.singleton(type) : null;
                    } else {
                        type = controller.getTrees().getTypeMirror(methodOrLambdaPath);
                        if (type != null && type.getKind() == TypeKind.DECLARED) {
                            ExecutableType descType = controller.getTypeUtilities().getDescriptorType((DeclaredType) type);
                            if (descType != null) {
                                return Collections.singleton(descType.getReturnType());
                            }
                        }
                    }
                    break;
                case THROW:
                    TreePath methodPath = tu.getPathElementOfKind(Tree.Kind.METHOD, path);
                    if (methodPath == null) {
                        return null;
                    }
                    HashSet<TypeMirror> ret = new HashSet<>();
                    Trees trees = controller.getTrees();
                    for (ExpressionTree thr : ((MethodTree) methodPath.getLeaf()).getThrows()) {
                        type = trees.getTypeMirror(new TreePath(methodPath, thr));
                        if (type == null && JavaSource.Phase.RESOLVED.compareTo(controller.getPhase()) > 0) {
                            controller.toPhase(Phase.RESOLVED);
                            type = trees.getTypeMirror(new TreePath(methodPath, thr));
                        }
                        if (type != null) {
                            ret.add(type);
                        }
                    }
                    return ret;
                case TRY:
                    TryTree tt = (TryTree) tree;
                    BlockTree tryBlock = tt.getBlock();
                    SourcePositions sourcePositions = env.getSourcePositions();
                    if (tryBlock != null && sourcePositions.getStartPosition(env.getRoot(), tryBlock) <= offset) {
                        return null;
                    }
                    TypeElement te = controller.getElements().getTypeElement("java.lang.AutoCloseable"); //NOI18N
                    return te != null ? Collections.singleton(controller.getTypes().getDeclaredType(te)) : null;
                case IF:
                    IfTree iff = (IfTree) tree;
                    return iff.getCondition() == lastTree ? Collections.<TypeMirror>singleton(controller.getTypes().getPrimitiveType(TypeKind.BOOLEAN)) : null;
                case WHILE_LOOP:
                    WhileLoopTree wl = (WhileLoopTree) tree;
                    return wl.getCondition() == lastTree ? Collections.<TypeMirror>singleton(controller.getTypes().getPrimitiveType(TypeKind.BOOLEAN)) : null;
                case DO_WHILE_LOOP:
                    DoWhileLoopTree dwl = (DoWhileLoopTree) tree;
                    return dwl.getCondition() == lastTree ? Collections.<TypeMirror>singleton(controller.getTypes().getPrimitiveType(TypeKind.BOOLEAN)) : null;
                case FOR_LOOP:
                    ForLoopTree fl = (ForLoopTree) tree;
                    Tree cond = fl.getCondition();
                    if (lastTree != null) {
                        if (cond instanceof ErroneousTree) {
                            Iterator<? extends Tree> itt = ((ErroneousTree) cond).getErrorTrees().iterator();
                            if (itt.hasNext()) {
                                cond = itt.next();
                            }
                        }
                        return cond == lastTree ? Collections.<TypeMirror>singleton(controller.getTypes().getPrimitiveType(TypeKind.BOOLEAN)) : null;
                    }
                    sourcePositions = env.getSourcePositions();
                    CompilationUnitTree root = env.getRoot();
                    if (cond != null && sourcePositions.getEndPosition(root, cond) < offset) {
                        return null;
                    }
                    Tree lastInit = null;
                    for (Tree init : fl.getInitializer()) {
                        if (sourcePositions.getEndPosition(root, init) >= offset) {
                            return null;
                        }
                        lastInit = init;
                    }
                    String text;
                    if (lastInit == null) {
                        text = controller.getText().substring((int) sourcePositions.getStartPosition(root, fl), offset).trim();
                        int idx = text.indexOf('('); //NOI18N
                        if (idx >= 0) {
                            text = text.substring(idx + 1);
                        }
                    } else {
                        text = controller.getText().substring((int) sourcePositions.getEndPosition(root, lastInit), offset).trim();
                    }
                    return ";".equals(text) ? Collections.<TypeMirror>singleton(controller.getTypes().getPrimitiveType(TypeKind.BOOLEAN)) : null; //NOI18N
                case ENHANCED_FOR_LOOP:
                    EnhancedForLoopTree efl = (EnhancedForLoopTree) tree;
                    Tree expr = efl.getExpression();
                    if (lastTree != null) {
                        if (expr instanceof ErroneousTree) {
                            Iterator<? extends Tree> itt = ((ErroneousTree) expr).getErrorTrees().iterator();
                            if (itt.hasNext()) {
                                expr = itt.next();
                            }
                        }
                        if (expr != lastTree) {
                            return null;
                        }
                    } else {
                        sourcePositions = env.getSourcePositions();
                        root = env.getRoot();
                        if (efl.getVariable() == null || sourcePositions.getEndPosition(root, efl.getVariable()) > offset) {
                            text = controller.getText().substring((int) sourcePositions.getStartPosition(root, efl), offset).trim();
                            int idx = text.indexOf('('); //NOI18N
                            if (idx >= 0) {
                                text = text.substring(idx + 1);
                            }
                        } else {
                            text = controller.getText().substring((int) sourcePositions.getEndPosition(root, efl.getVariable()), offset).trim();
                        }
                        if (!":".equals(text)) {
                            return null;
                        }
                    }
                    TypeMirror var = efl.getVariable() != null ? controller.getTrees().getTypeMirror(new TreePath(path, efl.getVariable())) : null;
                    return var != null ? Collections.singleton(var) : null;
                case SWITCH:
                    SwitchTree sw = (SwitchTree) tree;
                    if (sw.getExpression() != lastTree && sw.getExpression().getKind() != Tree.Kind.ERRONEOUS) {
                        return null;
                    }
                    ret = new HashSet<>();
                    Types types = controller.getTypes();
                    ret.add(controller.getTypes().getPrimitiveType(TypeKind.INT));
                    te = controller.getElements().getTypeElement("java.lang.Enum"); //NOI18N
                    if (te != null) {
                        ret.add(types.getDeclaredType(te));
                    }
                    if (controller.getSourceVersion().compareTo(SourceVersion.RELEASE_7) >= 0) {
                        te = controller.getElements().getTypeElement("java.lang.String"); //NOI18N
                        if (te != null) {
                            ret.add(types.getDeclaredType(te));
                        }
                    }
                    return ret;
                case SWITCH_EXPRESSION:
                    SwitchExpressionTree sew = (SwitchExpressionTree) tree;
                    if (sew.getExpression() != lastTree && sew.getExpression().getKind() != Tree.Kind.ERRONEOUS) {
                        return null;
                    }
                    ret = new HashSet<>();
                    types = controller.getTypes();
                    ret.add(controller.getTypes().getPrimitiveType(TypeKind.INT));
                    te = controller.getElements().getTypeElement("java.lang.Enum"); //NOI18N
                    if (te != null) {
                        ret.add(types.getDeclaredType(te));
                    }
                    if (controller.getSourceVersion().compareTo(SourceVersion.RELEASE_7) >= 0) {
                        te = controller.getElements().getTypeElement("java.lang.String"); //NOI18N
                        if (te != null) {
                            ret.add(types.getDeclaredType(te));
                        }
                    }
                    return ret;
                case METHOD_INVOCATION:
                    MethodInvocationTree mi = (MethodInvocationTree) tree;
                    sourcePositions = env.getSourcePositions();
                    root = env.getRoot();
                    List<Tree> argTypes = getArgumentsUpToPos(env, mi.getArguments(), (int) sourcePositions.getEndPosition(root, mi.getMethodSelect()), lastTree != null ? (int) sourcePositions.getStartPosition(root, lastTree) : offset, true);
                    if (argTypes != null) {
                        TypeMirror[] args = new TypeMirror[argTypes.size()];
                        int j = 0;
                        for (Tree t : argTypes) {
                            args[j++] = controller.getTrees().getTypeMirror(new TreePath(path, t));
                        }
                        TypeMirror[] targs = null;
                        if (!mi.getTypeArguments().isEmpty()) {
                            targs = new TypeMirror[mi.getTypeArguments().size()];
                            j = 0;
                            for (Tree t : mi.getTypeArguments()) {
                                TypeMirror ta = controller.getTrees().getTypeMirror(new TreePath(path, t));
                                if (ta == null) {
                                    return null;
                                }
                                targs[j++] = ta;
                            }
                        }
                        Tree mid = mi.getMethodSelect();
                        path = new TreePath(path, mid);
                        TypeMirror typeMirror = controller.getTrees().getTypeMirror(path);
                        final ExecutableType midTM = typeMirror != null && typeMirror.getKind() == TypeKind.EXECUTABLE ? (ExecutableType) typeMirror : null;
                        final ExecutableElement midEl = midTM == null ? null : (ExecutableElement) controller.getTrees().getElement(path);
                        switch (mid.getKind()) {
                            case MEMBER_SELECT: {
                                String name = ((MemberSelectTree) mid).getIdentifier().toString();
                                ExpressionTree exp = ((MemberSelectTree) mid).getExpression();
                                path = new TreePath(path, exp);
                                final TypeMirror tm = controller.getTrees().getTypeMirror(path);
                                final Element el = controller.getTrees().getElement(path);
                                final Trees trs = controller.getTrees();
                                if (el != null && tm.getKind() == TypeKind.DECLARED) {
                                    final boolean isStatic = el.getKind().isClass() || el.getKind().isInterface() || el.getKind() == TYPE_PARAMETER;
                                    final boolean isSuperCall = el.getKind().isField() && el.getSimpleName().contentEquals(SUPER_KEYWORD);
                                    final Scope scope = env.getScope();
                                    TypeElement enclClass = scope.getEnclosingClass();
                                    final TypeMirror enclType = enclClass != null ? enclClass.asType() : null;
                                    ElementUtilities.ElementAcceptor acceptor = new ElementUtilities.ElementAcceptor() {
                                        @Override
                                        public boolean accept(Element e, TypeMirror t) {
                                            return e.getKind() == METHOD && (!isStatic || e.getModifiers().contains(STATIC)) && trs.isAccessible(scope, e, (DeclaredType) (isSuperCall && enclType != null ? enclType : t));
                                        }
                                    };
                                    return getMatchingArgumentTypes(tm, controller.getElementUtilities().getMembers(tm, acceptor), name, args, targs, midEl, midTM, controller.getTypes(), controller.getTypeUtilities());
                                }
                                return null;
                            }
                            case IDENTIFIER: {
                                String name = ((IdentifierTree) mid).getName().toString();
                                final Scope scope = env.getScope();
                                final Trees trs = controller.getTrees();
                                final TypeElement enclClass = scope.getEnclosingClass();
                                final boolean isStatic = enclClass != null ? (tu.isStaticContext(scope) || (env.getPath().getLeaf().getKind() == Tree.Kind.BLOCK && ((BlockTree) env.getPath().getLeaf()).isStatic())) : false;
                                if (SUPER_KEYWORD.equals(name) && enclClass != null) {
                                    ElementUtilities.ElementAcceptor acceptor = new ElementUtilities.ElementAcceptor() {
                                        @Override
                                        public boolean accept(Element e, TypeMirror t) {
                                            return e.getKind() == CONSTRUCTOR && trs.isAccessible(scope, e, (DeclaredType) t);
                                        }
                                    };
                                    TypeMirror superclass = enclClass.getSuperclass();
                                    return getMatchingArgumentTypes(superclass, controller.getElementUtilities().getMembers(superclass, acceptor), INIT, args, targs, midEl, midTM, controller.getTypes(), controller.getTypeUtilities());
                                }
                                ElementUtilities.ElementAcceptor acceptor = new ElementUtilities.ElementAcceptor() {
                                    @Override
                                    public boolean accept(Element e, TypeMirror t) {
                                        return e.getKind() == METHOD && (!isStatic || e.getModifiers().contains(STATIC)) && trs.isAccessible(scope, e, (DeclaredType) t);
                                    }
                                };
                                return getMatchingArgumentTypes(enclClass != null ? enclClass.asType() : null, controller.getElementUtilities().getLocalMembersAndVars(scope, acceptor), THIS_KEYWORD.equals(name) ? INIT : name, args, targs, midEl, midTM, controller.getTypes(), controller.getTypeUtilities());
                            }
                        }
                    }
                    break;
                case NEW_CLASS:
                    NewClassTree nc = (NewClassTree) tree;
                    sourcePositions = env.getSourcePositions();
                    root = env.getRoot();
                    int idEndPos = (int) sourcePositions.getEndPosition(root, nc.getIdentifier());
                    if (idEndPos < 0) {
                        idEndPos = (int) sourcePositions.getStartPosition(root, nc);
                    }
                    if (idEndPos < 0 || idEndPos >= offset || controller.getText().substring(idEndPos, offset).indexOf('(') < 0) {
                        break;
                    }
                    argTypes = getArgumentsUpToPos(env, nc.getArguments(), idEndPos, lastTree != null ? (int) sourcePositions.getStartPosition(root, lastTree) : offset, true);
                    if (argTypes != null) {
                        trees = controller.getTrees();
                        TypeMirror[] args = new TypeMirror[argTypes.size()];
                        int j = 0;
                        for (Tree t : argTypes) {
                            args[j++] = trees.getTypeMirror(new TreePath(path, t));
                        }
                        TypeMirror[] targs = null;
                        if (!nc.getTypeArguments().isEmpty()) {
                            targs = new TypeMirror[nc.getTypeArguments().size()];
                            j = 0;
                            for (Tree t : nc.getTypeArguments()) {
                                TypeMirror ta = trees.getTypeMirror(new TreePath(path, t));
                                if (ta == null) {
                                    return null;
                                }
                                targs[j++] = ta;
                            }
                        }
                        Element elem = controller.getTrees().getElement(path);
                        ExecutableElement ncElem = elem != null && elem.getKind() == CONSTRUCTOR ? (ExecutableElement) elem : null;
                        TypeMirror ncTM = ncElem != null ? ncElem.asType() : null;
                        ExecutableType ncType = ncTM != null && ncTM.getKind() == TypeKind.EXECUTABLE ? (ExecutableType) ncTM : null;
                        Tree mid = nc.getIdentifier();
                        path = new TreePath(path, mid);
                        TypeMirror tm = trees.getTypeMirror(path);
                        if (tm != null && tm.getKind() == TypeKind.ERROR && path.getLeaf().getKind() == Tree.Kind.PARAMETERIZED_TYPE) {
                            path = new TreePath(path, ((ParameterizedTypeTree) path.getLeaf()).getType());
                            tm = trees.getTypeMirror(path);
                        }
                        final Element el = controller.getTrees().getElement(path);
                        final Trees trs = controller.getTrees();
                        if (el != null && tm.getKind() == TypeKind.DECLARED) {
                            final Scope scope = env.getScope();
                            final boolean isAnonymous = nc.getClassBody() != null || el.getKind().isInterface() || el.getModifiers().contains(ABSTRACT);
                            ElementUtilities.ElementAcceptor acceptor = new ElementUtilities.ElementAcceptor() {
                                @Override
                                public boolean accept(Element e, TypeMirror t) {
                                    return e.getKind() == CONSTRUCTOR && (trs.isAccessible(scope, e, (DeclaredType) t) || isAnonymous && e.getModifiers().contains(PROTECTED));
                                }
                            };
                            return getMatchingArgumentTypes(tm, controller.getElementUtilities().getMembers(tm, acceptor), INIT, args, targs, ncElem, ncType, controller.getTypes(), controller.getTypeUtilities());
                        }
                        return null;
                    }
                    break;
                case NEW_ARRAY:
                    NewArrayTree nat = (NewArrayTree) tree;
                    Tree arrayType = nat.getType();
                    if (arrayType == null) {
                        dim++;
                        break;
                    }
                    sourcePositions = env.getSourcePositions();
                    root = env.getRoot();
                    int typeEndPos = (int) sourcePositions.getEndPosition(root, arrayType);
                    if (typeEndPos > offset) {
                        break;
                    }
                    text = controller.getText().substring(typeEndPos, offset);
                    if (text.indexOf('{') >= 0) {
                        type = controller.getTrees().getTypeMirror(new TreePath(path, arrayType));
                        while (dim-- > 0) {
                            if (type.getKind() == TypeKind.ARRAY) {
                                type = ((ArrayType) type).getComponentType();
                            } else {
                                return null;
                            }
                        }
                        return type != null ? Collections.singleton(type) : null;
                    }
                    if (text.trim().endsWith("[")) //NOI18N
                    {
                        return Collections.singleton(controller.getTypes().getPrimitiveType(TypeKind.INT));
                    }
                    return null;
                case LAMBDA_EXPRESSION:
                    LambdaExpressionTree let = (LambdaExpressionTree) tree;
                    int pos = (int) env.getSourcePositions().getStartPosition(env.getRoot(), let.getBody());
                    if (offset <= pos && findLastNonWhitespaceToken(env, tree, offset).token().id() != JavaTokenId.ARROW
                            || lastTree != null && lastTree.getKind() == Tree.Kind.BLOCK) {
                        break;
                    }
                    type = controller.getTrees().getTypeMirror(path);
                    if (type != null && type.getKind() == TypeKind.DECLARED) {
                        ExecutableType descType = controller.getTypeUtilities().getDescriptorType((DeclaredType) type);
                        if (descType != null) {
                            return Collections.singleton(descType.getReturnType());
                        }
                    }
                    break;
                case CASE:
                    CaseTree ct = (CaseTree) tree;
                    ExpressionTree exp = ct.getExpression();
                    if (exp != null && env.getSourcePositions().getEndPosition(env.getRoot(), exp) >= offset) {
                        parentPath = path.getParentPath();
                        if (parentPath.getLeaf().getKind() == Tree.Kind.SWITCH) {
                            exp = ((SwitchTree) parentPath.getLeaf()).getExpression();
                            type = controller.getTrees().getTypeMirror(new TreePath(parentPath, exp));
                            return type != null ? Collections.singleton(type) : null;
                        }
                    }
                    return null;
                case ANNOTATION:
                    AnnotationTree ann = (AnnotationTree) tree;
                    pos = (int) env.getSourcePositions().getStartPosition(env.getRoot(), ann.getAnnotationType());
                    if (offset <= pos) {
                        break;
                    }
                    pos = (int) env.getSourcePositions().getEndPosition(env.getRoot(), ann.getAnnotationType());
                    if (offset < pos) {
                        break;
                    }
                    text = controller.getText().substring(pos, offset).trim();
                    if ("(".equals(text) || text.endsWith("{") || text.endsWith(",")) { //NOI18N
                        TypeElement el = (TypeElement) controller.getTrees().getElement(new TreePath(path, ann.getAnnotationType()));
                        if (el != null) {
                            for (Element ee : el.getEnclosedElements()) {
                                if (ee.getKind() == METHOD && "value".contentEquals(ee.getSimpleName())) {
                                    type = ((ExecutableElement) ee).getReturnType();
                                    while (dim-- > 0) {
                                        if (type.getKind() == TypeKind.ARRAY) {
                                            type = ((ArrayType) type).getComponentType();
                                        } else {
                                            return null;
                                        }
                                    }
                                    if (type.getKind() == TypeKind.ARRAY) {
                                        type = ((ArrayType) type).getComponentType();
                                    }
                                    return type != null ? Collections.singleton(type) : null;
                                }
                            }
                        }
                    }
                    return null;
                case REMAINDER_ASSIGNMENT:
                case AND_ASSIGNMENT:
                case XOR_ASSIGNMENT:
                case OR_ASSIGNMENT:
                case LEFT_SHIFT_ASSIGNMENT:
                case RIGHT_SHIFT_ASSIGNMENT:
                case UNSIGNED_RIGHT_SHIFT_ASSIGNMENT:
                    CompoundAssignmentTree cat = (CompoundAssignmentTree) tree;
                    pos = (int) env.getSourcePositions().getEndPosition(env.getRoot(), cat.getVariable());
                    if (offset <= pos) {
                        break;
                    }
                    ret = new HashSet<>();
                    types = controller.getTypes();
                    ret.add(types.getPrimitiveType(TypeKind.BYTE));
                    ret.add(types.getPrimitiveType(TypeKind.CHAR));
                    ret.add(types.getPrimitiveType(TypeKind.INT));
                    ret.add(types.getPrimitiveType(TypeKind.LONG));
                    ret.add(types.getPrimitiveType(TypeKind.SHORT));
                    return ret;
                case LEFT_SHIFT:
                case RIGHT_SHIFT:
                case UNSIGNED_RIGHT_SHIFT:
                case AND:
                case OR:
                case XOR:
                case REMAINDER:
                    BinaryTree bt = (BinaryTree) tree;
                    pos = (int) env.getSourcePositions().getEndPosition(env.getRoot(), bt.getLeftOperand());
                    if (offset <= pos) {
                        break;
                    }
                case BITWISE_COMPLEMENT:
                    ret = new HashSet<>();
                    types = controller.getTypes();
                    ret.add(types.getPrimitiveType(TypeKind.BYTE));
                    ret.add(types.getPrimitiveType(TypeKind.CHAR));
                    ret.add(types.getPrimitiveType(TypeKind.INT));
                    ret.add(types.getPrimitiveType(TypeKind.LONG));
                    ret.add(types.getPrimitiveType(TypeKind.SHORT));
                    return ret;
                case CONDITIONAL_AND:
                case CONDITIONAL_OR:
                    bt = (BinaryTree) tree;
                    pos = (int) env.getSourcePositions().getEndPosition(env.getRoot(), bt.getLeftOperand());
                    if (offset <= pos) {
                        break;
                    }
                case LOGICAL_COMPLEMENT:
                    return Collections.singleton(controller.getTypes().getPrimitiveType(TypeKind.BOOLEAN));
                case PLUS:
                case EQUAL_TO:
                case NOT_EQUAL_TO:
                    bt = (BinaryTree) tree;
                    pos = (int) env.getSourcePositions().getEndPosition(env.getRoot(), bt.getLeftOperand());
                    if (offset <= pos) {
                        break;
                    }
                    TypeMirror tm = controller.getTrees().getTypeMirror(new TreePath(path, bt.getLeftOperand()));
                    if (tm == null) {
                        return null;
                    }
                    if (tm.getKind().isPrimitive()) {
                        ret = new HashSet<>();
                        types = controller.getTypes();
                        ret.add(types.getPrimitiveType(TypeKind.BYTE));
                        ret.add(types.getPrimitiveType(TypeKind.CHAR));
                        ret.add(types.getPrimitiveType(TypeKind.DOUBLE));
                        ret.add(types.getPrimitiveType(TypeKind.FLOAT));
                        ret.add(types.getPrimitiveType(TypeKind.INT));
                        ret.add(types.getPrimitiveType(TypeKind.LONG));
                        ret.add(types.getPrimitiveType(TypeKind.SHORT));
                        return ret;
                    }
                    return Collections.singleton(tm);
                case PLUS_ASSIGNMENT:
                    cat = (CompoundAssignmentTree) tree;
                    pos = (int) env.getSourcePositions().getEndPosition(env.getRoot(), cat.getVariable());
                    if (offset <= pos) {
                        break;
                    }
                    tm = controller.getTrees().getTypeMirror(new TreePath(path, cat.getVariable()));
                    if (tm == null) {
                        return null;
                    }
                    if (tm.getKind().isPrimitive()) {
                        ret = new HashSet<>();
                        types = controller.getTypes();
                        ret.add(types.getPrimitiveType(TypeKind.BYTE));
                        ret.add(types.getPrimitiveType(TypeKind.CHAR));
                        ret.add(types.getPrimitiveType(TypeKind.DOUBLE));
                        ret.add(types.getPrimitiveType(TypeKind.FLOAT));
                        ret.add(types.getPrimitiveType(TypeKind.INT));
                        ret.add(types.getPrimitiveType(TypeKind.LONG));
                        ret.add(types.getPrimitiveType(TypeKind.SHORT));
                        return ret;
                    }
                    return Collections.singleton(tm);
                case MULTIPLY_ASSIGNMENT:
                case DIVIDE_ASSIGNMENT:
                case MINUS_ASSIGNMENT:
                    cat = (CompoundAssignmentTree) tree;
                    pos = (int) env.getSourcePositions().getEndPosition(env.getRoot(), cat.getVariable());
                    if (offset <= pos) {
                        break;
                    }
                    ret = new HashSet<>();
                    types = controller.getTypes();
                    ret.add(types.getPrimitiveType(TypeKind.BYTE));
                    ret.add(types.getPrimitiveType(TypeKind.CHAR));
                    ret.add(types.getPrimitiveType(TypeKind.DOUBLE));
                    ret.add(types.getPrimitiveType(TypeKind.FLOAT));
                    ret.add(types.getPrimitiveType(TypeKind.INT));
                    ret.add(types.getPrimitiveType(TypeKind.LONG));
                    ret.add(types.getPrimitiveType(TypeKind.SHORT));
                    return ret;
                case DIVIDE:
                case GREATER_THAN:
                case GREATER_THAN_EQUAL:
                case LESS_THAN:
                case LESS_THAN_EQUAL:
                case MINUS:
                case MULTIPLY:
                    bt = (BinaryTree) tree;
                    pos = (int) env.getSourcePositions().getEndPosition(env.getRoot(), bt.getLeftOperand());
                    if (offset <= pos) {
                        break;
                    }
                case PREFIX_INCREMENT:
                case PREFIX_DECREMENT:
                case UNARY_PLUS:
                case UNARY_MINUS:
                    ret = new HashSet<>();
                    types = controller.getTypes();
                    ret.add(types.getPrimitiveType(TypeKind.BYTE));
                    ret.add(types.getPrimitiveType(TypeKind.CHAR));
                    ret.add(types.getPrimitiveType(TypeKind.DOUBLE));
                    ret.add(types.getPrimitiveType(TypeKind.FLOAT));
                    ret.add(types.getPrimitiveType(TypeKind.INT));
                    ret.add(types.getPrimitiveType(TypeKind.LONG));
                    ret.add(types.getPrimitiveType(TypeKind.SHORT));
                    return ret;
                case EXPRESSION_STATEMENT:
                    exp = ((ExpressionStatementTree) tree).getExpression();
                    if (exp.getKind() == Tree.Kind.PARENTHESIZED) {
                        text = controller.getText().substring((int) env.getSourcePositions().getStartPosition(env.getRoot(), exp), offset).trim();
                        if (text.endsWith(")")) //NOI18N
                        {
                            return null;
                        }
                    } else if (exp.getKind() == Tree.Kind.ERRONEOUS) {
                        Iterator<? extends Tree> it = ((ErroneousTree) exp).getErrorTrees().iterator();
                        if (it.hasNext()) {
                            Tree t = it.next();
                            if (t.getKind() == Tree.Kind.IDENTIFIER && YIELD_KEYWORD.contentEquals(((IdentifierTree) t).getName())) {
                                TreePath sPath = tu.getPathElementOfKind(Tree.Kind.SWITCH_EXPRESSION, path);
                                if (sPath != null) {
                                    path = sPath;
                                }
                            }
                        }
                    }
                    break;
                case YIELD:
                    TreePath sPath = tu.getPathElementOfKind(Tree.Kind.SWITCH_EXPRESSION, path);
                    if (sPath != null) {
                        path = sPath;
                    }
                    break;
                case BLOCK:
                    return null;
            }
            lastTree = tree;
            path = path.getParentPath();
        }
        return null;
    }

    private List<Pair<ExecutableElement, ExecutableType>> getMatchingExecutables(TypeMirror type, Iterable<? extends Element> elements, String name, TypeMirror[] argTypes, Types types) {
        List<Pair<ExecutableElement, ExecutableType>> ret = new ArrayList<>();
        for (Element e : elements) {
            if ((e.getKind() == CONSTRUCTOR || e.getKind() == METHOD) && name.contentEquals(e.getSimpleName())) {
                List<? extends VariableElement> params = ((ExecutableElement) e).getParameters();
                int parSize = params.size();
                boolean varArgs = ((ExecutableElement) e).isVarArgs();
                if (!varArgs && (parSize < argTypes.length)) {
                    continue;
                }
                ExecutableType eType = (ExecutableType) asMemberOf(e, type, types);
                if (parSize == 0) {
                    ret.add(Pair.of((ExecutableElement) e, eType));
                } else {
                    Iterator<? extends TypeMirror> parIt = eType.getParameterTypes().iterator();
                    TypeMirror param = null;
                    for (int i = 0; i <= argTypes.length; i++) {
                        if (parIt.hasNext()) {
                            param = parIt.next();
                            if (!parIt.hasNext() && param.getKind() == TypeKind.ARRAY) {
                                param = ((ArrayType) param).getComponentType();
                            }
                        } else if (!varArgs) {
                            break;
                        }
                        if (i == argTypes.length) {
                            ret.add(Pair.of((ExecutableElement) e, eType));
                            break;
                        }
                        if (argTypes[i] == null || !types.isAssignable(argTypes[i], param)) {
                            break;
                        }
                    }
                }
            }
        }
        return ret;
    }

    private Set<TypeMirror> getMatchingArgumentTypes(TypeMirror type, Iterable<? extends Element> elements, String name, TypeMirror[] argTypes, TypeMirror[] typeArgTypes, ExecutableElement prototypeSym, ExecutableType prototype, Types types, TypeUtilities tu) {
        Set<TypeMirror> ret = new HashSet<>();
        List<TypeMirror> tatList = typeArgTypes != null ? Arrays.asList(typeArgTypes) : null;
        for (Element e : elements) {
            if ((e.getKind() == CONSTRUCTOR || e.getKind() == METHOD) && name.contentEquals(e.getSimpleName())) {
                List<? extends VariableElement> params = ((ExecutableElement) e).getParameters();
                int parSize = params.size();
                boolean varArgs = ((ExecutableElement) e).isVarArgs();
                if (!varArgs && (parSize <= argTypes.length)) {
                    continue;
                }
                ExecutableType meth = e == prototypeSym && prototype != null ? prototype : (ExecutableType) asMemberOf(e, type, types);
                Iterator<? extends TypeMirror> parIt = meth.getParameterTypes().iterator();
                TypeMirror param = null;
                Map<TypeVariable, TypeMirror> table = new HashMap<>();
                for (int i = 0; i <= argTypes.length; i++) {
                    if (parIt.hasNext()) {
                        param = parIt.next();
                    } else if (!varArgs) {
                        break;
                    }
                    if (tatList != null && param.getKind() == TypeKind.DECLARED && tatList.size() == meth.getTypeVariables().size()) {
                        param = tu.substitute(param, meth.getTypeVariables(), tatList);
                    }
                    if (i == argTypes.length) {
                        TypeMirror toAdd = null;
                        if (i < parSize) {
                            toAdd = param;
                        }
                        if (varArgs && !parIt.hasNext() && param.getKind() == TypeKind.ARRAY) {
                            toAdd = ((ArrayType) param).getComponentType();
                        }
                        while (toAdd != null && toAdd.getKind() == TypeKind.TYPEVAR) {
                            toAdd = ((TypeVariable) toAdd).getUpperBound();
                        }
                        if (toAdd != null && ret.add(toAdd)) {
                            TypeMirror toRemove = null;
                            for (TypeMirror tm : ret) {
                                if (tm != toAdd) {
                                    TypeMirror tmErasure = types.erasure(tm);
                                    TypeMirror toAddErasure = types.erasure(toAdd);
                                    if (types.isSubtype(toAddErasure, tmErasure)) {
                                        toRemove = toAdd;
                                        break;
                                    } else if (types.isSubtype(tmErasure, toAddErasure)) {
                                        toRemove = tm;
                                        break;
                                    }
                                }
                            }
                            if (toRemove != null && !toRemove.getKind().isPrimitive()
                                    && !"java.lang.String".equals(toRemove.toString()) && !"char[]".equals(toRemove.toString())) //NOI18N
                            {
                                ret.remove(toRemove);
                            }
                        }
                        break;
                    }
                    if (argTypes[i] == null) {
                        break;
                    }
                    if (varArgs && !parIt.hasNext() && param.getKind() == TypeKind.ARRAY) {
                        if (types.isAssignable(argTypes[i], param)) {
                            varArgs = false;
                        } else if (argTypes[i].getKind() != TypeKind.ERROR && !types.isAssignable(argTypes[i], ((ArrayType) param).getComponentType())) {
                            break;
                        }
                    } else if (argTypes[i].getKind() != TypeKind.ERROR && !types.isAssignable(argTypes[i], param)) {
                        if (tatList == null && param.getKind() == TypeKind.DECLARED && argTypes[i].getKind() == TypeKind.DECLARED
                                && types.isAssignable(types.erasure(argTypes[i]), types.erasure(param))) {
                            Iterator<? extends TypeMirror> argTypeTAs = ((DeclaredType) argTypes[i]).getTypeArguments().iterator();
                            for (Iterator<? extends TypeMirror> it = ((DeclaredType) param).getTypeArguments().iterator(); it.hasNext();) {
                                TypeMirror paramTA = it.next();
                                if (argTypeTAs.hasNext() && paramTA.getKind() == TypeKind.TYPEVAR) {
                                    table.put((TypeVariable) paramTA, argTypeTAs.next());
                                } else {
                                    break;
                                }
                            }
                            if (table.size() == meth.getTypeVariables().size()) {
                                tatList = new ArrayList<>(meth.getTypeVariables().size());
                                for (TypeVariable tv : meth.getTypeVariables()) {
                                    tatList.add(table.get(tv));
                                }
                            }
                            continue;
                        }
                        break;
                    }
                }
            }
        }
        return ret.isEmpty() ? null : ret;
    }
    
    private TypeMirror adjustType(Env env, TypeMirror original, Element element, TreePath path) {
        if (element instanceof VariableElement && !element.getKind().isField() && itemFactory instanceof TypeCastableItemFactory) {
            final Trees trees = env.getController().getTrees();
            final Types types = env.getController().getTypes();
            final TypeUtilities tu = env.getController().getTypeUtilities();
            Tree last = null;
            while (path != null) {
                if (path.getLeaf().getKind() == Tree.Kind.IF) {
                    IfTree ifTree = (IfTree) path.getLeaf();
                    if (ifTree.getThenStatement() == last) {
                        Tree cond = ifTree.getCondition();
                        while (cond.getKind() == Tree.Kind.PARENTHESIZED) {
                            cond = ((ParenthesizedTree)cond).getExpression();
                        }
                        if (cond.getKind() == Tree.Kind.INSTANCE_OF) {
                            InstanceOfTree instTree = (InstanceOfTree) cond;
                            if (element == trees.getElement(new TreePath(path, instTree.getExpression()))) {
                                TypeMirror tm = trees.getTypeMirror(new TreePath(path, instTree.getType()));
                                if (tm != null && tu.isCastable(original, tm)) {
                                    Boolean used = new ErrorAwareTreePathScanner<Boolean, Element>() {
                                        @Override
                                        public Boolean reduce(Boolean r1, Boolean r2) {
                                            return r1 == Boolean.TRUE ? r1 : r2;
                                        }                                        

                                        @Override
                                        public Boolean visitAssignment(AssignmentTree tree, Element e) {
                                            return e == trees.getElement(new TreePath(getCurrentPath(), tree.getVariable()))
                                                    ? Boolean.TRUE : super.visitAssignment(tree, e);
                                        }

                                        @Override
                                        public Boolean visitCompoundAssignment(CompoundAssignmentTree tree, Element e) {
                                            return e == trees.getElement(new TreePath(getCurrentPath(), tree.getVariable()))
                                                    ? Boolean.TRUE : super.visitCompoundAssignment(tree, e);
                                        }
                                    }.scan(new TreePath(path, ifTree.getThenStatement()), element);
                                    if (used != Boolean.TRUE) {
                                        if (original.getKind() == TypeKind.DECLARED) {
                                            return inferDeclaredType(types, (DeclaredType)original, tm);
                                        }
                                        return tm;
                                    }
                                }
                            }
                        }
                    }
                }
                last = path.getLeaf();
                path = path.getParentPath();
            }
        }
        return original;
    }
    
    private TypeMirror inferDeclaredType(Types types, DeclaredType original, TypeMirror type) {
        if (type != null && type.getKind() == TypeKind.DECLARED) {
            Element el = ((DeclaredType)type).asElement();
            if (el.getKind().isClass() || el.getKind().isInterface()) {
                List<? extends TypeParameterElement> typeParams = ((TypeElement)el).getTypeParameters();
                if (!typeParams.isEmpty() && !original.getTypeArguments().isEmpty()) {
                    for (TypeMirror typeArgument : ((DeclaredType)type).getTypeArguments()) {
                        if (typeArgument.getKind() == TypeKind.WILDCARD) {
                            typeArgument = ((WildcardType)typeArgument).getExtendsBound();
                        }
                        if (typeArgument == null || typeArgument.getKind() != TypeKind.TYPEVAR) {
                            return type;
                        }
                    }
                    if (el == original.asElement()) {
                        return original;
                    }
                    Map<Element, TypeMirror> map = new HashMap<>();
                    TypeMirror sup = ((TypeElement)el).getSuperclass();
                    TypeMirror infSup = inferDeclaredType(types, original, sup);
                    if (sup != infSup) {
                        Iterator<? extends TypeMirror> supTP = ((DeclaredType)sup).getTypeArguments().iterator();
                        Iterator<? extends TypeMirror> infTP = ((DeclaredType)infSup).getTypeArguments().iterator();
                        while (supTP.hasNext() && infTP.hasNext()) {
                            final TypeMirror next = supTP.next();
                            if (next.getKind() == TypeKind.TYPEVAR) {
                                map.put(((TypeVariable)next).asElement(), infTP.next());
                            }
                        }
                        assert !supTP.hasNext() && !infTP.hasNext();
                    }
                    for (TypeMirror iface : ((TypeElement)el).getInterfaces()) {
                        TypeMirror infIface = inferDeclaredType(types, original, iface);
                        if (iface != infIface) {
                            Iterator<? extends TypeMirror> ifaceTP = ((DeclaredType)iface).getTypeArguments().iterator();
                            Iterator<? extends TypeMirror> infTP = ((DeclaredType)infIface).getTypeArguments().iterator();
                            while (ifaceTP.hasNext() && infTP.hasNext()) {
                                final TypeMirror next = ifaceTP.next();
                                if (next.getKind() == TypeKind.TYPEVAR) {
                                    map.put(((TypeVariable)next).asElement(), infTP.next());
                                }
                            }
                            assert !ifaceTP.hasNext() && !infTP.hasNext();
                        }                        
                    }
                    TypeMirror[] targs = new TypeMirror[typeParams.size()];
                    int i = 0;
                    for (TypeParameterElement typeParam : typeParams) {
                        TypeMirror val = map.get(typeParam);
                        targs[i++] = val != null ? val : typeParam.getBounds().get(0);
                    }
                    return types.getDeclaredType((TypeElement)el, targs);
                }
            }
        }
        return type;
    }

    private boolean withinScope(Env env, TypeElement e) throws IOException {
        for (Element encl = env.getScope().getEnclosingClass(); encl != null; encl = encl.getEnclosingElement()) {
            if (e == encl) {
                return true;
            }
        }
        return false;
    }

    private boolean withinLabeledStatement(Env env) {
        TreePath path = env.getPath();
        while (path != null) {
            if (path.getLeaf().getKind() == Tree.Kind.LABELED_STATEMENT) {
                return true;
            }
            path = path.getParentPath();
        }
        return false;
    }

    private boolean withinModuleName(Env env) {
        TreePath path = env.getPath();
        Tree last = null;
        while (path != null) {
            Tree tree = path.getLeaf();
            if (last != null
                    && (tree.getKind() == Tree.Kind.EXPORTS && ((ExportsTree)tree).getModuleNames() != null && ((ExportsTree)tree).getModuleNames().contains(last)
                    || tree.getKind() == Tree.Kind.REQUIRES && ((RequiresTree)tree).getModuleName() == last)) {
                return true;
            }
            path = path.getParentPath();
            last = tree;
        }
        return false;
    }
    
    private boolean withinProvidesService(Env env) {
        TreePath path = env.getPath();
        Tree last = null;
        while (path != null) {
            Tree tree = path.getLeaf();
            if (last != null && tree.getKind() == Tree.Kind.PROVIDES && ((ProvidesTree)tree).getServiceName() == last) {
                return true;
            }
            path = path.getParentPath();
            last = tree;
        }
        return false;        
    }

    private boolean hasAccessibleInnerClassConstructor(Element e, Scope scope, Trees trees) {
        DeclaredType dt = (DeclaredType) e.asType();
        for (TypeElement inner : ElementFilter.typesIn(e.getEnclosedElements())) {
            if (trees.isAccessible(scope, inner, dt)) {
                DeclaredType innerType = (DeclaredType) inner.asType();
                for (ExecutableElement ctor : ElementFilter.constructorsIn(inner.getEnclosedElements())) {
                    if (trees.isAccessible(scope, ctor, innerType)) {
                        return true;
                    }
                }
            }
        }
        return false;
    }

    private static boolean conflictsWithLocalMethods(Name name, TypeElement enclClass, List<ExecutableElement> methodsIn) {
        for (ExecutableElement local : methodsIn) {
            if (local.getEnclosingElement() == enclClass && name.contentEquals(local.getSimpleName())) {
                return true;
            }
        }
        return false;
    }

    private String fullName(Tree tree) {
        switch (tree.getKind()) {
            case IDENTIFIER:
                return ((IdentifierTree) tree).getName().toString();
            case MEMBER_SELECT:
                String sname = fullName(((MemberSelectTree) tree).getExpression());
                return sname == null ? null : sname + '.' + ((MemberSelectTree) tree).getIdentifier();
            default:
                return null;
        }
    }

    private DeclaredType getDeclaredType(TypeElement e, HashMap<? extends Element, ? extends TypeMirror> map, Types types) {
        List<? extends TypeParameterElement> tpes = e.getTypeParameters();
        TypeMirror[] targs = new TypeMirror[tpes.size()];
        int i = 0;
        for (Iterator<? extends TypeParameterElement> it = tpes.iterator(); it.hasNext();) {
            TypeParameterElement tpe = it.next();
            TypeMirror t = map.get(tpe);
            targs[i++] = t != null ? t : tpe.asType();
        }
        Element encl = e.getEnclosingElement();
        if ((encl.getKind().isClass() || encl.getKind().isInterface()) && !((TypeElement) encl).getTypeParameters().isEmpty()) {
            return types.getDeclaredType(getDeclaredType((TypeElement) encl, map, types), e, targs);
        }
        return types.getDeclaredType(e, targs);
    }

    private boolean startsWith(Env env, String theString) {
        String prefix = env.getPrefix();
        return startsWith(env, theString, prefix);
    }

    private boolean startsWith(Env env, String theString, String prefix) {
        return env.isCamelCasePrefix() ? Utilities.isCaseSensitive()
                ? Utilities.startsWithCamelCase(theString, prefix)
                : Utilities.startsWithCamelCase(theString, prefix) || Utilities.startsWith(theString, prefix)
                : Utilities.startsWith(theString, prefix);
    }

    private boolean withinBounds(Env env, TypeMirror type, List<? extends TypeMirror> bounds) {
        if (bounds != null) {
            Types types = env.getController().getTypes();
            for (TypeMirror bound : bounds) {
                if (!types.isSubtype(type, bound)) {
                    return false;
                }
            }
        }
        return true;
    }

    private void addVarTypeForLambdaParam(final Env env) throws IOException {
        if (env.getController().getSourceVersion().compareTo(RELEASE_11) < 0) {
            return;
        }
        results.add(itemFactory.createKeywordItem(VAR_KEYWORD, SPACE, anchorOffset, false));
    }

    /**
     *
     * @param env : env
     * @param tree : Lambda expression tree
     * @return true if first param of lambda expr is of 'var' type
     */
    private boolean isLambdaVarType(Env env, Tree tree) {

        if (tree.getKind() != Tree.Kind.LAMBDA_EXPRESSION) {
            return false;
        }
        LambdaExpressionTree let = (LambdaExpressionTree) tree;
        if (let.getParameters().isEmpty()) {
            return false;
        }

        boolean isFirstParamVarType = false;

        VariableTree firstParamTree = let.getParameters().get(0);
        int firstParamStartPos = (int) env.getSourcePositions().getStartPosition(env.getRoot(), firstParamTree);
        TokenSequence<JavaTokenId> ts = findLastNonWhitespaceToken(env, let, env.getOffset());
        ts.move(firstParamStartPos);
        ts.movePrevious();

        //TreeUtilities.isVarType() API can't be used as FirstParamTree might not be complete.
        while (ts.token().id() != JavaTokenId.COMMA && !isFirstParamVarType && ts.moveNext()) {
            isFirstParamVarType = ts.token().id() == JavaTokenId.VAR;
        }
        return isFirstParamVarType;

    }
    
    private static ElementKind simplifyElementKind(ElementKind kind) {
        if (ElementKind.BINDING_VARIABLE == kind) {
            return ElementKind.LOCAL_VARIABLE;
        } else if (ElementKind.RECORD == kind) {
            return ElementKind.CLASS;
        }
        return kind;
    }
}<|MERGE_RESOLUTION|>--- conflicted
+++ resolved
@@ -497,13 +497,11 @@
                 localResult(env);
                 addKeywordsForBlock(env);
                 break;
-<<<<<<< HEAD
             case DECONSTRUCTION_PATTERN:
                 insideDeconstructionRecordPattern(env);
-=======
+                break;
             case PARENTHESIZED_PATTERN:
                 insideParenthesizedPattern(env);
->>>>>>> 3cbe596e
                 break;
         }
     }
@@ -3259,7 +3257,6 @@
 
     }
 
-<<<<<<< HEAD
     private void insideDeconstructionRecordPattern(final Env env) throws IOException {
         final CompilationController controller = env.getController();
         final Elements elements = controller.getElements();
@@ -3267,7 +3264,9 @@
         TypeElement e = (TypeElement) ((DeclaredType) tm).asElement();
         if (e.getSimpleName().toString().contentEquals(env.getPrefix()) && (e.getKind().equals(ElementKind.RECORD))) {
             results.add(((RecordPatternItemFactory<T>) itemFactory).createRecordPatternItem(env.getController(), e, (DeclaredType) e.asType(), anchorOffset, null, elements.isDeprecated(e), env.isInsideNew(), env.isInsideNew() || env.isInsideClass()));
-=======
+        }
+    }
+
     private void insideParenthesizedPattern(Env env) {
         final int offset = env.getOffset();
         final CompilationController controller = env.getController();
@@ -3277,7 +3276,6 @@
         if (pt.getKind() == Tree.Kind.BINDING_PATTERN && env.getController().getSourceVersion().compareTo(RELEASE_19) >= 0
                 && sp.getEndPosition(path.getCompilationUnit(), pt) < offset) {
             addKeyword(env, WHEN_KEYWORD, SPACE, false);
->>>>>>> 3cbe596e
         }
     }
 
