/*
 * Licensed to the Apache Software Foundation (ASF) under one
 * or more contributor license agreements.  See the NOTICE file
 * distributed with this work for additional information
 * regarding copyright ownership.  The ASF licenses this file
 * to you under the Apache License, Version 2.0 (the
 * "License"); you may not use this file except in compliance
 * with the License.  You may obtain a copy of the License at
 *
 *   http://www.apache.org/licenses/LICENSE-2.0
 *
 * Unless required by applicable law or agreed to in writing,
 * software distributed under the License is distributed on an
 * "AS IS" BASIS, WITHOUT WARRANTIES OR CONDITIONS OF ANY
 * KIND, either express or implied.  See the License for the
 * specific language governing permissions and limitations
 * under the License.
 */
package org.netbeans.modules.java.lsp.server.protocol;

import com.google.gson.Gson;
import com.google.gson.JsonPrimitive;
import com.sun.source.tree.CompilationUnitTree;
import com.sun.source.tree.LineMap;
import com.sun.source.tree.Tree;
import com.sun.source.util.TreePath;
import com.sun.source.util.Trees;
import java.io.IOException;
import java.net.MalformedURLException;
import java.net.URL;
import java.util.ArrayList;
import java.util.Collections;
import java.util.Enumeration;
import java.util.HashMap;
import java.util.HashSet;
import java.util.List;
import java.util.Map;
import java.util.Map.Entry;
import java.util.Set;
import java.util.concurrent.CompletableFuture;
import java.util.concurrent.atomic.AtomicBoolean;
import javax.lang.model.element.Element;
import javax.lang.model.element.ElementKind;
import javax.lang.model.element.TypeElement;
import org.eclipse.lsp4j.DidChangeConfigurationParams;
import org.eclipse.lsp4j.DidChangeWatchedFilesParams;
import org.eclipse.lsp4j.ExecuteCommandParams;
import org.eclipse.lsp4j.Location;
import org.eclipse.lsp4j.Position;
import org.eclipse.lsp4j.SymbolInformation;
import org.eclipse.lsp4j.WorkspaceSymbolParams;
import org.eclipse.lsp4j.services.LanguageClient;
import org.eclipse.lsp4j.services.LanguageClientAware;
import org.eclipse.lsp4j.services.WorkspaceService;
import org.netbeans.api.annotations.common.NonNull;
import org.netbeans.api.annotations.common.NullAllowed;
import org.netbeans.api.debugger.ActionsManager;
import org.netbeans.api.debugger.DebuggerManager;
import org.netbeans.api.java.project.JavaProjectConstants;
import org.netbeans.api.java.queries.UnitTestForSourceQuery;
import org.netbeans.api.java.source.ClasspathInfo;
import org.netbeans.api.java.source.CompilationController;
import org.netbeans.api.java.source.CompilationInfo;
import org.netbeans.api.java.source.ElementHandle;
import org.netbeans.api.java.source.JavaSource;
import org.netbeans.api.java.source.JavaSource.Phase;
import org.netbeans.api.java.source.SourceUtils;
import org.netbeans.api.project.Project;
import org.netbeans.api.project.ProjectUtils;
import org.netbeans.api.project.SourceGroup;
import org.netbeans.api.project.ui.OpenProjects;
import org.netbeans.modules.gsf.testrunner.ui.api.TestMethodController;
import org.netbeans.modules.java.lsp.server.LspServerState;
import org.netbeans.modules.java.lsp.server.Utils;
import org.netbeans.modules.java.source.ui.JavaSymbolProvider;
import org.netbeans.modules.java.source.ui.JavaSymbolProvider.ResultHandler;
import org.netbeans.modules.java.source.ui.JavaSymbolProvider.ResultHandler.Exec;
import org.netbeans.modules.java.source.usages.ClassIndexImpl;
import org.netbeans.modules.java.testrunner.ui.spi.ComputeTestMethods;
import org.netbeans.modules.parsing.api.ParserManager;
import org.netbeans.modules.parsing.api.ResultIterator;
import org.netbeans.modules.parsing.api.Source;
import org.netbeans.modules.parsing.api.UserTask;
import org.netbeans.modules.parsing.lucene.support.Queries;
import org.netbeans.modules.parsing.spi.ParseException;
import org.netbeans.spi.jumpto.type.SearchType;
import org.netbeans.spi.project.ActionProgress;
import org.netbeans.spi.project.ActionProvider;
import org.openide.filesystems.FileObject;
import org.openide.filesystems.URLMapper;
import org.openide.util.Exceptions;
import org.openide.util.Lookup;
import org.openide.util.Pair;
import org.openide.util.RequestProcessor;
import org.openide.util.lookup.Lookups;

/**
 *
 * @author lahvac
 */
public final class WorkspaceServiceImpl implements WorkspaceService, LanguageClientAware {

    private static final RequestProcessor WORKER = new RequestProcessor(WorkspaceServiceImpl.class.getName(), 1, false, false);

    private final Gson gson = new Gson();
<<<<<<< HEAD
    private final Server.LanguageServerImpl server;
    private NbCodeLanguageClient client;

    public WorkspaceServiceImpl(Server.LanguageServerImpl server) {
=======
    private final LspServerState server;
    private NbCodeLanguageClient client;

    WorkspaceServiceImpl(LspServerState server) {
>>>>>>> 0b910420
        this.server = server;
    }

    @Override
    public CompletableFuture<Object> executeCommand(ExecuteCommandParams params) {
        String command = params.getCommand();
        switch (command) {
            case Server.GRAALVM_PAUSE_SCRIPT:
                ActionsManager am = DebuggerManager.getDebuggerManager().getCurrentEngine().getActionsManager();
                am.doAction("pauseInGraalScript");
                return CompletableFuture.completedFuture(true);
            case Server.JAVA_BUILD_WORKSPACE: {
                final CommandProgress progressOfCompilation = new CommandProgress();
                final Lookup ctx = Lookups.singleton(progressOfCompilation);
                for (Project prj : server.getWorkspaceProjects().getNow(OpenProjects.getDefault().getOpenProjects())) {
                    ActionProvider ap = prj.getLookup().lookup(ActionProvider.class);
                    if (ap != null && ap.isActionEnabled(ActionProvider.COMMAND_BUILD, Lookup.EMPTY)) {
                        ap.invokeAction(ActionProvider.COMMAND_REBUILD, ctx);
                    }
                }
                progressOfCompilation.checkStatus();
                return progressOfCompilation.getFinishFuture();
            }
            case Server.JAVA_LOAD_WORKSPACE_TESTS: {
                String uri = ((JsonPrimitive) params.getArguments().get(0)).getAsString();
                FileObject file;
                try {
                    file = URLMapper.findFileObject(new URL(uri));
                } catch (MalformedURLException ex) {
                    Exceptions.printStackTrace(ex);
                    return CompletableFuture.completedFuture(true);
                }
                CompletableFuture<Project[]> projectsFuture = server.asyncOpenSelectedProjects(Collections.singletonList(file));
                return projectsFuture.thenApply(projects -> {
                    List<TestMethodController.TestMethod> testMethods = new ArrayList<>();
                    for (Project prj : projects) {
                        Set<URL> testRootURLs = new HashSet<>();
                        for (SourceGroup sg : ProjectUtils.getSources(prj).getSourceGroups(JavaProjectConstants.SOURCES_TYPE_JAVA)) {
                            for (URL url : UnitTestForSourceQuery.findUnitTests(sg.getRootFolder())) {
                                testRootURLs.add(url);
                            }
                        }
                        findTestMethods(testRootURLs, testMethods);
                    }
                    if (testMethods.isEmpty()) {
                        return Collections.emptyList();
                    }
                    Map<FileObject, TestSuiteInfo> file2TestSuites = new HashMap<>();
                    for (TestMethodController.TestMethod testMethod : testMethods) {
                        TestSuiteInfo suite = file2TestSuites.computeIfAbsent(testMethod.method().getFile(), fo -> {
                            String foUri = Utils.toUri(fo);
                            Integer line = getTestLine(((TextDocumentServiceImpl)server.getTextDocumentService()).getJavaSource(foUri), testMethod.getTestClassName());
                            return new TestSuiteInfo(testMethod.getTestClassName(), foUri, line, TestSuiteInfo.State.Loaded, new ArrayList<>());
                        });
                        String id = testMethod.getTestClassName() + ':' + testMethod.method().getMethodName();
                        String fullName = testMethod.getTestClassName() + '.' + testMethod.method().getMethodName();
                        int line = Utils.createPosition(testMethod.method().getFile(), testMethod.start().getOffset()).getLine();
                        suite.getTests().add(new TestSuiteInfo.TestCaseInfo(id, testMethod.method().getMethodName(), fullName, suite.getFile(), line, TestSuiteInfo.State.Loaded, null));
                    }
                    return file2TestSuites.values();
                });
            }
            case Server.JAVA_SUPER_IMPLEMENTATION:
                String uri = ((JsonPrimitive) params.getArguments().get(0)).getAsString();
                Position pos = gson.fromJson(gson.toJson(params.getArguments().get(1)), Position.class);
                return (CompletableFuture)((TextDocumentServiceImpl)server.getTextDocumentService()).superImplementation(uri, pos);
            default:
                for (CodeGenerator codeGenerator : Lookup.getDefault().lookupAll(CodeGenerator.class)) {
                    if (codeGenerator.getCommands().contains(command)) {
                        return codeGenerator.processCommand(client, command, params.getArguments());
                    }
                }
        }
        throw new UnsupportedOperationException("Command not supported: " + params.getCommand());
    }

    private void findTestMethods(Set<URL> testRootURLs, List<TestMethodController.TestMethod> testMethods) {
        for (URL testRootURL : testRootURLs) {
            FileObject testRoot = URLMapper.findFileObject(testRootURL);
            List<Source> sources = new ArrayList<>();
            Enumeration<? extends FileObject> children = testRoot.getChildren(true);
            while(children.hasMoreElements()) {
                FileObject fo = children.nextElement();
                if (fo.hasExt("java")) {
                    sources.add(((TextDocumentServiceImpl)server.getTextDocumentService()).getSource(Utils.toUri(fo)));
                }
            }
            if (!sources.isEmpty()) {
                try {
                    ParserManager.parse(sources, new UserTask() {
                        @Override
                        public void run(ResultIterator resultIterator) throws Exception {
                            CompilationController cc = CompilationController.get(resultIterator.getParserResult());
                            cc.toPhase(Phase.ELEMENTS_RESOLVED);
                            for (ComputeTestMethods.Factory methodsFactory : Lookup.getDefault().lookupAll(ComputeTestMethods.Factory.class)) {
                                testMethods.addAll(methodsFactory.create().computeTestMethods(cc));
                            }
                        }
                    });
                } catch (ParseException ex) {}
            }
        }
    }

    private Integer getTestLine(JavaSource javaSource, String className) {
        final int[] offset = new int[] {-1};
        final LineMap[] lm = new LineMap[1];
        if (javaSource != null) {
            try {
                javaSource.runUserActionTask(cc -> {
                    cc.toPhase(JavaSource.Phase.ELEMENTS_RESOLVED);
                    Trees trees = cc.getTrees();
                    CompilationUnitTree cu = cc.getCompilationUnit();
                    lm[0] = cu.getLineMap();
                    for (Tree tree : cu.getTypeDecls()) {
                        Element element = trees.getElement(trees.getPath(cu, tree));
                        if (element != null && element.getKind().isClass() && ((TypeElement)element).getQualifiedName().contentEquals(className)) {
                            offset[0] = (int)trees.getSourcePositions().getStartPosition(cu, tree);
                            return;
                        }
                    }
                }, true);
            } catch (IOException ioe) {
            }
        }
        return offset[0] < 0 ? null : Utils.createPosition(lm[0], offset[0]).getLine();
    }

    @Override
    public CompletableFuture<List<? extends SymbolInformation>> symbol(WorkspaceSymbolParams params) {
        // shortcut: if the projects are not yet initialized, return empty:
        if (server.openedProjects().getNow(null) == null) {
            return CompletableFuture.completedFuture(Collections.emptyList());
        }
        String query = params.getQuery();
        if (query.isEmpty()) {
            //cannot query "all":
            return CompletableFuture.completedFuture(Collections.emptyList());
        }
        System.err.println("query=" + query);
        boolean exact = false;
        if (query.endsWith(" ")) {
            query = query.substring(0, query.length() - 1);
            exact = true;
        }
        String queryFin = query;
        boolean exactFin = exact;
        AtomicBoolean cancel = new AtomicBoolean();
        CompletableFuture<List<? extends SymbolInformation>> result = new CompletableFuture<List<? extends SymbolInformation>>() {
            @Override
            public boolean cancel(boolean mayInterruptIfRunning) {
                cancel.set(mayInterruptIfRunning);
                return super.cancel(mayInterruptIfRunning);
            }
        };
        WORKER.post(() -> {
            try {
                List<SymbolInformation> symbols = new ArrayList<>();
                ResultHandler handler = new ResultHandler() {
                    @Override
                    public void setHighlightText(String text) {
                    }

                    private Map<ElementHandle<TypeElement>, List<String>> type2Idents;

                    @Override
                    public void runRoot(FileObject root, ClassIndexImpl ci, Exec exec) throws IOException, InterruptedException {
                        ClasspathInfo cpInfo = ClasspathInfo.create(root);
                        try {
                            type2Idents = new HashMap<>();
                            exec.run();
                            Map<FileObject, Map<ElementHandle<TypeElement>, List<String>>> sources = new HashMap<>();
                            for (Entry<ElementHandle<TypeElement>, List<String>> e : type2Idents.entrySet()) {
                                FileObject sourceFile = SourceUtils.getFile(e.getKey(), cpInfo);
                                sources.computeIfAbsent(sourceFile, s -> new HashMap<>())
                                       .put(e.getKey(), e.getValue());
                            }
                            if (!sources.isEmpty()) {
                                JavaSource.create(cpInfo, sources.keySet())
                                          .runUserActionTask(cc -> {
                                              if (Phase.ELEMENTS_RESOLVED.compareTo(cc.toPhase(Phase.ELEMENTS_RESOLVED))> 0) {
                                                  return ;
                                              }
                                              for (Entry<ElementHandle<TypeElement>, List<String>> e : sources.get(cc.getFileObject()).entrySet()) {
                                                  TypeElement te = e.getKey().resolve(cc);

                                                  if (te == null) {
                                                      //cannot resolve
                                                      continue;
                                                  }

                                                  for (String ident : e.getValue()) {
                                                      if (ident.equals(getSimpleName(te, null, false))) {
                                                          TreePath path = cc.getTrees().getPath(te);

                                                          if (path != null) {
                                                              final String symbolName = te.getSimpleName().toString();
                                                              final ElementKind kind = te.getKind();
                                                              SymbolInformation symbol = new SymbolInformation(symbolName, Utils.elementKind2SymbolKind(kind), tree2Location(cc, path), te.getQualifiedName().toString());

                                                              symbol.setDeprecated(false);
                                                              symbols.add(symbol);
                                                          }
                                                      }
                                                      for (Element ne : te.getEnclosedElements()) {
                                                          if (ident.equals(getSimpleName(ne, te, false))) {
                                                              TreePath path = cc.getTrees().getPath(ne);

                                                              if (path != null) {
                                                                  final Pair<String,String> name = JavaSymbolProvider.getDisplayName(ne, te);
                                                                  final String symbolName = name.first() + (name.second() != null ? name.second() : "");
                                                                  final ElementKind kind = ne.getKind();
                                                                  SymbolInformation symbol = new SymbolInformation(symbolName, Utils.elementKind2SymbolKind(kind), tree2Location(cc, path), te.getQualifiedName().toString());

                                                                  symbol.setDeprecated(false);
                                                                  symbols.add(symbol);
                                                              }
                                                          }
                                                      }
                                                  }
                                              }
                                          }, true);
                            }
                            //TODO: handle exceptions
                        } finally {
                            type2Idents = null;
                        }
                    }

                    @Override
                    public void handleResult(ElementHandle<TypeElement> owner, String ident, boolean caseSensitive) {
                        type2Idents.computeIfAbsent(owner, s -> new ArrayList<>()).add(ident);
                    }
                };
                JavaSymbolProvider.doComputeSymbols(getSearchType(queryFin, exactFin, false, null, null), queryFin, handler, true, cancel);
                Collections.sort(symbols, (i1, i2) -> i1.getName().compareToIgnoreCase(i2.getName()));
                result.complete(symbols);
            } catch (Throwable t) {
                result.completeExceptionally(t);
            }
        });
        return result;
    }

    private Location tree2Location(CompilationInfo info, TreePath path) {
        return new Location(Utils.toUri(info.getFileObject()),
                            Utils.treeRange(info, path.getLeaf()));
    }

    //from jumpto.Utils:
    public static int containsWildCard( String text ) {
        for( int i = 0; i < text.length(); i++ ) {
            if ( text.charAt( i ) == '?' || text.charAt( i ) == '*' ) { // NOI18N
                return i;
            }
        }
        return -1;
    }

    public static boolean isAllUpper( String text ) {
        for( int i = 0; i < text.length(); i++ ) {
            if ( !Character.isUpperCase( text.charAt( i ) ) ) {
                return false;
            }
        }

        return true;
    }

    public static SearchType getSearchType(
            @NonNull final String text,
            final boolean exact,
            final boolean isCaseSensitive,
            @NullAllowed final String camelCaseSeparator,
            @NullAllowed final String camelCasePart) {
        int wildcard = containsWildCard(text);
        if (exact) {
            //nameKind = isCaseSensitive ? SearchType.EXACT_NAME : SearchType.CASE_INSENSITIVE_EXACT_NAME;
            return SearchType.EXACT_NAME;
        } else if (wildcard != -1) {
            return isCaseSensitive ? SearchType.REGEXP : SearchType.CASE_INSENSITIVE_REGEXP;
        } else if ((isAllUpper(text) && text.length() > 1) || Queries.isCamelCase(text, camelCaseSeparator, camelCasePart)) {
            return isCaseSensitive ? SearchType.CAMEL_CASE : SearchType.CASE_INSENSITIVE_CAMEL_CASE;
        } else {
            return isCaseSensitive ? SearchType.PREFIX : SearchType.CASE_INSENSITIVE_PREFIX;
        }
    }

    //TODO: from AsyncJavaSymbolDescriptor:
    private static final String INIT = "<init>"; //NOI18N
    @NonNull
    private static String getSimpleName (
            @NonNull final Element element,
            @NullAllowed final Element enclosingElement,
            final boolean caseSensitive) {
        String result = element.getSimpleName().toString();
        if (enclosingElement != null && INIT.equals(result)) {
            result = enclosingElement.getSimpleName().toString();
        }
        if (!caseSensitive) {
            result = result.toLowerCase();
        }
        return result;
    }

    @Override
    public void didChangeConfiguration(DidChangeConfigurationParams arg0) {
        //TODO: no real configuration right now
    }

    @Override
    public void didChangeWatchedFiles(DidChangeWatchedFilesParams arg0) {
        //TODO: not watching files for now
    }

    @Override
    public void connect(LanguageClient client) {
        this.client = (NbCodeLanguageClient)client;
    }

    private static final class CommandProgress extends ActionProgress {

        private final CompletableFuture<Object> commandFinished = new CompletableFuture<>();;
        private int running;
        private int success;
        private int failure;

        @Override
        protected synchronized void started() {
            running++;
            notify();
        }

        @Override
        public synchronized void finished(boolean ok) {
            if (ok) {
                success++;
            } else {
                failure++;
            }
            checkStatus();
        }

        synchronized final void checkStatus() {
            if (running == 0) {
                try {
                    wait(100);
                } catch (InterruptedException ex) {
                }
            }
            if (running <= success + failure) {
                commandFinished.complete(failure == 0);
            }
        }

        CompletableFuture<Object> getFinishFuture() {
            return commandFinished;
        }
    }
}<|MERGE_RESOLUTION|>--- conflicted
+++ resolved
@@ -103,17 +103,10 @@
     private static final RequestProcessor WORKER = new RequestProcessor(WorkspaceServiceImpl.class.getName(), 1, false, false);
 
     private final Gson gson = new Gson();
-<<<<<<< HEAD
-    private final Server.LanguageServerImpl server;
-    private NbCodeLanguageClient client;
-
-    public WorkspaceServiceImpl(Server.LanguageServerImpl server) {
-=======
     private final LspServerState server;
     private NbCodeLanguageClient client;
 
     WorkspaceServiceImpl(LspServerState server) {
->>>>>>> 0b910420
         this.server = server;
     }
 
@@ -128,7 +121,7 @@
             case Server.JAVA_BUILD_WORKSPACE: {
                 final CommandProgress progressOfCompilation = new CommandProgress();
                 final Lookup ctx = Lookups.singleton(progressOfCompilation);
-                for (Project prj : server.getWorkspaceProjects().getNow(OpenProjects.getDefault().getOpenProjects())) {
+                for (Project prj : server.openedProjects().getNow(OpenProjects.getDefault().getOpenProjects())) {
                     ActionProvider ap = prj.getLookup().lookup(ActionProvider.class);
                     if (ap != null && ap.isActionEnabled(ActionProvider.COMMAND_BUILD, Lookup.EMPTY)) {
                         ap.invokeAction(ActionProvider.COMMAND_REBUILD, ctx);
