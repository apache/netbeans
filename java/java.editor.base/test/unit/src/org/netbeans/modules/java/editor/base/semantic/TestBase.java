--- conflicted
+++ resolved
@@ -360,15 +360,9 @@
         }
     
         @Override
-<<<<<<< HEAD
-        public void setHighlights(Document doc, Collection<Pair<int[], Coloring>> highlights) {
+        public void setHighlights(Document doc, Collection<Pair<int[], Coloring>> highlights, Map<int[], String> preText) {
             for (Pair<int[], Coloring> h : highlights) {
                 this.highlights.add(new HighlightImpl(doc, h.first()[0], h.first()[1], h.second()));
-=======
-        public void setHighlights(Document doc, Collection<int[]> highlights, Map<int[], String> preText) {
-            for (int[] h : highlights) {
-                this.highlights.add(new HighlightImpl(doc, h[0], h[1], EnumSet.of(getColoringAttribute())));
->>>>>>> 6480ac1d
             }
             if (showPrependedText) {
                 for (Entry<int[], String> e : preText.entrySet()) {
