/*
 * Licensed to the Apache Software Foundation (ASF) under one
 * or more contributor license agreements.  See the NOTICE file
 * distributed with this work for additional information
 * regarding copyright ownership.  The ASF licenses this file
 * to you under the Apache License, Version 2.0 (the
 * "License"); you may not use this file except in compliance
 * with the License.  You may obtain a copy of the License at
 *
 *   http://www.apache.org/licenses/LICENSE-2.0
 *
 * Unless required by applicable law or agreed to in writing,
 * software distributed under the License is distributed on an
 * "AS IS" BASIS, WITHOUT WARRANTIES OR CONDITIONS OF ANY
 * KIND, either express or implied.  See the License for the
 * specific language governing permissions and limitations
 * under the License.
 */
package org.netbeans.api.java.source;

import com.sun.source.doctree.AttributeTree;
import com.sun.source.doctree.AuthorTree;
import com.sun.source.doctree.CommentTree;
import com.sun.source.doctree.DeprecatedTree;
import com.sun.source.doctree.DocCommentTree;
import com.sun.source.doctree.DocRootTree;
import com.sun.source.doctree.DocTree;
import com.sun.source.doctree.EndElementTree;
import com.sun.source.doctree.EntityTree;
import com.sun.source.doctree.InheritDocTree;
import com.sun.source.doctree.LinkTree;
import com.sun.source.doctree.ParamTree;
import com.sun.source.doctree.ReferenceTree;
import com.sun.source.doctree.SeeTree;
import com.sun.source.doctree.SerialDataTree;
import com.sun.source.doctree.SerialFieldTree;
import com.sun.source.doctree.SerialTree;
import com.sun.source.doctree.SinceTree;
import com.sun.source.doctree.StartElementTree;
import com.sun.source.doctree.TextTree;
import com.sun.source.doctree.ThrowsTree;
import com.sun.source.doctree.UnknownBlockTagTree;
import com.sun.source.doctree.UnknownInlineTagTree;
import com.sun.source.doctree.ValueTree;
import com.sun.source.doctree.VersionTree;
import com.sun.source.tree.*;
import org.netbeans.modules.java.source.parsing.FileObjects;
import org.openide.filesystems.FileObject;
import com.sun.source.tree.MemberReferenceTree.ReferenceMode;
import static com.sun.source.tree.Tree.*;

import com.sun.source.util.SourcePositions;
import com.sun.source.util.TreePath;

import org.netbeans.api.java.source.support.ErrorAwareTreeScanner;
import com.sun.tools.javac.code.Flags;
import com.sun.tools.javac.tree.JCTree;
import com.sun.tools.javac.tree.JCTree.JCModifiers;
import java.util.ArrayList;
import java.util.Collections;
import java.util.HashMap;
import java.util.Map;
import javax.lang.model.element.*;
import javax.lang.model.type.*;
import javax.tools.JavaFileObject;

import java.util.List;
import java.util.Set;

import org.netbeans.api.annotations.common.NonNull;
import org.netbeans.api.annotations.common.NullAllowed;
import org.netbeans.api.lexer.TokenHierarchy;
import org.netbeans.api.lexer.TokenSequence;

import org.netbeans.api.java.lexer.JavaTokenId;
import org.netbeans.modules.java.source.TreeShims;

import org.netbeans.modules.java.source.builder.ASTService;
import org.netbeans.modules.java.source.query.CommentSet;
import org.netbeans.modules.java.source.query.CommentHandler;

import org.netbeans.modules.java.source.builder.CommentHandlerService;
import org.netbeans.modules.java.source.builder.TreeFactory;
import org.netbeans.modules.java.source.save.PositionEstimator;
import org.openide.util.Parameters;

/**
 * Factory interface for creating new com.sun.source.tree instances.  The
 * parameters for each method correspond as closely as possible to the 
 * accessor methods for each tree interface.<br>
 *
 * You can obtain appropriate instance of this class by getting it from working
 * copy:
 *
 * <pre>
 * CancellableTask task = new CancellableTask<WorkingCopy>() {
 *
 *        public void run(WorkingCopy workingCopy) throws Exception {
 *            <b>TreeMaker make = workingCopy.getTreeMaker()</b>;
 *            ... your modification code here
 *        }
 *        ...
 *    }; 
 * </pre>
 *
 * @see <a href="http://wiki.netbeans.org/wiki/view/JavaHT_Modification">How do I do modification to a source file?</a> 
 *
 * @author Tom Ball
 * @author Pavel Flaska
 * @author Rastislav Komara (<a href="mailto:moonko@netbeans.org">RKo</a>)
 * 
 * @since 0.44.0
 */

public final class TreeMaker {
    
    private TreeFactory delegate;
    private CommentHandler handler;
    private final ASTService model;
    private WorkingCopy copy;
    
    TreeMaker(WorkingCopy copy, TreeFactory delegate) {
        this.delegate = delegate;
        this.copy = copy;
        this.handler = CommentHandlerService.instance(copy.impl.getJavacTask().getContext());
        this.model = ASTService.instance(copy.impl.getJavacTask().getContext());
    }
    
    /** 
     * Creates a new AnnotationTree.
     *
     * @param type the annotation type.
     * @param arguments the arguments for this annotation, or an empty list.
     * @see com.sun.source.tree.AnnotationTree
     */
    public AnnotationTree Annotation(Tree type, List<? extends ExpressionTree> arguments) {
        return delegate.Annotation(type, arguments);
    }
    
    /** 
     * Creates a new type AnnotationTree.
     *
     * @param type the annotation type.
     * @param arguments the arguments for this annotation, or an empty list.
     * @see com.sun.source.tree.AnnotationTree
     * @since 0.112
     */
    public AnnotationTree TypeAnnotation(Tree type, List<? extends ExpressionTree> arguments) {
        return delegate.TypeAnnotation(type, arguments);
    }
    
    AnnotatedTypeTree AnnotatedType(Tree underlyingType, List<? extends AnnotationTree> annotations) {
        return delegate.AnnotatedType(annotations, underlyingType);
    }
    
    /**
     * Creates a new ArrayAccessTree.
     *
     * @param array the array expression.
     * @param index the array index.
     * @see com.sun.source.tree.ArrayAccessTree
     */
    public ArrayAccessTree ArrayAccess(ExpressionTree array, ExpressionTree index) {
        return delegate.ArrayAccess(array, index);
    }
    
    /**
     * Creates a new ArrayTypeTree.
     *
     * @param type the array type.
     * @see com.sun.source.tree.ArrayTypeTree
     */
    public ArrayTypeTree ArrayType(Tree type) {
        return delegate.ArrayType(type);
    }
    
    /**
     * Creates a new AssertTree.
     *
     * @param condition the boolean expression to test.
     * @param detail the detail message to include if the assertion fails.
     * @see com.sun.source.tree.AssertTree
     */
    public AssertTree Assert(ExpressionTree condition, ExpressionTree detail) {
        return delegate.Assert(condition, detail);
    }
    
    /**
     * Creates a new AssignmentTree.
     *
     * @param variable the variable the expression is assigned to.
     * @param expression the expression to assign to the variable.
     * @see com.sun.source.tree.AssignmentTree
     */
    public AssignmentTree Assignment(ExpressionTree variable, ExpressionTree expression) {
        return delegate.Assignment(variable, expression);
    }

    /**
     * Creates a new BinaryTree.
     *
     * @param operator the operator for this tree, such as Tree.Kind.PLUS.
     * @param left  the left operand of the tree.
     * @param right the right operand of the tree.
     * @see com.sun.source.tree.BinaryTree
     * @see com.sun.source.tree.Tree.Kind
     */
    public BinaryTree Binary(Kind operator, ExpressionTree left, ExpressionTree right) {
        return delegate.Binary(operator, left, right);
    }

    /**
     * Creates a new BlockTree.
     *
     * @param statements the list of statements to be contained within the block.
     * @param isStatic true if the block defines a static initializer for a class.    ExpressionTree getCondition();
    ExpressionTree getDetail();

     * @see com.sun.source.tree.BlockTree
     */
    public BlockTree Block(List<? extends StatementTree> statements, boolean isStatic) {
        return delegate.Block(statements, isStatic);
    }
    
    /**
     * Creates a new BreakTree.
     *
     * @param label the label to break to, or null if there is no label.
     * @see com.sun.source.tree.BreakTree
     */
    public BreakTree Break(CharSequence label) {
        return delegate.Break(label);
    }
    
    /**
     * Creates a new CaseTree.
     *
     * @param expression the label for this case statement.
     * @param statements the list of statements.
     * @see com.sun.source.tree.CaseTree
     */
    public CaseTree Case(ExpressionTree expression, List<? extends StatementTree> statements) {
        return delegate.Case(expression, statements);
    }
    
    /**
     * Creates a new CaseTree.
     *
     * @param patterns the labels for this case statement.
     * @param statements the list of statements.
     * @see com.sun.source.tree.CaseTree
     * @since 2.39
     */
    public CaseTree CaseMultipleLabels(List<? extends ExpressionTree> patterns, List<? extends StatementTree> statements) {
        return delegate.Case(patterns, statements);
    }
    
    /**
     * Creates a new CaseTree for a rule case (case &lt;constants&gt; -> &lt;body&gt;).
     *
     * @param patterns the labels for this case statement.
     * @param body the case's body
     * @see com.sun.source.tree.CaseTree
     * @since 2.39
     */
    public CaseTree Case(List<? extends ExpressionTree> patterns, Tree body) {
        return delegate.Case(patterns, body);
    }
    
    /**
     * Creates a new CaseTree for a rule case (case &lt;constants&gt; -> &lt;body&gt;).
     *
     * @param patterns the labels for this case statement.
     * @param body the case's body
     * @see com.sun.source.tree.CaseTree
     * @since 2.39
     */
    public CaseTree CasePatterns(List<? extends Tree> patterns, Tree body) {
        return delegate.CaseMultiplePatterns(patterns, body);
    }
<<<<<<< HEAD

=======
    
>>>>>>> c5cc187c
    /**
     * Creates a new CaseTree.
     *
     * @param patterns the labels for this case statement.
     * @param statements the list of statements.
     * @see com.sun.source.tree.CaseTree
     * @since 2.39
     */
    public CaseTree CasePatterns(List<? extends Tree> patterns, List<? extends StatementTree> statements) {
        return delegate.CaseMultiplePatterns(patterns, statements);
    }
    
    /**
     * Creates a new CatchTree.
     *
     * @param parameter the exception variable declaration.
     * @param block     the block of statements executed by this catch statement.
     * @see com.sun.source.tree.CatchTree
     */
    public CatchTree Catch(VariableTree parameter, BlockTree block) {
        return delegate.Catch(parameter, block);
    }
    
    /** 
     * Creates a new ClassTree.
     *
     * @param modifiers the modifiers declaration
     * @param simpleName        the name of the class without its package, such
     *                          as "String" for the class "java.lang.String".
     * @param typeParameters    the list of type parameters, or an empty list.
     * @param extendsClause     the name of the class this class extends, or null.
     * @param implementsClauses the list of the interfaces this class
     *                          implements, or an empty list.
     * @param memberDecls       the list of fields defined by this class, or an
     *                          empty list.
     * @see com.sun.source.tree.ClassTree
     */
    public ClassTree Class(ModifiersTree modifiers, 
              CharSequence simpleName,
              List<? extends TypeParameterTree> typeParameters,
              Tree extendsClause,
              List<? extends Tree> implementsClauses,
              List<? extends Tree> memberDecls) {
        return delegate.Class(modifiers, simpleName, typeParameters, extendsClause, implementsClauses, memberDecls);
    }
    /**
     * Creates a new ClassTree representing interface.
     * 
     * @param modifiers the modifiers declaration
     * @param simpleName        the name of the class without its package, such
     *                          as "String" for the class "java.lang.String".
     * @param typeParameters    the list of type parameters, or an empty list.
     * @param extendsClauses    the list of the interfaces this class
     *                          extends, or an empty list.
     * @param memberDecls       the list of fields defined by this class, or an
     *                          empty list.
     * @see com.sun.source.tree.ClassTree
     */
    public ClassTree Interface(ModifiersTree modifiers, 
             CharSequence simpleName,
             List<? extends TypeParameterTree> typeParameters,
             List<? extends Tree> extendsClauses,
             List<? extends Tree> memberDecls) {
        return delegate.Interface(modifiers, simpleName, typeParameters, extendsClauses, memberDecls);
    }
    
    /**
     * Creates a new ClassTree representing annotation type.
     * 
     * @param modifiers the modifiers declaration
     * @param simpleName        the name of the class without its package, such
     *                          as "String" for the class "java.lang.String".
     * @param memberDecls       the list of fields defined by this class, or an
     *                          empty list.
     * @see com.sun.source.tree.ClassTree
     */
    public ClassTree AnnotationType(ModifiersTree modifiers, 
             CharSequence simpleName,
             List<? extends Tree> memberDecls) {
        return delegate.AnnotationType(modifiers, simpleName, memberDecls);
    }
    
    /**
     * Creates a new ClassTree representing enum.
     * 
     * @param modifiers the modifiers declaration
     * @param simpleName        the name of the class without its package, such
     *                          as "String" for the class "java.lang.String".
     * @param implementsClauses the list of the interfaces this class
     *                          implements, or an empty list.
     * @param memberDecls       the list of fields defined by this class, or an
     *                          empty list.
     * @see com.sun.source.tree.ClassTree
     */
    public ClassTree Enum(ModifiersTree modifiers, 
             CharSequence simpleName,
             List<? extends Tree> implementsClauses,
             List<? extends Tree> memberDecls) {
        return delegate.Enum(modifiers, simpleName, implementsClauses, memberDecls);
    }
    
    /**
     * Creates a new CompilationUnitTree.
     *
     * @param packageName        a tree representing the package name.
     * @param imports            a list of import statements.
     * @param typeDeclarations   a list of type (class, interface or enum) declarations.
     * @param sourceFile         the source file associated with this compilation unit.
     * @see com.sun.source.tree.CompilationUnitTree
     */
    public CompilationUnitTree CompilationUnit(ExpressionTree packageName,
                                               List<? extends ImportTree> imports,
                                               List<? extends Tree> typeDeclarations,
                                               JavaFileObject sourceFile) {
        return delegate.CompilationUnit(Collections.<AnnotationTree>emptyList(), packageName, imports, typeDeclarations, sourceFile);
    }

    /**
     * Creates a new CompilationUnitTree.
     *
     * @param packageAnnotations package annotations
     * @param packageName        a tree representing the package name.
     * @param imports            a list of import statements.
     * @param typeDeclarations   a list of type (class, interface or enum) declarations.
     * @param sourceFile         the source file associated with this compilation unit.
     * @see com.sun.source.tree.CompilationUnitTree
     * @since 0.66
     */
    public CompilationUnitTree CompilationUnit(List<? extends AnnotationTree> packageAnnotations,
                                        ExpressionTree packageName,
                                        List<? extends ImportTree> imports,
                                        List<? extends Tree> typeDeclarations,
                                        JavaFileObject sourceFile) {
        return delegate.CompilationUnit(packageAnnotations, packageName, imports, typeDeclarations, sourceFile);
    }
     
    /**
     * Creates a new CompilationUnitTree.
     *
     * @param pkg                a tree representing the package statement.
     * @param imports            a list of import statements.
     * @param typeDeclarations   a list of type (class, interface or enum) declarations.
     * @param sourceFile         the source file associated with this compilation unit.
     * @see com.sun.source.tree.CompilationUnitTree
     * @since 2.12
     */
    public CompilationUnitTree CompilationUnit(PackageTree pkg,
                                        List<? extends ImportTree> imports,
                                        List<? extends Tree> typeDeclarations,
                                        JavaFileObject sourceFile) {
        return delegate.CompilationUnit(pkg, imports, typeDeclarations, sourceFile);
    }
         
    /**
     * Creates a new CompilationUnitTree.
     * @param sourceRoot         a source root under which the new file is created
     * @param path               a relative path to file separated by '/'
     * @param imports            a list of import statements.
     * @param typeDeclarations   a list of type (class, interface or enum) declarations.
     * @see com.sun.source.tree.CompilationUnitTree
     */
    public CompilationUnitTree CompilationUnit(FileObject sourceRoot,
                                        String path,
                                        List<? extends ImportTree> imports,
                                        List<? extends Tree> typeDeclarations) {
        String[] nameComponent = FileObjects.getFolderAndBaseName(path,'/');        //NOI18N
        JavaFileObject sourceFile = FileObjects.templateFileObject(sourceRoot, nameComponent[0], nameComponent[1]);
        IdentifierTree pkg = nameComponent[0].length() == 0 ? null : Identifier(nameComponent[0].replace('/', '.'));
        return delegate.CompilationUnit(Collections.<AnnotationTree>emptyList(), pkg, imports, typeDeclarations, sourceFile);
    }

    /**
     * Creates a new CompilationUnitTree.
     * @param packageAnnotations package annotations
     * @param sourceRoot         a source root under which the new file is created
     * @param path               a relative path to file separated by '/'
     * @param imports            a list of import statements.
     * @param typeDeclarations   a list of type (class, interface or enum) declarations.
     * @see com.sun.source.tree.CompilationUnitTree
     * @since 0.66
     */
    public CompilationUnitTree CompilationUnit(List<? extends AnnotationTree> packageAnnotations,
                                        FileObject sourceRoot,
                                        String path,
                                        List<? extends ImportTree> imports,
                                        List<? extends Tree> typeDeclarations) {
        String[] nameComponent = FileObjects.getFolderAndBaseName(path,'/');        //NOI18N
        JavaFileObject sourceFile = FileObjects.templateFileObject(sourceRoot, nameComponent[0], nameComponent[1]);
        IdentifierTree pkg = nameComponent[0].length() == 0 ? null : Identifier(nameComponent[0].replace('/', '.'));
        return delegate.CompilationUnit(packageAnnotations, pkg, imports, typeDeclarations, sourceFile);
    }
    
    /**
     * Creates a new CompoundAssignmentTree.
     *
     * @param operator the operator for this tree, such as Tree.Kind.PLUS_ASSIGNMENT.
     * @param variable the variable the expression is assigned to.
     * @param expression the expression to assign to the variable.
     * @see com.sun.source.tree.CompoundAssignmentTree
     */
    public CompoundAssignmentTree CompoundAssignment(Kind operator, 
                                              ExpressionTree variable, 
                                              ExpressionTree expression) {
        return delegate.CompoundAssignment(operator, variable, expression);
    }
   
    /**
     * Creates a new ConditionalExpressionTree.
     *
     * @param condition       the boolean expression to test.
     * @param trueExpression  the expression to be executed when the 
     *                        condition is true.
     * @param falseExpression the expression to be executed when the
     *                        condition is false.
     * @see com.sun.source.tree.ConditionalExpressionTree
     */
    public ConditionalExpressionTree ConditionalExpression(ExpressionTree condition,
                                                    ExpressionTree trueExpression,
                                                    ExpressionTree falseExpression) {
        return delegate.ConditionalExpression(condition, trueExpression, falseExpression);
    }

    /**
     * Creates a new MethodTree representing constructor.
     * 
     * @param modifiers the modifiers of this method.
     * @param typeParameters the list of generic type parameters, or an empty list.
     * @param parameters the list of parameters, or an empty list.
     * @param throwsList the list of throws clauses, or an empty list.
     * @param body the method's code block.
     * @see com.sun.source.tree.MethodTree
     */
    public MethodTree Constructor(ModifiersTree modifiers,
                             List<? extends TypeParameterTree> typeParameters,
                             List<? extends VariableTree> parameters,
                             List<? extends ExpressionTree> throwsList,
                             BlockTree body) {
        return delegate.Method(modifiers, "<init>", null, typeParameters, parameters, throwsList, body, null);
    }
    
    /**
     * Creates a new MethodTree representing constructor.
     * 
     * @param modifiers the modifiers of this method.
     * @param typeParameters the list of generic type parameters, or an empty list.
     * @param parameters the list of parameters, or an empty list.
     * @param throwsList the list of throws clauses, or an empty list.
     * @param bodyText the method's code block provided as a plain text
     * @see com.sun.source.tree.MethodTree
     */
    public MethodTree Constructor(ModifiersTree modifiers,
                             List<? extends TypeParameterTree> typeParameters,
                             List<? extends VariableTree> parameters,
                             List<? extends ExpressionTree> throwsList,
                             String bodyText) {
        return Method(modifiers, "<init>", null, typeParameters, parameters, throwsList, bodyText, null);
    }
    
    /**
     * Creates a new ContinueTree.
     *
     * @param label the label to break to, or null if there is no label.
     * @see com.sun.source.tree.ContinueTree
     */
    public ContinueTree Continue(CharSequence label) {
        return delegate.Continue(label);
    }

    /**
     * Creates new UnionTypeTree.
     *
     * @param typeComponents components from which the DisjunctiveTypeTree should be created.
     *                       The components should either be {@link ExpressionTree} (qualified or unqualified identifier),
     *                       {@link PrimitiveTypeTree}, {@link WildcardTree}, {@link ParameterizedTypeTree} or {@link ArrayTypeTree}.
     * @return newly created DisjunctiveTypeTree
     * @since 0.70
     */
    public UnionTypeTree UnionType(List<? extends Tree> typeComponents) {
        return delegate.UnionType(typeComponents);
    }
    
    /** Creates a new DoWhileLoopTree.
     *
     * @param condition the boolean expression to test.
     * @param statement the statement to execute while the condition is true.
     * @see com.sun.source.tree.DoWhileLoopTree
     */
    public DoWhileLoopTree DoWhileLoop(ExpressionTree condition, StatementTree statement) {
        return delegate.DoWhileLoop(condition, statement);
    }

    /**
     * Creates a new EmptyStatementTree.
     *
     * @see com.sun.source.tree.EmptyStatementTree
     */
    public EmptyStatementTree EmptyStatement() {
        return delegate.EmptyStatement();
    }
    
    /**
     * Creates a new EnhancedForLoopTree.
     *
     * @param variable the loop variable declaration.
     * @param expression the expression to be iterated.
     * @param statement the statement to execute each iteration.
     * @see com.sun.source.tree.EnhancedForLoopTree
     */
    public EnhancedForLoopTree EnhancedForLoop(VariableTree variable, 
                                        ExpressionTree expression,
                                        StatementTree statement) {
        return delegate.EnhancedForLoop(variable, expression, statement);
    }
    
    /**
     * Creates a new ErroneousTree.
     *
     * @param errorTrees a list of trees with possible errors.
     * @see com.sun.source.tree.ErroneousTree
     */
    public ErroneousTree Erroneous(List<? extends Tree> errorTrees) {
        return delegate.Erroneous(errorTrees);
    }
    
    /**
     * Creates a new ExportsTree.
     *
     * @param qualId qualified name of the exported package.
     * @param moduleNames names of the modules the package is exported to.
     * @see com.sun.source.tree.ExportsTree
     * @since 2.23
     */
    public ExportsTree Exports(ExpressionTree qualId, List<? extends ExpressionTree> moduleNames) {
        return delegate.Exports(qualId, moduleNames);
    }
    
    /**
     * Creates a new ExpressionStatementTree.
     *
     * @param expression the expression body for this statement.
     * @see com.sun.source.tree.ExpressionStatementTree
     */
    public ExpressionStatementTree ExpressionStatement(ExpressionTree expression) {
        return delegate.ExpressionStatement(expression);
    }
    
    /**
     * Creates a new ForLoopTree.
     *
     * @param initializer a list of initializer statements, or an empty list.
     * @param condition   the condition to evaluate after each iteration.
     * @param update      the statements to execute after each iteration.
     * @param statement   the statement to execute for each iteration.
     * @see com.sun.source.tree.ForLoopTree
     */
    public ForLoopTree ForLoop(List<? extends StatementTree> initializer, 
                        ExpressionTree condition,
                        List<? extends ExpressionStatementTree> update,
                        StatementTree statement) {
        return delegate.ForLoop(initializer, condition, update, statement);
    }
    
    /**
     * Creates a new IdentifierTree. The generated code will contain given {@code name}
     * exactly as passed to this method. No checks will be performed on the given {@code name}.
     * Imports won't we resolved for fully qualified names. Consider using {@link #QualIdent(Element)},
     * {@link #QualIdent(String)}, {@link #Type(String)} or {@link #Type(TypeMirror)} to
     * get automatically resolved imports for fully qualified names or types.
     *
     * @param name the name of the identifier.
     * @see com.sun.source.tree.IdentifierTree
     * @see #QualIdent(Element)
     * @see #QualIdent(String)
     * @see #Type(String)
     * @see #Type(TypeMirror)
     */
    public IdentifierTree Identifier(CharSequence name) {
        return delegate.Identifier(name);
    }
    
    /**
     * Creates a new IdentifierTree from an Element.
     *
     * @param element the element from which to extract the identifier name.
     * @see com.sun.source.tree.IdentifierTree
     * @see javax.lang.model.element.Element
     */
    public IdentifierTree Identifier(Element element) {
        return delegate.Identifier(element);
    }
     
    
    /** Creates a new IfTree.
     *
     * @param condition the boolean expression to test.
     * @param thenStatement the statement to execute if the condition is true.
     * @param elseStatement the statement to execute if the condition if false.
     *                      A null value should be used if there is no else 
     *                      statement.
     * @see com.sun.source.tree.IfTree
     */
    public IfTree If(ExpressionTree condition, StatementTree thenStatement, StatementTree elseStatement) {
        return delegate.If(condition, thenStatement, elseStatement);
    }
    
    /**
     * Creates a new ImportTree.
     *
     * @param qualid fully qualified identifier.
     * @param importStatic true if static import statement.
     * @see com.sun.source.tree.ImportTree
     */
    public ImportTree Import(Tree qualid, boolean importStatic) {
        return delegate.Import(qualid, importStatic);
    }
    
    /**
     * Creates a new InstanceOfTree.
     *
     * @param expression the expression whose type is being checked.
     * @param type       the type to compare to.
     * @see com.sun.source.tree.InstanceOfTree
     */
    public InstanceOfTree InstanceOf(ExpressionTree expression, Tree type) {
        return delegate.InstanceOf(expression, type);
    }
    
    /**
     * Creates a new LabeledStatementTree.
     *
     * @param label the label string.
     * @param statement the statement being labeled.
     * @see com.sun.source.tree.LabeledStatementTree
     */
    public LabeledStatementTree LabeledStatement(CharSequence label, StatementTree statement) {
        return delegate.LabeledStatement(label, statement);
    }

    /**Creates a new LambdaExpressionTree
     * 
     * @param parameters the lambda's formal arguments
     * @param body the lambda's body
     * @return the LambdaExpressionTree
     * @since 0.112
     */
    public LambdaExpressionTree LambdaExpression(List<? extends VariableTree> parameters, Tree body) {
        return delegate.LambdaExpression(parameters, body);
    }

    /**
     * Creates a new LiteralTree.  Only literals which are wrappers for 
     * primitive types (Integer, Boolean, etc.) and String instances can
     * be literals.
     *
     * @param value the value of the literal.
     * @throws IllegalArgumentException for illegal literal values.
     * @see com.sun.source.tree.LiteralTree
     */
    public LiteralTree Literal(Object value) {
        return delegate.Literal(value);
    }
    
    /**Creates a new MemberReferenceTree.
     * 
     * @param refMode the desired {@link ReferenceMode reference mode}
     * @param expression the class (or expression), from which a member is to be referenced
     * @param name the name of the referenced member
     * @param typeArguments the reference's type arguments
     * @return the MemberReferenceTree
     * @since 0.112
     */
    public MemberReferenceTree MemberReference(ReferenceMode refMode, ExpressionTree expression, CharSequence name, List<? extends ExpressionTree> typeArguments) {
        return delegate.MemberReference(refMode, name, expression, typeArguments);
    }
    
    /**
     * Creates a new MemberSelectTree.  A MemberSelectTree consists of an
     * expression and an identifier.  Valid expressions include things like
     * packages, class and field references, etc., while the identifier is a
     * "child" of the expression.  For example, "System.out" is represented by 
     * MemberSelectTree which has an ExpressionTree representing "System" and
     * an identifier of "out".
     *
     * @param expression the expression the identifier is part of.
     * @param identifier the element to select.
     * @see com.sun.source.tree.MemberSelectTree
     */
    public MemberSelectTree MemberSelect(ExpressionTree expression, CharSequence identifier) {
        return delegate.MemberSelect(expression, identifier);
    }

    /**
     * Creates a new MemberSelectTree from an expression and an element.
     *
     * @param expression the expression the identifier is part of.
     * @param element the element that provides the identifier name.
     * @see com.sun.source.tree.MemberSelectTree
     * @see javax.lang.model.element.Element
     */
    public MemberSelectTree MemberSelect(ExpressionTree expression, Element element) {
        return delegate.MemberSelect(expression, element);
    }
    
    /**
     * Creates a new MethodInvocationTree.
     *
     * @param typeArguments the list of generic type arguments, or an empty list.
     * @param method the method to be invoked.
     * @param arguments the list of arguments to pass to the method, or an empty list.
     * @see com.sun.source.tree.MethodInvocationTree
     */
    public MethodInvocationTree MethodInvocation(List<? extends ExpressionTree> typeArguments, 
                                          ExpressionTree method, 
                                          List<? extends ExpressionTree> arguments) {
        return delegate.MethodInvocation(typeArguments, method, arguments);
    }
    
    /**
     * Creates a new MethodTree.
     *
     * @param modifiers the modifiers of this method.
     * @param name the name of the method.
     * @param returnType the return type for this method.
     * @param typeParameters the list of generic type parameters, or an empty list.
     * @param parameters the list of parameters, or an empty list.
     * @param throwsList the list of throws clauses, or an empty list.
     * @param body the method's code block.
     * @param defaultValue the default value, used by annotation types.
     * @see com.sun.source.tree.MethodTree
     */
    public MethodTree Method(ModifiersTree modifiers,
                      CharSequence name,
                      Tree returnType,
                      List<? extends TypeParameterTree> typeParameters,
                      List<? extends VariableTree> parameters,
                      List<? extends ExpressionTree> throwsList,
                      BlockTree body,
                      ExpressionTree defaultValue) {
        return Method(modifiers, name, returnType, typeParameters, parameters, throwsList, body, defaultValue, false);
    }
    
    /**
     * Creates a new MethodTree.
     *
     * @param modifiers the modifiers of this method.
     * @param name the name of the method.
     * @param returnType the return type for this method.
     * @param typeParameters the list of generic type parameters, or an empty list.
     * @param parameters the list of parameters, or an empty list.
     * @param throwsList the list of throws clauses, or an empty list.
     * @param body the method's code block.
     * @param defaultValue the default value, used by annotation types.
     * @param isVarArg true if this method has variable number of  parameters.
     * @see com.sun.source.tree.MethodTree
     */
    public MethodTree Method(ModifiersTree modifiers,
                      CharSequence name,
                      Tree returnType,
                      List<? extends TypeParameterTree> typeParameters,
                      List<? extends VariableTree> parameters,
                      List<? extends ExpressionTree> throwsList,
                      BlockTree body,
                      ExpressionTree defaultValue,
                      boolean isVarArg) {
        return delegate.Method(modifiers, name, returnType, typeParameters, parameters, throwsList, body, defaultValue, isVarArg);
    }
    
    /**
     * Creates a new MethodTree from an ExecutableElement and a BlockTree.
     *
     * @param element the executable element of this method.
     * @param body    the method's code block, or null for native, abstract,
     *                and interface methods.
     * @see com.sun.source.tree.MethodTree
     * @see javax.lang.model.element.ExecutableElement
     * @deprecated this method produces different output than usually expected -
     *             use one of the other "Method" methods in this class or {@link GeneratorUtilities}.
     */
    @Deprecated
    public MethodTree Method(ExecutableElement element, BlockTree body) {
        return delegate.Method(element, body);
    }

    /**
     * Creates a new ModuleTree with a new qualified name and directives.
     *
     * @param modifiers module modifiers
     * @param kind module kind
     * @param qualid module name
     * @param directives a list of module directives, or an empty list.
     * @see com.sun.source.tree.ModuleTree
     * @since 2.25
     */
    public ModuleTree Module(ModifiersTree modifiers, ModuleTree.ModuleKind kind, ExpressionTree qualid, List<? extends DirectiveTree> directives) {
        return delegate.Module(modifiers, kind, qualid, directives);
    }

    /**
     * Creates a new ModifiersTree with a new set of flags and annotations.
     *
     * @param flags the set of modifier flags
     * @param annotations a list of annotations, or an empty list.
     * @see com.sun.source.tree.ModifiersTree
     * @see javax.lang.model.element.Modifier
     */
    public ModifiersTree Modifiers(Set<Modifier> flags, List<? extends AnnotationTree> annotations) {
        return delegate.Modifiers(flags, annotations);
    }
    
    /**
     * Creates a new ModifiersTree with a new flags and annotation.
     *
     * @param flags modifier flags
     * @see com.sun.source.tree.ModifiersTree
     */
    public ModifiersTree Modifiers(long flags, List<? extends AnnotationTree> annotations) {
        return delegate.Modifiers(flags, annotations);
    }
    
    /**
     * Creates a new ModifiersTree without any annotations specified.
     *
     * @param flags the set of modifier flags
     * @see com.sun.source.tree.ModifiersTree
     * @see javax.lang.model.element.Modifier
     */
    public ModifiersTree Modifiers(Set<Modifier> flags) {
        return delegate.Modifiers(flags);
    }
    
    /**
     * Creates a new ModifiersTree with a new set of annotations.  The existing
     * flags are copied from the old tree; this preserves private javac flags.
     *
     * @param oldMods the old ModifiersTree, from which the flags are copied.
     * @param annotations a list of annotations, or an empty list.
     * @see com.sun.source.tree.ModifiersTree
     * @see javax.lang.model.element.Modifier
     */
    public ModifiersTree Modifiers(ModifiersTree oldMods, List<? extends AnnotationTree> annotations) {
        return delegate.Modifiers(oldMods, annotations);
    }
    
    /**
     * Creates a new NewArrayTree.
     *
     * @param elemtype the element type.
     * @param dimensions the list of array dimensions.
     * @param initializers the list of initializer statements, or an empty list.
     * @see com.sun.source.tree.NewArrayTree
     */
    public NewArrayTree NewArray(Tree elemtype, 
                          List<? extends ExpressionTree> dimensions,
                          List<? extends ExpressionTree> initializers) {
        return delegate.NewArray(elemtype, dimensions, initializers);
    }

    /**
     * Creates a new NewClassTree.
     *
     * @param enclosingExpression the enclosing expression, or null.
     * @param typeArguments       the list of generic type arguments, or an empty list.
     * @param identifier          the class name expression
     * @param arguments           the list of constructor arguments, or an empty list.
     * @param classBody           the class definition, or null if there is no definition.
     * @see com.sun.source.tree.NewClassTree
     */
    public NewClassTree NewClass(ExpressionTree enclosingExpression, 
                          List<? extends ExpressionTree> typeArguments,
                          ExpressionTree identifier,
                          List<? extends ExpressionTree> arguments,
                          ClassTree classBody) {
        return delegate.NewClass(enclosingExpression, typeArguments, identifier, arguments, classBody);
    }
    
    /**
     * Creates a new OpensTree.
     *
     * @param qualId qualified name of the opened package.
     * @param moduleNames names of the modules the package is opened to.
     * @see com.sun.source.tree.OpensTree
     * @since 2.25
     */
    public OpensTree Opens(ExpressionTree qualId, List<? extends ExpressionTree> moduleNames) {
        return delegate.Opens(qualId, moduleNames);
    }
    
    /**
     * Creates a new ParameterizedTypeTree.
     *
     * @param type          the generic type
     * @param typeArguments the list of generic type arguments, or an empty list.
     * @see com.sun.source.tree.ParameterizedTypeTree
     */
    public ParameterizedTypeTree ParameterizedType(Tree type,
                                            List<? extends Tree> typeArguments) {
        return delegate.ParameterizedType(type, typeArguments);
    }

    /**
     * Creates a new ParenthesizedTree.
     *
     * @param expression the expression within the parentheses.
     * @see com.sun.source.tree.ParenthesizedTree
     */
    public ParenthesizedTree Parenthesized(ExpressionTree expression) {
        return delegate.Parenthesized(expression);
    }
    
    /**
     * Creates a new PrimitiveTypeTree.
     *
     * @param typekind the primitive type.
     * @see com.sun.source.tree.PrimitiveTypeTree
     * @see javax.lang.model.type.TypeKind
     */
    public @NonNull PrimitiveTypeTree PrimitiveType(@NonNull TypeKind typekind) {
        Parameters.notNull("typekind", typekind);
        return delegate.PrimitiveType(typekind);
    }
    
    /**
     * Creates a new ProvidesTree.
     *
     * @param serviceName the name of the provided service
     * @param implNames the names of the implementation classes
     * @see com.sun.source.tree.ProvidesTree
     * @since 2.25
     */
    public ProvidesTree Provides(ExpressionTree serviceName, List<? extends ExpressionTree> implNames) {
        return delegate.Provides(serviceName, implNames);
    }
    
    /**
     * Creates a new RequiresTree.
     *
     * @param isTransitive
     * @param isStatic
     * @param qualId the qualified name of the required module
     * @see com.sun.source.tree.RequiresTree
     * @since 2.25
     */
    public RequiresTree Requires(boolean isTransitive, boolean isStatic, ExpressionTree qualId) {
        return delegate.Requires(isTransitive, isStatic, qualId);
    }
    
    /**
     * Creates a qualified identifier from an element. Simple name will automatically
     * be used if appropriate, adding any needed imports, following user's preferences.
     *
     * @param element the element to use.
     */
    public @NonNull ExpressionTree QualIdent(@NonNull Element element) {
        Parameters.notNull("element", element);
        return delegate.QualIdent(element);
    }

    /**
     * Creates a qualified identifier for a given String. Simple name will automatically
     * be used if appropriate, adding any needed imports, following user's preferences.
     *
     * @param name FQN for which to create the QualIdent
     * @since 0.65
     */
    public @NonNull ExpressionTree QualIdent(@NonNull String name) {
        Parameters.notNull("name", name);
        return delegate.QualIdent(name);
    }
    
    /**
     * Creates a new ReturnTree.
     *
     * @param expression the expression to be returned.
     * @see com.sun.source.tree.ReturnTree
     */
    public ReturnTree Return(ExpressionTree expression) {
        return delegate.Return(expression);
    }
    
    /**
     * Creates a new SwitchTree.
     *
     * @param expression the expression which provides the value to be switched.
     * @param cases the list of cases, or an empty list.
     * @see com.sun.source.tree.SwitchTree
     */
    public SwitchTree Switch(ExpressionTree expression, List<? extends CaseTree> cases) {
        return delegate.Switch(expression, cases);
    }

    /**
     * Creates a new SwitchExpressionTree.
     *
     * @param expression the expression which provides the value to be switched.
     * @param cases the list of cases, or an empty list.
     * @see com.sun.source.tree.SwitchExpressionTree
     * @since 2.41
     */
    public Tree SwitchExpression(ExpressionTree expression, List<? extends CaseTree> cases) {
        return delegate.SwitchExpression(expression, cases);
    }

    /**
     * Creates a new SynchronizedTree.
     *
     * @param expression the expression defining the object being synchronized.
     * @param block      the block of statements executed by this statement.
     * @see com.sun.source.tree.SynchronizedTree
     */
    public SynchronizedTree Synchronized(ExpressionTree expression, BlockTree block) {
        return delegate.Synchronized(expression, block);
    }
    
    /**
     * Creates a new ThrowTree.
     *
     * @param expression the exception to be thrown.
     * @see com.sun.source.tree.ThrowTree
     */
    public ThrowTree Throw(ExpressionTree expression) {
        return delegate.Throw(expression);
    }
    
    /**
     * Creates a new TryTree.
     *
     * @param tryBlock     the statement block in the try clause.
     * @param catches      the list of catch clauses, or an empty list.
     * @param finallyBlock the finally clause, or null.
     * @see com.sun.source.tree.TryTree
     */
    public TryTree Try(BlockTree tryBlock, 
                List<? extends CatchTree> catches, 
                BlockTree finallyBlock) {
        return Try(Collections.<Tree>emptyList(), tryBlock, catches, finallyBlock);
    }

    /**
     * Creates a new TryTree.
     *
     * @param resource     the resources of the try clause. The elements of the list
     *                     should either be {@link VariableTree}s or {@link ExpressionTree}s.
     * @param tryBlock     the statement block in the try clause.
     * @param catches      the list of catch clauses, or an empty list.
     * @param finallyBlock the finally clause, or null.
     * @see com.sun.source.tree.TryTree
     * @since 0.67
     */
    public TryTree Try(List<? extends Tree> resources,
                BlockTree tryBlock,
                List<? extends CatchTree> catches,
                BlockTree finallyBlock) {
        return delegate.Try(resources, tryBlock, catches, finallyBlock);
    }
    
    /**
     * Creates a new Tree for a given TypeMirror.
     *
     * @param type       TypeMirror for which a Tree should be created
     * @see com.sun.source.tree.ExpressionTree
     */
    public @NonNull Tree Type(@NonNull TypeMirror type) {
        Parameters.notNull("type", type);
        return delegate.Type(type);
    }

    /**
     * Creates a new Tree for a given String type specification.
     *
     * @param type       String type specification
     * @see com.sun.source.tree.ExpressionTree
     * @since 0.65
     */
    public @NonNull Tree Type(@NonNull String type) {
        Parameters.notNull("type", type);

        Tree typeTree = copy.getTreeUtilities().parseType(type);
        final Map<Tree, Tree> translate = new HashMap<Tree, Tree>();

        new ErrorAwareTreeScanner<Void, Void>() {
            @Override
            public Void visitMemberSelect(MemberSelectTree node, Void p) {
                translate.put(node, QualIdent(node.toString()));
                return null;
            }
            @Override
            public Void visitIdentifier(IdentifierTree node, Void p) {
                translate.put(node, QualIdent(node.toString()));
                return null;
            }
        }.scan(typeTree, null);

        return copy.getTreeUtilities().translate(typeTree, translate);
    }

    /**
     * Creates a new TypeCastTree.
     *
     * @param type       the class or interface to cast.
     * @param expression the expression being cast.
     * @see com.sun.source.tree.TypeCastTree
     */
    public TypeCastTree TypeCast(Tree type, ExpressionTree expression) {
        return delegate.TypeCast(type, expression);
    }
    
    /**
     * Creates a new TypeParameterTree.
     *
     * @param name  the name of this type parameter.
     * @param bounds the bounds of this parameter.
     * @see com.sun.source.tree.TypeParameterTree
     */
    public TypeParameterTree TypeParameter(CharSequence name, 
                                    List<? extends ExpressionTree> bounds) {
        return delegate.TypeParameter(name, bounds);
    }

    /**
     * Creates a new UnaryTree.
     *
     * @param operator the operator for this tree, such as Tree.Kind.PLUS.
     * @param arg      the operand of the tree.
     * @see com.sun.source.tree.UnaryTree
     * @see com.sun.source.tree.Tree.Kind
     */
    public UnaryTree Unary(Kind operator, ExpressionTree arg) {
        return delegate.Unary(operator, arg);
    }
    
    /**
     * Creates a new UsesTree.
     *
     * @param qualId qualified service name.
     * @see com.sun.source.tree.UsesTree
     * @since 2.23
     */
    public UsesTree Uses(ExpressionTree qualId) {
        return delegate.Uses(qualId);
    }
    
    /**
     * Creates a new VariableTree.
     *
     * @param modifiers the modifiers of this variable.
     * @param name the name of the variable.
     * @param type the type of this variable.
     * @param initializer the initialization expression for this variable, or null.
     * @see com.sun.source.tree.VariableTree
     */
    public VariableTree Variable(ModifiersTree modifiers,
                          CharSequence name,
                          Tree type,
                          ExpressionTree initializer) {
        return delegate.Variable(modifiers, name, type, initializer);
    }
    
    /**
     * Creates a new BindingPatternTree.
     * @deprecated
     * @param name name of the binding variable
     * @param type the type of the pattern
     * @return the newly created BindingPatternTree
     * @throws NoSuchMethodException if the used javac does not support
     *                               BindingPatternTree.
     */
    @Deprecated
    public Tree BindingPattern(CharSequence name,
                               Tree type) {
        return delegate.BindingPattern(name, type);
    }
    
      /**
     * Creates a new Tree for a given VariableTree
     * @specication : 15.20.2
     * @param vt the VariableTree of the pattern
     * @see com.sun.source.tree.BindingPatternTree
     * @return the newly created BindingPatternTree
     * @since 16
     */
    public Tree BindingPattern(VariableTree vt) {
        return delegate.BindingPattern(vt);
    }

    /**
     * Creates a new VariableTree from a VariableElement.
     *
     * @param variable the VariableElement to reference.
     * @param initializer the initialization expression, or null.
     * @see com.sun.source.tree.VariableTree
     * @see javax.lang.model.element.VariableElement
     */
    public VariableTree Variable(VariableElement variable, ExpressionTree initializer) {
        return delegate.Variable(variable, initializer);
    }
    
    /** 
     * Creates a new WhileLoopTree.
     *
     * @param condition the boolean expression to test.
     * @param statement the statement to execute while the condition is true.
     * @see com.sun.source.tree.WhileLoopTree
     */
    public WhileLoopTree WhileLoop(ExpressionTree condition, StatementTree statement) {
        return delegate.WhileLoop(condition, statement);
    }
    
    /**
     * Creates a new WildcardTree.
     *
     * @param kind  the kind of wildcard to create.
     * @param type the type (class, interface or enum) of this wildcard.
     * @see com.sun.source.tree.WildcardTree
     */
    public WildcardTree Wildcard(Kind kind, Tree type) {
        return delegate.Wildcard(kind, type);
    }
    
    ////////////////////////////////////////////////////////////////////////////
    // AnnotationTree
    /**
     * Appends specified element <tt>attrValue</tt> to the end of attribute 
     * values list.
     *
     * @param   annotation  annotation tree containing attribute values list.
     * @param   attrValue   element to be appended to attribute values list.
     * @return  annotation tree with modified attribute values.
     */
    public AnnotationTree addAnnotationAttrValue(AnnotationTree annotation, ExpressionTree attrValue) {
        return delegate.addAnnotationAttrValue(annotation, attrValue);
    }
    
    /**
     * Inserts the specified element <tt>attrValue</tt> at the specified 
     * position in attribute values list.
     *
     * @param  annotation  annotation tree with attribute values list.
     * @param  index       index at which the specified element is to be inserted.
     * @param  attrValue   element to be inserted to attribute values list.
     * @return annotation tree with modified attribute values.
     *
     * @throws    IndexOutOfBoundsException if the index is out of range
     *		  (index &lt; 0 || index &gt; size()).
     */
    public AnnotationTree insertAnnotationAttrValue(AnnotationTree annotation, int index, ExpressionTree attrValue) {
        return delegate.insertAnnotationAttrValue(annotation, index, attrValue);
    }
    
    /**
     * Removes the first occurrence in attribute values list of the specified 
     * element. If this list does not contain the element, it is
     * unchanged.
     *
     * @param annotation  annotation tree with attribute values list.
     * @param attrValue element to be removed from this list, if present.
     * @return  annotation tree with modified attribute values.
     */
    public AnnotationTree removeAnnotationAttrValue(AnnotationTree annotation, ExpressionTree attrValue) {
        return delegate.removeAnnotationAttrValue(annotation, attrValue);
    }
    
    /**
     * Removes the element at the specified position in attribute values list.
     * Returns the modified annotation tree.
     *
     * @param annotation  annotation tree with attribute values list.
     * @param index       the index of the element to be removed.
     * @return  annotation tree with modified attribute values.
     * 
     * @throws IndexOutOfBoundsException if the index is out of range 
     *         (index &lt; 0 || index &gt;= size()).
     */
    public AnnotationTree removeAnnotationAttrValue(AnnotationTree annotation, int index) {
        return delegate.removeAnnotationAttrValue(annotation, index);
    }
    
    // BlockTree
    /**
     * Appends specified element <tt>statement</tt> to the end of statements
     * list.
     *
     * @param   block      block tree containing statements list.
     * @param   statement   element to be appended to statements list.
     * @return  block tree with modified statements
     */
    public BlockTree addBlockStatement(BlockTree block, StatementTree statement) {
        return delegate.addBlockStatement(block, statement);
    }
    
    /**
     * Inserts the specified element <tt>statement</tt> at the specified 
     * position in statements list.
     *
     * @param  block       block tree with statements list
     * @param  index       index at which the specified element is to be inserted.
     * @param  statement   element to be inserted to statements list.
     * @return block tree with modified statements
     *
     * @throws    IndexOutOfBoundsException if the index is out of range
     *		  (index &lt; 0 || index &gt; size()).
     */
    public BlockTree insertBlockStatement(BlockTree block, int index, StatementTree statement) {
        return delegate.insertBlockStatement(block, index, statement);
    }
    
    /**
     * Removes the first occurrence in statements list of the specified 
     * element. If this list does not contain the element, it is
     * unchanged.
     *
     * @param block     block tree with statements list
     * @param statement element to be removed from this list, if present.
     * @return  block tree with modified statements
     */
    public BlockTree removeBlockStatement(BlockTree block, StatementTree statement) {
        return delegate.removeBlockStatement(block, statement);
    }
    
    /**
     * Removes the element at the specified position in statements list.
     * Returns the modified block tree.
     *
     * @param block  block tree with statements list
     * @param index  the index of the element to be removed.
     * @return  block tree with modified statements
     * 
     * @throws IndexOutOfBoundsException if the index is out of range 
     *         (index &lt; 0 || index &gt;= size()).
     */
    public BlockTree removeBlockStatement(BlockTree block, int index) {
        return delegate.removeBlockStatement(block, index);
    }
    
    // CaseTree
    /**
     * Appends specified element <tt>statement</tt> to the end of statements
     * list.
     *
     * @param  kejs      case tree containing statements list.
     * @param  statement element to be appended to statements list.
     * @return case tree with modified statements.
     */
    public CaseTree addCaseStatement(CaseTree kejs, StatementTree statement) {
        return delegate.addCaseStatement(kejs, statement);
    }
    
    /**
     * Inserts the specified element <tt>statement</tt> at the specified 
     * position in statements list.
     *
     * @param  kejs      case tree containing statements list.
     * @param  index     index at which the specified element is to be inserted.
     * @param  statement element to be inserted to statements list.
     * @return case tree with modified statements.
     *
     * @throws    IndexOutOfBoundsException if the index is out of range
     *		  (index &lt; 0 || index &gt; size()).
     */
    public CaseTree insertCaseStatement(CaseTree kejs, int index, StatementTree statement) {
        return delegate.insertCaseStatement(kejs, index, statement);
    }
    
    /**
     * Removes the first occurrence in statements list of the specified 
     * element. If this list does not contain the element, it is
     * unchanged.
     *
     * @param  kejs      case tree containing statements list.
     * @param statement element to be removed from this list, if present.
     * @return  case tree with modified statements.
     */
    public CaseTree removeCaseStatement(CaseTree kejs, StatementTree statement) {
        return delegate.removeCaseStatement(kejs, statement);
    }
    
    /**
     * Removes the element at the specified position in statements list.
     * Returns the modified case tree.
     *
     * @param  kejs  case tree containing statements list.
     * @param index  the index of the element to be removed.
     * @return  case tree with modified statements.
     * 
     * @throws IndexOutOfBoundsException if the index is out of range 
     *         (index &lt; 0 || index &gt;= size()).
     */
    public CaseTree removeCaseStatement(CaseTree kejs, int index) {
        return delegate.removeCaseStatement(kejs, index);
    }

    // ModuleTree
    /**
     * Appends specified <tt>directive</tt> to the end of directives list.
     * 
     * @param modle  module tree with directives list
     * @param directive  directive to be added to the list
     * @return module tree with modified directives.
     * @since 2.23
     */
    public ModuleTree addModuleDirective(ModuleTree modle, DirectiveTree directive) {
        return delegate.addModuleDirective(modle, directive);
    }
    
    
    /**
     * Inserts the specified <tt>directive</tt> at the specified position
     * in directives list.
     *
     * @param  modle     module tree with directives list
     * @param  index     index at which the specified directive is to be inserted.
     * @param  directive directive to be inserted to the list.
     * @return module tree with modified directives.
     *
     * @throws    IndexOutOfBoundsException if the index is out of range
     *		  (index &lt; 0 || index &gt; size()).
     * @since 2.23
     */
    public ModuleTree insertModuleDirective(ModuleTree modle, int index, DirectiveTree directive) {
        return delegate.insertModuleDirective(modle, index, directive);
    }
    
    /**
     * Removes the first occurrence in directives list of the specified 
     * directive. If this list does not contain the directive, it is
     * unchanged.
     *
     * @param modle   module tree with directives list
     * @param directive  directive to be removed from this list, if present.
     * @return  module tree with modified directives.
     * @since 2.23
     */
    public ModuleTree removeModuleDirective(ModuleTree modle, DirectiveTree directive) {
        return delegate.removeModuleDirective(modle, directive);
    }
    
    /**
     * Removes the directive at the specified position in directives list.
     * Returns the modified module tree.
     *
     * @param modle  module tree with directives list.
     * @param index  the index of the directive to be removed.
     * @return  module tree with modified directives.
     * 
     * @throws IndexOutOfBoundsException if the index is out of range 
     *         (index &lt; 0 || index &gt;= size()).
     * @since 2.23
     */
    public ModuleTree removeModuleDirective(ModuleTree modle, int index) {
        return delegate.removeModuleDirective(modle, index);
    }
    
    // ClassTree
    /**
     * Appends specified element <tt>member</tt> to the end of members
     * list. Consider you want to add such a method to the end of class:
     * <pre>
     *   public void newlyCreatedMethod(int a, float b) throws java.io.IOException {
     *   }
     * </pre>
     *
     * You can get it e.g. with this code:
     * <pre>
     *   TreeMaker make = workingCopy.getTreeMaker();
     *   ClassTree node = ...;
     *   // create method modifiers
     *    ModifiersTree parMods = make.Modifiers(Collections.EMPTY_SET, Collections.EMPTY_LIST);
     *   // create parameters
     *   VariableTree par1 = make.Variable(parMods, "a", make.PrimitiveType(TypeKind.INT), null);
     *   VariableTree par2 = make.Variable(parMods, "b", make.PrimitiveType(TypeKind.FLOAT), null);
     *   List<VariableTree> parList = new ArrayList<VariableTree>(2);
     *   parList.add(par1);
     *   parList.add(par2);
     *   // create method
     *   MethodTree newMethod = make.Method(
     *       make.Modifiers(
     *          Collections.singleton(Modifier.PUBLIC), // modifiers
     *           Collections.EMPTY_LIST // annotations
     *       ), // modifiers and annotations
     *       "newlyCreatedMethod", // name
     *       make.PrimitiveType(TypeKind.VOID), // return type
     *       Collections.EMPTY_LIST, // type parameters for parameters
     *       parList, // parameters
     *       Collections.singletonList(make.Identifier("java.io.IOException")), // throws 
     *       make.Block(Collections.EMPTY_LIST, false), // empty statement block
     *       null // default value - not applicable here, used by annotations
     *   );
     *   // rewrite the original class node with the new one containing newMethod
     *   workingCopy.rewrite(node, <b>make.addClassMember(node, newMethod)</b>);
     * </pre>
     *
     * @param   clazz    class tree containing members list.
     * @param   member   element to be appended to members list.
     * @return  class tree with modified members.
     */
    public ClassTree addClassMember(ClassTree clazz, Tree member) {
        return delegate.addClassMember(clazz, member);
    }
    
    /**
     * Inserts the specified element <tt>member</tt> at the specified 
     * position in members list.
     *
     * @param  clazz     class tree with members list
     * @param  index     index at which the specified element is to be inserted.
     * @param  member element to be inserted to members list.
     * @return class tree with modified members.
     *
     * @throws    IndexOutOfBoundsException if the index is out of range
     *		  (index &lt; 0 || index &gt; size()).
     */
    public ClassTree insertClassMember(ClassTree clazz, int index, Tree member) {
        return delegate.insertClassMember(clazz, index, member);
    }
    
    /**
     * Removes the first occurrence in members list of the specified 
     * element. If this list does not contain the element, it is
     * unchanged.
     *
     * @param clazz   class tree with members list
     * @param member  element to be removed from this list, if present.
     * @return  class tree with modified members.
     */
    public ClassTree removeClassMember(ClassTree clazz, Tree member) {
        return delegate.removeClassMember(clazz, member);
    }
    
    /**
     * Removes the element at the specified position in members list.
     * Returns the modified class tree.
     *
     * @param clazz  class tree with members list.
     * @param index  the index of the element to be removed.
     * @return  class tree with modified members.
     * 
     * @throws IndexOutOfBoundsException if the index is out of range 
     *         (index &lt; 0 || index &gt;= size()).
     */
    public ClassTree removeClassMember(ClassTree clazz, int index) {
        return delegate.removeClassMember(clazz, index);
    }
    
    /**
     * Appends specified element <tt>typeParameter</tt> to the end of type parameters
     * list.
     *
     * @param   clazz    class tree containing type parameters list.
     * @param   typeParameter   element to be appended to type parameters list.
     * @return  class tree with modified type parameters.
     */
    public ClassTree addClassTypeParameter(ClassTree clazz, TypeParameterTree typeParameter) {
        return delegate.addClassTypeParameter(clazz, typeParameter);
    }
    
    /**
     * Inserts the specified element <tt>member</tt> at the specified 
     * position in type parameters list.
     *
     * @param  clazz     class tree with type parameters list
     * @param  index     index at which the specified element is to be inserted.
     * @param  typeParameter element to be inserted to type parameters list.
     * @return class tree with modified type parameters.
     *
     * @throws    IndexOutOfBoundsException if the index is out of range
     *		  (index &lt; 0 || index &gt; size()).
     */
    public ClassTree insertClassTypeParameter(ClassTree clazz, int index, TypeParameterTree typeParameter) {
        return delegate.insertClassTypeParameter(clazz, index, typeParameter);
    }
    
    /**
     * Removes the first occurrence in type parameters list of the specified 
     * element. If this list does not contain the element, it is
     * unchanged.
     *
     * @param clazz   class tree with type parameters list
     * @param typeParameter  element to be removed from this list, if present.
     * @return  class tree with modified type parameters.
     */
    public ClassTree removeClassTypeParameter(ClassTree clazz, TypeParameterTree typeParameter) {
        return delegate.removeClassTypeParameter(clazz, typeParameter);
    }
    
    /**
     * Removes the element at the specified position in type parameters list.
     * Returns the modified class tree.
     *
     * @param clazz  class tree with type parameters list.
     * @param index  the index of the element to be removed.
     * @return  class tree with modified type parameters.
     * 
     * @throws IndexOutOfBoundsException if the index is out of range 
     *         (index &lt; 0 || index &gt;= size()).
     */
    public ClassTree removeClassTypeParameter(ClassTree clazz, int index) {
        return delegate.removeClassTypeParameter(clazz, index);
    }
    
    /**
     * Appends specified element <tt>implementsClause</tt> to the end of implements
     * list.
     *
     * @param   clazz    class tree containing implements list.
     * @param   implementsClause   element to be appended to implements list.
     * @return  class tree with modified implements.
     */
    public ClassTree addClassImplementsClause(ClassTree clazz, Tree implementsClause) {
        return delegate.addClassImplementsClause(clazz, implementsClause);
    }
    
    /**
     * Inserts the specified element <tt>implementsClause</tt> at the specified 
     * position in implements list.
     *
     * @param  clazz     class tree with implements list
     * @param  index     index at which the specified element is to be inserted.
     * @param  implementsClause element to be inserted to implements list.
     * @return class tree with modified implements.
     *
     * @throws    IndexOutOfBoundsException if the index is out of range
     *		  (index &lt; 0 || index &gt; size()).
     */
    public ClassTree insertClassImplementsClause(ClassTree clazz, int index, Tree implementsClause) {
        return delegate.insertClassImplementsClause(clazz, index, implementsClause);
    }
    
    /**
     * Removes the first occurrence in implements list of the specified 
     * element. If this list does not contain the element, it is
     * unchanged.
     *
     * @param clazz   class tree with implements list
     * @param implementsClause  element to be removed from this list, if present.
     * @return  class tree with modified implements.
     */
    public ClassTree removeClassImplementsClause(ClassTree clazz, Tree implementsClause) {
        return delegate.removeClassImplementsClause(clazz, asRemoved(implementsClause));
    }
    
    /**
     * Removes the element at the specified position in implements list.
     * Returns the modified class tree.
     *
     * @param clazz  class tree with implements list.
     * @param index  the index of the element to be removed.
     * @return  class tree with modified implements.
     * 
     * @throws IndexOutOfBoundsException if the index is out of range 
     *         (index &lt; 0 || index &gt;= size()).
     */
    public ClassTree removeClassImplementsClause(ClassTree clazz, int index) {
        return delegate.removeClassImplementsClause(clazz, index);
    }
        
    // CompilationUnitTree
    /**
     * Appends specified element <tt>typeDeclaration</tt> to the end of type 
     * declarations list.
     *
     * @param  compilationUnit compilation unit tree containing type declarations list.
     * @param  typeDeclaration element to be appended to type declarations list.
     * @return compilation unit tree with modified type declarations.
     */
    public CompilationUnitTree addCompUnitTypeDecl(CompilationUnitTree compilationUnit, Tree typeDeclaration) {
        return delegate.addCompUnitTypeDecl(compilationUnit, typeDeclaration);
    }
    
    /**
     * Inserts the specified element <tt>typeDeclaration</tt> at the specified 
     * position in type declarations list.
     *
     * @param  compilationUnit  compilation unit tree containing type declarations list.
     * @param  index index at which the specified element is to be inserted.
     * @param  typeDeclaration   element to be inserted to type declarations list.
     * @return compilation unit tree with modified type declarations.
     *
     * @throws    IndexOutOfBoundsException if the index is out of range
     *		  (index &lt; 0 || index &gt; size()).
     */
    public CompilationUnitTree insertCompUnitTypeDecl(CompilationUnitTree compilationUnit, int index, Tree typeDeclaration) {
        return delegate.insertCompUnitTypeDecl(compilationUnit, index, typeDeclaration);
    }
    
    /**
     * Removes the first occurrence in type declarations list of the specified 
     * element. If this list does not contain the element, it is
     * unchanged.
     *
     * @param   compilationUnit compilation unit tree containing type declarations list.
     * @param   typeDeclaration element to be removed from this list, if present.
     * @return  compilation unit tree with modified type declarations.
     */
    public CompilationUnitTree removeCompUnitTypeDecl(CompilationUnitTree compilationUnit, Tree typeDeclaration) {
        return delegate.removeCompUnitTypeDecl(compilationUnit, asRemoved(typeDeclaration));
    }
    
    /**
     * Removes the element at the specified position in type declarations list.
     * Returns the modified compilation unit tree.
     *
     * @param   compilationUnit compilation unit tree containing type declarations list.
     * @param   index   the index of the element to be removed.
     * @return  compilation unit tree with modified type declarations.
     * 
     * @throws IndexOutOfBoundsException if the index is out of range (index
     *            &lt; 0 || index &gt;= size()).
     */
    public CompilationUnitTree removeCompUnitTypeDecl(CompilationUnitTree compilationUnit, int index) {
        return delegate.removeCompUnitTypeDecl(compilationUnit, index);
    }
    
    /**
     * Appends specified element <tt>importt</tt> to the end of imports list.
     *
     * @param  compilationUnit compilation unit tree containing imports list.
     * @param  importt element to be appended to list of imports.
     * @return compilation unit tree with modified imports.
     */
    public CompilationUnitTree addCompUnitImport(CompilationUnitTree compilationUnit, ImportTree importt) {
        return delegate.addCompUnitImport(compilationUnit, importt);
    }
    
    /**
     * Inserts the specified element <tt>importt</tt> at the specified 
     * position in imports list.
     *
     * @param  compilationUnit  compilation unit tree containing imports list.
     * @param  index index at which the specified element is to be inserted.
     * @param  importt element to be inserted to list of imports.
     * @return compilation unit tree with modified imports.
     *
     * @throws    IndexOutOfBoundsException if the index is out of range
     *		  (index &lt; 0 || index &gt; size()).
     */
    public CompilationUnitTree insertCompUnitImport(CompilationUnitTree compilationUnit, int index, ImportTree importt) {
        return delegate.insertCompUnitImport(compilationUnit, index, importt);
    }
    
    /**
     * Removes the first occurrence in imports list of the specified 
     * element. If this list does not contain the element, it is
     * unchanged.
     *
     * @param   compilationUnit compilation unit tree containing import list.
     * @param   importt element to be removed from this list, if present.
     * @return  compilation unit tree with modified imports.
     */
    public CompilationUnitTree removeCompUnitImport(CompilationUnitTree compilationUnit, ImportTree importt) {
        return delegate.removeCompUnitImport(compilationUnit, asRemoved(importt));
    }
    
    /**
     * Removes the element at the specified position in import list.
     * Returns the modified compilation unit tree.
     *
     * @param   compilationUnit compilation unit tree containing import list.
     * @param   index   the index of the element to be removed.
     * @return  compilation unit tree with modified imports.
     * 
     * @throws IndexOutOfBoundsException if the index is out of range (index
     *            &lt; 0 || index &gt;= size()).
     */
    public CompilationUnitTree removeCompUnitImport(CompilationUnitTree compilationUnit, int index) {
        return delegate.removeCompUnitImport(compilationUnit, index);
    }
    
    /**
     * Appends specified element <tt>annotation</tt> to the end of package annotations
     * list.
     *
     * @param  cut  compilation unit tree containing package annotations list.
     * @param  annotation  element to be appended to annotations list.
     * @return compilation unit tree with modified package annotations.
     * @since 0.66
     */
    public CompilationUnitTree addPackageAnnotation(CompilationUnitTree cut, AnnotationTree annotation) {
        return delegate.addPackageAnnotation(cut, annotation);
    }

    /**
     * Inserts the specified element <tt>annotation</tt> at the specified
     * position in package annotations list.
     *
     * @param  cut  compilation unit tree containing package annotations list.
     * @param  index   index at which the specified element is to be inserted.
     * @param  annotation element to be inserted to the package annotations list.
     * @return compilation unit tree with modified package annotations.
     *
     * @throws    IndexOutOfBoundsException if the index is out of range
     *		  (index &lt; 0 || index &gt; size()).
     * @since 0.66
     */
    public CompilationUnitTree insertPackageAnnotation(CompilationUnitTree cut, int index, AnnotationTree annotation) {
        return delegate.insertPackageAnnotation(cut, index, annotation);
    }

    /**
     * Removes the first occurrence in package annotations list of the specified
     * element. If this list does not contain the element, it is
     * unchanged.
     *
     * @param   cut  compilation unit tree containing package annotations list.
     * @param   annotation    element to be removed from this list, if present.
     * @return compilation unit tree with modified package annotations.
     * @since 0.66
     */
    public CompilationUnitTree removePackageAnnotation(CompilationUnitTree cut, AnnotationTree annotation) {
        return delegate.removePackageAnnotation(cut, annotation);
    }

    /**
     * Removes the element at the specified position in package annotations list.
     * Returns the modified compilation unit tree.
     *
     * @param   cut  compilation unit tree containing package annotations list.
     * @param   index   the index of the element to be removed.
     * @return compilation unit tree with modified package annotations.
     *
     * @throws IndexOutOfBoundsException if the index is out of range (index
     *            &lt; 0 || index &gt;= size()).
     * @since 0.66
     */
    public CompilationUnitTree removePackageAnnotation(CompilationUnitTree cut, int index) {
        return delegate.removePackageAnnotation(cut, index);
    }

    /** ErroneousTree */
    
    // ForLoopInitializer
    /**
     * Appends specified element <tt>initializer</tt> to the end of initializers
     * list.
     *
     * @param  forLoop    for loop tree containing initializers list.
     * @param  initializer     element to be appended to initializers list.
     * @return for loop tree with modified initializers.
     */
    public ForLoopTree addForLoopInitializer(ForLoopTree forLoop, StatementTree initializer) {
        return delegate.addForLoopInitializer(forLoop, initializer);
    }
    
    /**
     * Inserts the specified element <tt>initializer</tt> at the specified 
     * position in initializers list.
     *
     * @param  forLoop  for loop tree containing initializers list.
     * @param  index   index at which the specified element is to be inserted.
     * @param  initializer   element to be inserted to initializers list.
     * @return for loop tree with modified initializers.
     *
     * @throws    IndexOutOfBoundsException if the index is out of range
     *		  (index &lt; 0 || index &gt; size()).
     */
    public ForLoopTree insertForLoopInitializer(ForLoopTree forLoop, int index, StatementTree initializer) {
        return delegate.insertForLoopInitializer(forLoop, index, initializer);
    }
    
    /**
     * Removes the first occurrence in initializers list of the specified 
     * element. If this list does not contain the element, it is
     * unchanged.
     *
     * @param   forLoop    for loop tree containing initializers list.
     * @param   initializer    element to be removed from this list, if present.
     * @return  for loop tree with modified initializers.
     */
    public ForLoopTree removeForLoopInitializer(ForLoopTree forLoop, StatementTree initializer) {
        return delegate.removeForLoopInitializer(forLoop, initializer);
    }
    
    /**
     * Removes the element at the specified position in initializers list.
     * Returns the modified for loop tree.
     *
     * @param   forLoop  for loop tree containing initializers list.
     * @param   index   the index of the element to be removed.
     * @return  for loop tree with modified initializers.
     * 
     * @throws IndexOutOfBoundsException if the index is out of range (index
     *            &lt; 0 || index &gt;= size()).
     */
    public ForLoopTree removeForLoopInitializer(ForLoopTree forLoop, int index) {
        return delegate.removeForLoopInitializer(forLoop, index);
    }
    
    // ForLoopUpdate
    /**
     * Appends specified element <tt>update</tt> to the end of updates
     * list.
     *
     * @param  forLoop    for loop tree containing updates list.
     * @param  update     element to be appended to updates list.
     * @return for loop tree with modified updates.
     */
    public ForLoopTree addForLoopUpdate(ForLoopTree forLoop, ExpressionStatementTree update) {
        return delegate.addForLoopUpdate(forLoop, update);
    }
    
    /**
     * Inserts the specified element <tt>update</tt> at the specified 
     * position in updates list.
     *
     * @param  forLoop  for loop tree containing updates list.
     * @param  index   index at which the specified element is to be inserted.
     * @param  update   element to be inserted to updates list.
     * @return for loop tree with modified updates.
     *
     * @throws    IndexOutOfBoundsException if the index is out of range
     *		  (index &lt; 0 || index &gt; size()).
     */
    public ForLoopTree insertForLoopUpdate(ForLoopTree forLoop, int index, ExpressionStatementTree update) {
        return delegate.insertForLoopUpdate(forLoop, index, update);
    }
    
    /**
     * Removes the first occurrence in updates list of the specified 
     * element. If this list does not contain the element, it is
     * unchanged.
     *
     * @param   forLoop    for loop tree containing updates list.
     * @param   update    element to be removed from this list, if present.
     * @return  for loop tree with modified updates.
     */
    public ForLoopTree removeForLoopUpdate(ForLoopTree forLoop, ExpressionStatementTree update) {
        return delegate.removeForLoopUpdate(forLoop, update);
    }
    
    /**
     * Removes the element at the specified position in updates list.
     * Returns the modified for loop tree.
     *
     * @param   forLoop  for loop tree containing updates list.
     * @param   index   the index of the element to be removed.
     * @return  for loop tree with modified updates.
     * 
     * @throws IndexOutOfBoundsException if the index is out of range (index
     *            &lt; 0 || index &gt;= size()).
     */
    public ForLoopTree removeForLoopUpdate(ForLoopTree forLoop, int index) {
        return delegate.removeForLoopUpdate(forLoop, index);
    }
    
    // MethodInvocation
    /**
     * Appends specified element <tt>argument</tt>.
     *
     * @param  methodInvocation method invocation tree containing arguments list.
     * @param  argument     element to be appended to arguments list.
     * @return method invocation tree with modified arguments and type arguments.
     */
    public MethodInvocationTree addMethodInvocationArgument(MethodInvocationTree methodInvocation, ExpressionTree argument) {
        return delegate.addMethodInvocationArgument(methodInvocation, argument);
    }
    
    /**
     * Inserts the specified element <tt>argument</tt>.
     *
     * @param  methodInvocation method invocation tree containing arguments list.
     * @param  index  index at which the specified elements is to be inserted.
     * @param  argument   element to be inserted to arguments list.
     * @return method invocation tree with modified type arguments and type arguments.
     *
     * @throws    IndexOutOfBoundsException if the index is out of range
     *		  (index &lt; 0 || index &gt; size()).
     */
    public MethodInvocationTree insertMethodInvocationArgument(MethodInvocationTree methodInvocation, int index, ExpressionTree argument) {
        return delegate.insertMethodInvocationArgument(methodInvocation, index, argument);
    }
    
    /**
     * Removes the first occurrence in arguments list of the specified
     * element. If this list does not contain the element, it is does not
     * change anything.
     *
     * @param   methodInvocation method invocation tree containing arguments list.
     * @param   argument   element to be removed from this list, if present.
     * @return  method invocation tree with modified arguments and type arguments.
     */
    public MethodInvocationTree removeMethodInvocationArgument(MethodInvocationTree methodInvocation, ExpressionTree argument) {
        return delegate.removeMethodInvocationArgument(methodInvocation, argument);
    }
    
    /**
     * Removes the element at the specified position in arguments
     * list. Returns the modified method invocation tree.
     *
     * @param   methodInvocation method invocation tree containing arguments list.
     * @param   index  the index of the element to be removed.
     * @return  method invocation tree with modified arguments and type arguments.
     * 
     * @throws IndexOutOfBoundsException if the index is out of range (index
     *            &lt; 0 || index &gt;= size()).
     */
    public MethodInvocationTree removeMethodInvocationArgument(MethodInvocationTree methodInvocation, int index) {
        return delegate.removeMethodInvocationArgument(methodInvocation, index);
    }
    
    /**
     * Appends specified element <tt>type argument</tt> 
     * to the end of type arguments list.
     *
     * @param  methodInvocation method invocation tree containing arguments list.
     * @param  typeArgument element to be appended to type arguments list.
     * @return method invocation tree with modified arguments and type arguments.
     */
    public MethodInvocationTree addMethodInvocationTypeArgument(MethodInvocationTree methodInvocation, ExpressionTree typeArgument) {
        return delegate.addMethodInvocationTypeArgument(methodInvocation, typeArgument);
    }
    
    /**
     * Inserts the specified element <tt>typeArgument</tt>
     * at the specified position in type arguments list.
     *
     * @param  methodInvocation method invocation tree containing arguments list.
     * @param  index  index at which the specified elements is to be inserted.
     * @param  typeArgument element to be inserted to type arguments list.
     * @return method invocation tree with modified type arguments and type arguments.
     *
     * @throws    IndexOutOfBoundsException if the index is out of range
     *		  (index &lt; 0 || index &gt; size()).
     */
    public MethodInvocationTree insertMethodInvocationTypeArgument(MethodInvocationTree methodInvocation, int index, ExpressionTree typeArgument) {
        return delegate.insertMethodInvocationTypeArgument(methodInvocation, index, typeArgument);
    }

    /** 
     * Removes the first occurrence in type arguments list of the specified 
     * elements. If this list does not contain the element, it is method
     * does not change anything.
     *
     * @param   methodInvocation method invocation tree containing arguments list.
     * @param   typeArgument element to be removed from this list, if present.
     * @return  method invocation tree with modified arguments and type arguments.
     */
    public MethodInvocationTree removeMethodInvocationTypeArgument(MethodInvocationTree methodInvocation, ExpressionTree typeArgument) {
        return delegate.removeMethodInvocationTypeArgument(methodInvocation, typeArgument);
    }
    
    /**
     * Removes the element at the specified position in type arguments.
     * Returns the modified method invocation tree.
     *
     * @param   methodInvocation method invocation tree containing arguments list.
     * @param   index  the index of the element to be removed.
     * @return  method invocation tree with modified arguments and type arguments.
     * 
     * @throws IndexOutOfBoundsException if the index is out of range (index
     *            &lt; 0 || index &gt;= size()).
     */
    public MethodInvocationTree removeMethodInvocationTypeArgument(MethodInvocationTree methodInvocation, int index) {
        return delegate.removeMethodInvocationTypeArgument(methodInvocation, index);
    }
    
    // Method
    /**
     * Appends specified element <tt>parameter</tt>
     * to the end of parameters list.
     *
     * @param  method        method tree containing parameters list.
     * @param  parameter     element to be appended to parameters list.
     * @return method tree with modified parameters.
     */
    public MethodTree addMethodParameter(MethodTree method, VariableTree parameter) {
        return delegate.addMethodParameter(method, parameter);
    }
    
    /**
     * Inserts the specified element <tt>parameter</tt> 
     * at the specified position in parameters list.
     *
     * @param  method method tree containing parameters list.
     * @param  index  index at which the specified elements is to be inserted.
     * @param  parameter   element to be inserted to parameters list.
     * @return method tree with modified parameters.
     *
     * @throws    IndexOutOfBoundsException if the index is out of range
     *		  (index &lt; 0 || index &gt; size()).
     */
    public MethodTree insertMethodParameter(MethodTree method, int index, VariableTree parameter) {
        return delegate.insertMethodParameter(method, index, parameter);
    }
    
    /**
     * Removes the first occurrence in parameters list of the specified 
     * elements. If this list do not contain the element, it is
     * unchanged.
     *
     * @param   method method tree containing parameters list.
     * @param   parameter   element to be removed from this list, if present.
     * @return  method tree with modified parameters and type parameters.
     */
    public MethodTree removeMethodParameter(MethodTree method, VariableTree parameter) {
        return delegate.removeMethodParameter(method, parameter);
    }
    
    /**
     * Removes the element at the specified position in parameters list.
     * Returns the modified method tree.
     *
     * @param   method method tree containing parameters list.
     * @param   index  the index of the element to be removed.
     * @return  method tree with modified parameters.
     * 
     * @throws IndexOutOfBoundsException if the index is out of range (index
     *            &lt; 0 || index &gt;= size()).
     */
    public MethodTree removeMethodParameter(MethodTree method, int index) {
        return delegate.removeMethodParameter(method, index);
    }
    
    /**
     * Appends specified element <tt>typeParameter</tt>
     * to the end of type parameters list.
     *
     * @param  method        method tree containing type parameters list.
     * @param  typeParameter element to be appended to type parameters list.
     * @return method tree with modified type parameters.
     */
    public MethodTree addMethodTypeParameter(MethodTree method, TypeParameterTree typeParameter) {
        return delegate.addMethodTypeParameter(method, typeParameter);
    }
    
    /**
     * Inserts the specified element <tt>typeParameter</tt> 
     * at the specified position in type parameters list.
     *
     * @param  method method tree containing parameters list.
     * @param  index  index at which the specified elements is to be inserted.
     * @param  typeParameter element to be inserted to type parameters list.
     * @return method tree with modified type parameters.
     *
     * @throws    IndexOutOfBoundsException if the index is out of range
     *		  (index &lt; 0 || index &gt; size()).
     */
    public MethodTree insertMethodTypeParameter(MethodTree method, int index, TypeParameterTree typeParameter) {
        return delegate.insertMethodTypeParameter(method, index, typeParameter);
    }
    
    /**
     * Removes the first occurrence in type parameters list of the specified 
     * elements. If this list do not contain the element, it is
     * unchanged.
     *
     * @param   method method tree containing type parameters list.
     * @param   typeParameter element to be removed from this list, if present.
     * @return  method tree with modified type parameters.
     */
    public MethodTree removeMethodTypeParameter(MethodTree method, TypeParameterTree typeParameter) {
        return delegate.removeMethodTypeParameter(method, typeParameter);
    }
    
    /**
     * Removes the element at the specified position in type parameters list.
     * Returns the modified method tree.
     *
     * @param   method method tree containing type parameters list.
     * @param   index  the index of the element to be removed.
     * @return  method tree with modified type parameters.
     * 
     * @throws IndexOutOfBoundsException if the index is out of range (index
     *            &lt; 0 || index &gt;= size()).
     */
    public MethodTree removeMethodTypeParameter(MethodTree method, int index) {
        return delegate.removeMethodTypeParameter(method, index);
    }
    
    /**
     * Appends specified element <tt>throwz</tt> to the end of throws
     * list.
     *
     * @param  method     method tree containing throws list.
     * @param  throwz     element to be appended to throws list.
     * @return method tree with modified throws.
     */
    public MethodTree addMethodThrows(MethodTree method, ExpressionTree throwz) {
        return delegate.addMethodThrows(method, throwz);
    }
    
    /**
     * Inserts the specified element <tt>throws</tt> at the specified 
     * position in throws list.
     *
     * @param  method  method tree containing throws list.
     * @param  index   index at which the specified element is to be inserted.
     * @param  throwz   element to be inserted to throws list.
     * @return method tree with modified throws.
     *
     * @throws    IndexOutOfBoundsException if the index is out of range
     *		  (index &lt; 0 || index &gt; size()).
     */
    public MethodTree insertMethodThrows(MethodTree method, int index, ExpressionTree throwz) {
        return delegate.insertMethodThrows(method, index, throwz);
    }
    
    /**
     * Removes the first occurrence in throws list of the specified 
     * element. If this list does not contain the element, it is
     * unchanged.
     *
     * @param   method    method tree containing throws list.
     * @param   throwz    element to be removed from this list, if present.
     * @return  method tree with modified throws.
     */
    public MethodTree removeMethodThrows(MethodTree method, ExpressionTree throwz) {
        return delegate.removeMethodThrows(method, throwz);
    }
    
    /**
     * Removes the element at the specified position in throws list.
     * Returns the modified method tree.
     *
     * @param   method  method tree containing throws list.
     * @param   index   the index of the element to be removed.
     * @return  method tree with modified throws.
     * 
     * @throws IndexOutOfBoundsException if the index is out of range (index
     *            &lt; 0 || index &gt;= size()).
     */
    public MethodTree removeMethodThrows(MethodTree method, int index) {
        return delegate.removeMethodThrows(method, index);
    }
    
    // Modifiers
    /**
     * Appends specified element <tt>annotation</tt> to the end of annotations
     * list.
     *
     * @param  modifiers   modifiers tree containing annotations list.
     * @param  annotation  element to be appended to annotations list.
     * @return modifiers tree with modified annotations.
     */
    public ModifiersTree addModifiersAnnotation(ModifiersTree modifiers, AnnotationTree annotation) {
        return delegate.addModifiersAnnotation(modifiers, annotation);
    }
    
    /**
     * Inserts the specified element <tt>annotation</tt> at the specified 
     * position in annotations list.
     *
     * @param  modifiers  modifiers tree containing annotations list.
     * @param  index   index at which the specified element is to be inserted.
     * @param  annotation   element to be inserted to annotations list.
     * @return modifiers tree with modified annotations.
     *
     * @throws    IndexOutOfBoundsException if the index is out of range
     *		  (index &lt; 0 || index &gt; size()).
     */
    public ModifiersTree insertModifiersAnnotation(ModifiersTree modifiers, int index, AnnotationTree annotation) {
        return delegate.insertModifiersAnnotation(modifiers, index, annotation);
    }
    
    /**
     * Removes the first occurrence in annotations list of the specified 
     * element. If this list does not contain the element, it is
     * unchanged.
     *
     * @param   modifiers    modifiers tree containing annotations list.
     * @param   annotation    element to be removed from this list, if present.
     * @return  modifiers tree with modified annotations.
     */
    public ModifiersTree removeModifiersAnnotation(ModifiersTree modifiers, AnnotationTree annotation) {
        return delegate.removeModifiersAnnotation(modifiers, annotation);
    }
    
    /**
     * Removes the element at the specified position in annotations list.
     * Returns the modified modifiers tree.
     *
     * @param   modifiers  modifiers tree containing annotations list.
     * @param   index   the index of the element to be removed.
     * @return  modifiers tree with modified annotations.
     * 
     * @throws IndexOutOfBoundsException if the index is out of range (index
     *            &lt; 0 || index &gt;= size()).
     */
    public ModifiersTree removeModifiersAnnotation(ModifiersTree modifiers, int index) {
        return delegate.removeModifiersAnnotation(modifiers, index);
    }
    
    public ModifiersTree addModifiersModifier(ModifiersTree modifiers, Modifier modifier) {
        long c = ((JCModifiers) modifiers).flags & ~Flags.GENERATEDCONSTR;
        switch (modifier) {
            case ABSTRACT: c = c | Flags.ABSTRACT; break;
            case FINAL: c = c | Flags.FINAL; break;
            case NATIVE: c = c | Flags.NATIVE; break;
            case PRIVATE: c = c | Flags.PRIVATE; break;
            case PROTECTED: c = c | Flags.PROTECTED; break;
            case PUBLIC: c = c | Flags.PUBLIC; break;
            case STATIC: c = c | Flags.STATIC; break;
            case STRICTFP: c = c | Flags.STRICTFP; break;
            case SYNCHRONIZED: c = c | Flags.SYNCHRONIZED; break;
            case TRANSIENT: c = c | Flags.TRANSIENT; break;
            case VOLATILE: c = c | Flags.VOLATILE; break;
            case DEFAULT: c = c | Flags.DEFAULT; break;
            default:
                break;
        }
        return Modifiers(c, modifiers.getAnnotations());
    }
    
    public ModifiersTree removeModifiersModifier(ModifiersTree modifiers, Modifier modifier) {
        long c = ((JCModifiers) modifiers).flags & ~Flags.GENERATEDCONSTR;
        switch (modifier) {
            case ABSTRACT: c = c & ~Flags.ABSTRACT; break;
            case FINAL: c = c & ~Flags.FINAL; break;
            case NATIVE: c = c & ~Flags.NATIVE; break;
            case PRIVATE: c = c & ~Flags.PRIVATE; break;
            case PROTECTED: c = c & ~Flags.PROTECTED; break;
            case PUBLIC: c = c & ~Flags.PUBLIC; break;
            case STATIC: c = c & ~Flags.STATIC; break;
            case STRICTFP: c = c & ~Flags.STRICTFP; break;
            case SYNCHRONIZED: c = c & ~Flags.SYNCHRONIZED; break;
            case TRANSIENT: c = c & ~Flags.TRANSIENT; break;
            case VOLATILE: c = c & ~Flags.VOLATILE; break;
            case DEFAULT: c = c & ~Flags.DEFAULT; break;
            default:
                break;
        }
        return Modifiers(c, modifiers.getAnnotations());
    }
    
    // NewArray
    /**
     * Appends specified element <tt>dimension</tt> to the end of dimensions
     * list.
     *
     * @param  newArray   new array tree containing dimensions list.
     * @param  dimension    element to be appended to dimensions list.
     * @return new array tree with modified dimensions.
     */
    public NewArrayTree addNewArrayDimension(NewArrayTree newArray, ExpressionTree dimension) {
        return delegate.addNewArrayDimension(newArray, dimension);
    }
    
    /**
     * Inserts the specified element <tt>dimension</tt> at the specified 
     * position in dimensions list.
     *
     * @param  newArray   new array tree containing dimensions list.
     * @param  index  index at which the specified element is to be inserted.
     * @param  dimension   element to be inserted to dimensions list.
     * @return new array tree with modified dimensions.
     *
     * @throws    IndexOutOfBoundsException if the index is out of range
     *		  (index &lt; 0 || index &gt; size()).
     */
    public NewArrayTree insertNewArrayDimension(NewArrayTree newArray, int index, ExpressionTree dimension) {
        return delegate.insertNewArrayDimension(newArray, index, dimension);
    }
    
    /**
     * Removes the first occurrence in dimensions list of the specified 
     * element. If this list does not contain the element, it is
     * unchanged.
     *
     * @param   newArray  new array tree containing dimensions list.
     * @param   dimension   element to be removed from this list, if present.
     * @return  new array tree with modified dimensions.
     */
    public NewArrayTree removeNewArrayDimension(NewArrayTree newArray, ExpressionTree dimension) {
        return delegate.removeNewArrayDimension(newArray, dimension);
    }
    
    /**
     * Removes the element at the specified position in dimensions list.
     * Returns the modified new array tree.
     *
     * @param   newArray   new array tree containing dimensions list.
     * @param   index  the index of the element to be removed.
     * @return  new array tree with modified dimensions.
     * 
     * @throws IndexOutOfBoundsException if the index is out of range (index
     *            &lt; 0 || index &gt;= size()).
     */
    public NewArrayTree removeNewArrayDimension(NewArrayTree newArray, int index) {
        return delegate.removeNewArrayDimension(newArray, index);
    }

    // NewArrayTree
    /**
     * Appends specified element <tt>initializer</tt> to the end of initializers
     * list.
     *
     * @param  newArray   new array tree containing initializers list.
     * @param  initializer    element to be appended to initializers list.
     * @return new array tree with modified initializers.
     */
    public NewArrayTree addNewArrayInitializer(NewArrayTree newArray, ExpressionTree initializer) {
        return delegate.addNewArrayInitializer(newArray, initializer);
    }
    
    /**
     * Inserts the specified element <tt>initializer</tt> at the specified 
     * position in initializers list.
     *
     * @param  newArray   new array tree containing initializers list.
     * @param  index  index at which the specified element is to be inserted.
     * @param  initializer   element to be inserted to initializers list.
     * @return new array tree with modified initializers.
     *
     * @throws    IndexOutOfBoundsException if the index is out of range
     *		  (index &lt; 0 || index &gt; size()).
     */
    public NewArrayTree insertNewArrayInitializer(NewArrayTree newArray, int index, ExpressionTree initializer) {
        return delegate.insertNewArrayInitializer(newArray, index, initializer);
    }
    
    /**
     * Removes the first occurrence in initializers list of the specified 
     * element. If this list does not contain the element, it is
     * unchanged.
     *
     * @param   newArray  new array tree containing initializers list.
     * @param   initializer   element to be removed from this list, if present.
     * @return  new array tree with modified initializers.
     */
    public NewArrayTree removeNewArrayInitializer(NewArrayTree newArray, ExpressionTree initializer) {
        return delegate.removeNewArrayInitializer(newArray, initializer);
    }
    
    /**
     * Removes the element at the specified position in initializers list.
     * Returns the modified new array tree.
     *
     * @param   newArray   new array tree containinginitializers list.
     * @param   index  the index of the element to be removed.
     * @return  new array tree with modified initializers.
     * 
     * @throws IndexOutOfBoundsException if the index is out of range (index
     *            &lt; 0 || index &gt;= size()).
     */
    public NewArrayTree removeNewArrayInitializer(NewArrayTree newArray, int index) {
        return delegate.removeNewArrayInitializer(newArray, index);
    }
    
    // NewClass
    /**
     * Appends specified element <tt>argument</tt> 
     * to the end of arguments list.
     *
     * @param  newClass     new class tree containing arguments list.
     * @param  argument     element to be appended to arguments list.
     * @return new class tree with modified arguments and type arguments.
     */
    public NewClassTree addNewClassArgument(NewClassTree newClass, ExpressionTree argument) {
        return delegate.addNewClassArgument(newClass, argument);
    }
    
    /**
     * Inserts the specified element <tt>argument</tt> 
     * at the specified position in type arguments list.
     *
     * @param  newClass   new class tree containing type arguments list.
     * @param  index  index at which the specified elements is to be inserted.
     * @param  argument   element to be inserted to arguments list.
     * @return new class tree with modified type arguments and type arguments.
     *
     * @throws    IndexOutOfBoundsException if the index is out of range
     *		  (index &lt; 0 || index &gt; size()).
     */
    public NewClassTree insertNewClassArgument(NewClassTree newClass, int index, ExpressionTree argument) {
        return delegate.insertNewClassArgument(newClass, index, argument);
    }
    
    /**
     * Removes the first occurrence in arguments of the specified elements.
     * If this list does not contain the element, it is unchanged.
     *
     * @param   newClass  new class tree containing type arguments list.
     * @param   argument   element to be removed from this list, if present.
     * @return  new class tree with modified arguments and type arguments.
     */
    public NewClassTree removeNewClassArgument(NewClassTree newClass, ExpressionTree argument) {
        return delegate.removeNewClassArgument(newClass, argument);
    }
    
    /**
     * Removes the element at the specified position in arguments
     * list. Returns the modified new class tree.
     *
     * @param   newClass   new class tree containing type arguments list.
     * @param   index  the index of the element to be removed.
     * @return  new class tree with modified arguments and type arguments.
     * 
     * @throws IndexOutOfBoundsException if the index is out of range (index
     *            &lt; 0 || index &gt;= size()).
     */
    public NewClassTree removeNewClassArgument(NewClassTree newClass, int index) {
        return delegate.removeNewClassArgument(newClass, index);
    }
    
    /**
     * Appends specified element <tt>typeArgument</tt> 
     * to the end of type arguments list.
     *
     * @param  newClass     new class tree containing arguments list.
     * @param  typeArgument element to be appended to type arguments list.
     * @return new class tree with modified arguments and type arguments.
     */
    public NewClassTree addNewClassTypeArgument(NewClassTree newClass, ExpressionTree typeArgument) {
        return delegate.addNewClassTypeArgument(newClass, typeArgument);
    }
    
    /**
     * Inserts the specified element <tt>typeArgument</tt> 
     * at the specified position in type arguments list.
     *
     * @param  newClass   new class tree containing type arguments list.
     * @param  index  index at which the specified elements is to be inserted.
     * @param  typeArgument element to be inserted to type arguments list.
     * @return new class tree with modified type arguments and type arguments.
     *
     * @throws    IndexOutOfBoundsException if the index is out of range
     *		  (index &lt; 0 || index &gt; size()).
     */
    public NewClassTree insertNewClassTypeArgument(NewClassTree newClass, int index, ExpressionTree typeArgument) {
        return delegate.insertNewClassTypeArgument(newClass, index, typeArgument);
    }
    
    /**
     * Removes the first occurrence in type arguments list of the specified elements.
     * If this list does not contain the element, it is unchanged.
     *
     * @param   newClass  new class tree containing type arguments list.
     * @param   typeArgument element to be removed from this list, if present.
     * @return  new class tree with modified arguments and type arguments.
     */
    public NewClassTree removeNewClassTypeArgument(NewClassTree newClass, ExpressionTree typeArgument) {
        return delegate.removeNewClassTypeArgument(newClass, typeArgument);
    }
    
    /**
     * Removes the element at the specified position in type arguments
     * list. Returns the modified new class tree.
     *
     * @param   newClass   new class tree containing type arguments list.
     * @param   index  the index of the element to be removed.
     * @return  new class tree with modified arguments and type arguments.
     * 
     * @throws IndexOutOfBoundsException if the index is out of range (index
     *            &lt; 0 || index &gt;= size()).
     */
    public NewClassTree removeNewClassTypeArgument(NewClassTree newClass, int index) {
        return delegate.removeNewClassTypeArgument(newClass, index);
    }

    // ParameterizedType
    /**
     * Appends specified element <tt>argument</tt> to the end of type arguments
     * list.
     *
     * @param  parameterizedType   parameterized type tree containing type arguments list.
     * @param  argument    element to be appended to type arguments list.
     * @return parameterized type tree with modified type arguments.
     */
    public ParameterizedTypeTree addParameterizedTypeTypeArgument(ParameterizedTypeTree parameterizedType, ExpressionTree argument) {
        return delegate.addParameterizedTypeTypeArgument(parameterizedType, argument);
    }
    
    /**
     * Inserts the specified element <tt>argument</tt> at the specified 
     * position in type arguments list.
     *
     * @param  parameterizedType   parameterized type tree containing type arguments list.
     * @param  index  index at which the specified element is to be inserted.
     * @param  argument   element to be inserted to type arguments list.
     * @return parameterized type tree with modified type arguments.
     *
     * @throws    IndexOutOfBoundsException if the index is out of range
     *		  (index &lt; 0 || index &gt; size()).
     */
    public ParameterizedTypeTree insertParameterizedTypeTypeArgument(ParameterizedTypeTree parameterizedType, int index, ExpressionTree argument) {
        return delegate.insertParameterizedTypeTypeArgument(parameterizedType, index, argument);
    }
    
    /**
     * Removes the first occurrence in type arguments list of the specified 
     * element. If this list does not contain the element, it is
     * unchanged.
     *
     * @param   parameterizedType  parameterized type tree containing type arguments list.
     * @param   argument   element to be removed from this list, if present.
     * @return  parameterized type tree with modified type arguments.
     */
    public ParameterizedTypeTree removeParameterizedTypeTypeArgument(ParameterizedTypeTree parameterizedType, ExpressionTree argument) {
        return delegate.removeParameterizedTypeTypeArgument(parameterizedType, argument);
    }
    
    /**
     * Removes the element at the specified position in type arguments list.
     * Returns the modified parameterized type tree.
     *
     * @param   parameterizedType   parameterized type tree containing type arguments list.
     * @param   index  the index of the element to be removed.
     * @return  parameterized type tree with modified type arguments.
     * 
     * @throws IndexOutOfBoundsException if the index is out of range (index
     *            &lt; 0 || index &gt;= size()).
     */
    public ParameterizedTypeTree removeParameterizedTypeTypeArgument(ParameterizedTypeTree parameterizedType, int index) {
        return delegate.removeParameterizedTypeTypeArgument(parameterizedType, index);
    }

    // Switch
    /**
     * Appends specified element <tt>kejs</tt> to the end of cases
     * list.
     *
     * @param   swic    switch tree containing cases list.
     * @param   kejs    element to be appended to cases list.
     * @return  switch tree with modified cases.
     */
    public SwitchTree addSwitchCase(SwitchTree swic, CaseTree kejs) {
        return delegate.addSwitchCase(swic, kejs);
    }
    
    /**
     * Inserts the specified element <tt>kejs</tt> at the specified 
     * position in cases list.
     *
     * @param  swic   switch tree containing cases list.
     * @param  index  index at which the specified element is to be inserted.
     * @param  kejs   element to be inserted to cases list.
     * @return switch tree with modified cases.
     *
     * @throws    IndexOutOfBoundsException if the index is out of range
     *		  (index &lt; 0 || index &gt; size()).
     */
    public SwitchTree insertSwitchCase(SwitchTree swic, int index, CaseTree kejs) {
        return delegate.insertSwitchCase(swic, index, kejs);
    }
    
    /**
     * Removes the first occurrence in cases list of the specified 
     * element. If this list does not contain the element, it is
     * unchanged.
     *
     * @param   swic  switch tree containing cases list.
     * @param   kejs   element to be removed from this list, if present.
     * @return  switch tree with modified cases.
     */
    public SwitchTree removeSwitchCase(SwitchTree swic, CaseTree kejs) {
        return delegate.removeSwitchCase(swic, kejs);
    }
    
    /**
     * Removes the element at the specified position in cases list.
     * Returns the modified switch tree.
     *
     * @param   swic   switch tree containing cases list.
     * @param   index  the index of the element to be removed.
     * @return  switch tree with modified cases.
     * 
     * @throws IndexOutOfBoundsException if the index is out of range (index
     *            &lt; 0 || index &gt;= size()).
     */
    public SwitchTree removeSwitchCase(SwitchTree swic, int index) {
        return delegate.removeSwitchCase(swic, index);
    }
    
    // Try
    /**
     * Appends specified element <tt>kec</tt> to the end of catches
     * list.
     *
     * @param   traj   try tree containing catches list.
     * @param   kec    element to be appended to catches list.
     * @return  try tree with modified catches.
     */
    public TryTree addTryCatch(TryTree traj, CatchTree kec) {
        return delegate.addTryCatch(traj, kec);
    }
    
    /**
     * Inserts the specified element <tt>kec</tt> at the specified 
     * position in catches list.
     *
     * @param  traj   try tree containing catches list.
     * @param  index  index at which the specified element is to be inserted.
     * @param  kec    element to be inserted to catches list.
     * @return try tree with modified catches.
     *
     * @throws    IndexOutOfBoundsException if the index is out of range
     *		  (index &lt; 0 || index &gt; size()).
     */
    public TryTree insertTryCatch(TryTree traj, int index, CatchTree kec) {
        return delegate.insertTryCatch(traj, index, kec);
    }
    
    /**
     * Removes the first occurrence in catches list of the specified 
     * element. If this list does not contain the element, it is
     * unchanged.
     *
     * @param   traj  try tree containing catches list.
     * @param   kec   element to be removed from this list, if present.
     * @return  try tree with modified catches.
     */
    public TryTree removeTryCatch(TryTree traj, CatchTree kec) {
        return delegate.removeTryCatch(traj, kec);
    }
    
    /**
     * Removes the element at the specified position in catches list.
     * Returns the modified try tree.
     *
     * @param   traj   try tree containing catches list.
     * @param   index  the index of the element to be removed.
     * @return  try tree with modified catches.
     * 
     * @throws IndexOutOfBoundsException if the index is out of range (index
     *            &lt; 0 || index &gt;= size()).
     */
    public TryTree removeTryCatch(TryTree traj, int index) {
        return delegate.removeTryCatch(traj, index);
    }
            
    /**
     * Appends specified element <tt>bound</tt> to the end of bounds
     * list.
     *
     * @param   typeParameter     type parameter tree containing bounds list.
     * @param   bound   element to be appended to bounds list.
     * @return  type parameter tree with modified bounds.
     */
    public TypeParameterTree addTypeParameterBound(TypeParameterTree typeParameter, ExpressionTree bound) {
        return delegate.addTypeParameterBound(typeParameter, bound);
    }
    
    /**
     * Inserts the specified element <tt>bound</tt> at the specified 
     * position in bounds list.
     *
     * @param  typeParameter   type parameter tree containing bounds list.
     * @param  index  index at which the specified element is to be inserted.
     * @param  bound  element to be inserted to bounds list.
     * @return type parameter tree with modified bounds.
     *
     * @throws    IndexOutOfBoundsException if the index is out of range
     *		  (index &lt; 0 || index &gt; size()).
     */
    public TypeParameterTree insertTypeParameterBound(TypeParameterTree typeParameter, int index, ExpressionTree bound) {
        return delegate.insertTypeParameterBound(typeParameter, index, bound);
    }
    
    /**
     * Removes the first occurrence in bounds list of the specified 
     * element. If this list does not contain the element, it is
     * unchanged.
     *
     * @param   typeParameter  type parameter tree containing bounds list.
     * @param   bound   element to be removed from this list, if present.
     * @return  type parameter tree with modified bounds.
     */
    public TypeParameterTree removeTypeParameterBound(TypeParameterTree typeParameter, ExpressionTree bound) {
        return delegate.removeTypeParameterBound(typeParameter, bound);
    }
    
    /**
     * Removes the element at the specified position in bounds list.
     * Returns the modified type parameter tree.
     *
     * @param   typeParameter   type parameter tree containing bounds list.
     * @param   index  the index of the element to be removed.
     * @return  type parameter tree with modified bounds.
     * 
     * @throws IndexOutOfBoundsException if the index is out of range (index
     *            &lt; 0 || index &gt;= size()).
     */
    public TypeParameterTree removeTypeParameterBound(TypeParameterTree typeParameter, int index) {
        return delegate.removeTypeParameterBound(typeParameter, index);
    }
    
    /**
     * Replaces the original <tt>node</tt>'s label with new one provided in
     * <tt>aLabel</tt> argument. Throws <tt>IllegalArgumentException</tt> if
     * <tt>node</tt>'s kind is invalid. Valid <tt>node</tt>'s kinds are:<br>
     * BREAK, CLASS, CONTINUE, IDENTIFIER, LABELED_STATEMENT,
     * MEMBER_SELECT, METHOD, TYPE_PARAMETER, VARIABLE, MEMBER_REFERENCE (since 0.112).<p>
     *
     * Consider you want to change name of  method <tt>fooMet</tt> to
     * <tt>fooMethod</tt>:
     *
     * <pre>
     *   public void fooMet() throws java.io.IOException {
     *       ...
     *   }
     * </pre>
     *
     * You can get it e.g. with this code:
     * <pre>
     *   MethodTree footMet = <I>contains footMet tree</I>;
     *   MethodTree fooMethod = make.setLabel(fooMet, "fooMethod");
     *   workingCopy.rewrite(node, njuMethod);
     * </pre>
     *
     * This code will result to:
     * <pre>
     *   public void fooMethod() throws java.io.IOException {
     *       ...
     *   }
     * </pre>
     *
     * @param node    argument will be duplicated and its label replaced
     *                with <tt>aLabel</tt>
     * @param aLabel  represents new <tt>node</tt>'s name or other label
     * @throws java.lang.IllegalArgumentException  if the user provides
     *         illegal <tt>node</tt>'s kind, i.e. if the provided
     *         <tt>node</tt> does not contain any name or <tt>String</tt>.
     * @return  duplicated <tt>node</tt> with a new name
     */
    public <N extends Tree> N setLabel(final N node, final CharSequence aLabel)
            throws IllegalArgumentException {
        N result = asReplacementOf(setLabelImpl(node, aLabel), node, true);

        GeneratorUtilities gu = GeneratorUtilities.get(copy);

        gu.copyComments(node, result, true);
        gu.copyComments(node, result, false);

        return result;
    }

    private <N extends Tree> N setLabelImpl(final N node, final CharSequence aLabel)
            throws IllegalArgumentException
    {
        // todo (#pf): Shouldn't here be check that names are not the same?
        // i.e. node label == aLabel? -- every case branch has to check itself
        // This will improve performance, no change was done by API user.
        Tree.Kind kind = TreeShims.isRecord(node) ? Kind.CLASS : node.getKind();
       
        switch (kind) {
            case BREAK: {
                BreakTree t = (BreakTree) node;
                N clone = (N) Break(
                        aLabel
                        );
                return clone;
            }
            case ANNOTATION_TYPE:
            case CLASS:
            case ENUM:
            case INTERFACE: {
                ClassTree t = (ClassTree) node;
                // copy all the members, for constructor change their name
                // too!
                List<? extends Tree> members = t.getMembers();
                List<Tree> membersCopy = new ArrayList<Tree>();
                for (Tree member : members) {
                    if (member.getKind() == Kind.METHOD) {
                        MethodTree m = (MethodTree) member;
                        // there should be some better mechanism to detect
                        // that it is constructor, there are tree.sym.isConstr()
                        // at level of javac node.
                        if ("<init>".contentEquals(m.getName())) { // NOI18N
                            // ensure we will not do anything with syntetic
                            // constructor -- todo (#pf): one of strange
                            // hacks.
                            if (model.getPos(t) != model.getPos(m)) {
                                MethodTree a = setLabel(m, aLabel);
                                model.setPos(a, model.getPos(m));
                                membersCopy.add(a);
                            } else {
                                membersCopy.add(member);
                            }
                            continue;
                        }
                    }
                    membersCopy.add(member);
                }
                // and continue the same way as other cases
                N clone = (N) Class(
                        t.getModifiers(),
                        aLabel,
                        t.getTypeParameters(),
                        t.getExtendsClause(),
                        (List<ExpressionTree>) t.getImplementsClause(),
                        membersCopy);
                return clone;
            }
            case CONTINUE: {
                ContinueTree t = (ContinueTree) node;
                N clone = (N) Continue(aLabel);
                return clone;
            }
            case IDENTIFIER: {
                IdentifierTree t = (IdentifierTree) node;
                N clone = (N) Identifier(
                        aLabel
                        );
                return clone;
            }
            case LABELED_STATEMENT: {
                LabeledStatementTree t = (LabeledStatementTree) node;
                N clone = (N) LabeledStatement(
                        aLabel,
                        t.getStatement()
                        );
                return clone;
            }
            case MEMBER_SELECT: {
                MemberSelectTree t = (MemberSelectTree) node;
                N clone = (N) MemberSelect(
                        (ExpressionTree) t.getExpression(),
                        aLabel
                        );
                return clone;
            }
            case MEMBER_REFERENCE: {
                MemberReferenceTree t = (MemberReferenceTree) node;
                N clone = (N) MemberReference(
                        t.getMode(),
                        t.getQualifierExpression(),
                        aLabel,
                        t.getTypeArguments()
                        );
                return clone;
            }
            case METHOD: {
                MethodTree t = (MethodTree) node;
                N clone = (N) Method(
                        t.getModifiers(),
                        aLabel,
                        t.getReturnType(),
                        t.getTypeParameters(),
                        (List) t.getParameters(),
                        t.getThrows(),
                        t.getBody(),
                        (ExpressionTree) t.getDefaultValue()
                );
                return clone;
            }
            case TYPE_PARAMETER: {
                TypeParameterTree t = (TypeParameterTree) node;
                N clone = (N) TypeParameter(
                        aLabel,
                        (List<ExpressionTree>) t.getBounds()
                        );
                return clone;
            }
            case VARIABLE: {
                VariableTree t = (VariableTree) node;
                N clone = (N) Variable(
                        (ModifiersTree) t.getModifiers(),
                        aLabel,
                        (Tree) t.getType(),
                        (ExpressionTree) t.getInitializer()
                        );
                model.setPos(clone, model.getPos(t));
                return clone;
            }
        }
        // provided incorrect node's kind, no case branch was used
        throw new IllegalArgumentException("Invalid node's kind. Supported" +
                " kinds are BREAK, CLASS, CONTINUE, IDENTIFIER, LABELED_STATEMENT," +
                " MEMBER_SELECT, METHOD, TYPE_PARAMETER, VARIABLE");
    }


    /**
     * Replaces extends clause in class declaration. Consider you want to make 
     * <code>Matricale</code> class extending class <code>Yerba</code>.
     *
     * You have the class available:
     *
     * <pre>
     *   public class Matricale {
     *       ...
     *   }
     * </pre>
     *
     * Running following code:
     * <pre>
     *   TreeMaker make = workingCopy.getTreeMaker();
     *   ClassTree matricale = <i>contains Matricale class</i>;
     *   ClassTree modified = make.setExtends(matricale, make.Identifier("Yerba"));
     *   workingCopy.rewrite(matricale, modified);
     * </pre>
     *
     * will result to:
     *
     * <pre>
     *   public class Matricale extends Yerba {
     *       ....
     *   }
     * </pre>
     *
     * Note: It does not apply for interface declaration. For interfaces
     * declaration, use implements clause in <code>ClassTree</code> for
     * changed extends clause. It is a workaround allowing to extends more
     * interfaces.
     *
     * @param node     class where the extends clause will be replaced
     * @param extendz  new extends identifier or member select.
     * @return         node's copy with new extends clause
     */
    public ClassTree setExtends(final ClassTree node, final ExpressionTree extendz) {
        @SuppressWarnings("unchecked")
        ClassTree result = Class(
                node.getModifiers(),
                node.getSimpleName(),
                node.getTypeParameters(),
                extendz,
                (List<ExpressionTree>) node.getImplementsClause(), // bug
                node.getMembers()
        );
        return result;
    }
    
    /**
     * Replaces initializer in appropriate element. Allowed types for node
     * are <code>MethodTree</code> and <code>VariableTree</code>. Initial
     * value is available for variables except the parameters. Fields and
     * local variables can be passed to the method. In addition to, annotation
     * attribute represented by <code>MethodTree</code> is also valid value.
     *
     * Consider you have declaration:
     *
     * <pre>
     *   public static String cedron;
     * </pre>
     *
     * Running following code:
     * <pre>
     *   TreeMaker make = workingCopy.getTreeMaker();
     *   VariableTree cedron = <i>contains cedron field</i>;
     *   Literal initialValue = make.Literal("This is a cedron.");
     *   VariableTree modified = make.setInitialValue(cedron, literal);
     *   workingCopy.rewrite(matricale, modified);
     * </pre>
     *
     * will result to:
     *
     * <pre>
     *   public static String cedron = "This is a cedron.";
     * </pre>
     *
     * @param node         replace the initial value in node
     * @param initializer  new initial value
     * @throws java.lang.IllegalArgumentException  if the user provides
     *         illegal <code>node</code>'s kind, i.e. if the provided
     *         <code>node</code> is neither <code>MethodTree</code> nor
     *         <code>VariableTree</code>
     * @return  node's copy with new initializer
     */
    public <N extends Tree> N setInitialValue(final N node, ExpressionTree initializer) {
        switch (node.getKind()) {
            case VARIABLE: {
                VariableTree t = (VariableTree) node;
                @SuppressWarnings("unchecked")
                N clone = (N) Variable(
                    t.getModifiers(),
                    t.getName(),
                    t.getType(),
                    initializer
                );
                return clone;
            }
            case METHOD: {
                MethodTree t = (MethodTree) node;
                @SuppressWarnings("unchecked")
                N clone = (N) Method(
                    t.getModifiers(),
                    t.getName(),
                    t.getReturnType(),
                    t.getTypeParameters(),
                    t.getParameters(),
                    t.getThrows(),
                    t.getBody(),
                    initializer
                );
                return clone;
            }
            default:
                throw new IllegalArgumentException("Invalid kind " + node.getKind());
        }
    }
    
    //comment handling:
    /**Append a comment to the list of comments attached to a given tree.
     *
     * @param tree to which comment should added
     * @param comment to add
     * @param preceding true if preceding comments should be added, false if trailing comments should be added.
     *
     * @throws IllegalStateException if the method is called outside the runModificationTask
     */
    public void addComment(Tree tree, Comment comment, boolean preceding) throws IllegalStateException {
        insertComment(tree, comment, -1, preceding);
    }
    
    /**Insert a comment to the list of comments attached to a given tree (to a specified position).
     *
     * @param tree to which comment should added
     * @param comment to add
     * @param index -1 to add comment to the end of the list or index at which the comment should be added
     * @param preceding true if preceding comments should be added, false if trailing comments should be added.
     *
     * @throws IllegalStateException if the method is called outside the runModificationTask
     */
    public void insertComment(Tree tree, Comment comment, int index, boolean preceding) throws IllegalStateException {
        if (handler == null) {
            throw new IllegalStateException("Cannot modify comments outside runModificationTask.");
        }
        
        CommentSet set = handler.getComments(tree);
        
        if (set == null) {
            if (index != 0 && index != (-1))
                throw new IllegalArgumentException("Index out of bounds: " + index);
            
            handler.addComment(tree, comment);
            
            if (!preceding) {
                set = handler.getComments(tree);
                
                assert set != null;
                
                set.addTrailingComment(comment);
                set.getPrecedingComments().remove(comment);
            }
        } else {
            set.insertComment(preceding ? CommentSet.RelativePosition.PRECEDING : CommentSet.RelativePosition.TRAILING, comment, index);
        }
    }
    
    /**Remove a comment from the list of comments attached to a given tree.
     *
     * @param tree to which comment should added
     * @param index comment to remove
     *
     * @throws IllegalStateException if the method is called outside the runModificationTask
     */
    public void removeComment(Tree tree, int index, boolean preceding) throws IllegalStateException {
        if (handler == null) {
            throw new IllegalStateException("Cannot modify comments outside runModificationTask.");
        }
        
        CommentSet set = handler.getComments(tree);
        
        if (set == null) {
            throw new IllegalArgumentException("Index out of bounds: " + index);
        }
        
        List<Comment> comments;
        
        if (preceding) {
            comments = set.getPrecedingComments();
        } else {
            comments = set.getTrailingComments();
        }
        
        if (comments.size() > index) {
            comments.remove(index);
        } else {
            throw new IllegalArgumentException("Index out of bounds, index=" + index + ", length=" + comments.size());
        }
    }
    
    /**
     * Marks the tree as new. This information serves as a hint to code generator, which may choose appropriate
     * formatting for the tree, or suppress comments which might get associated to the tree.
     * 
     * @param <T>
     * @param tree Tree instance
     * @return the tree itself
     */
    public <T extends Tree> T asNew(T tree) {
        if (handler == null) {
            throw new IllegalStateException("Cannot work with comments outside runModificationTask.");
        }
        if (tree == null) {
            throw new NullPointerException("tree");
        }
        copy.associateTree(tree, null, true);
        return tree;
    }
    
    /**
     * Marks a tree as a replacement of some old one. The hint may cause surrounding whitespace to be 
     * carried over to the new tree and comments to be attached to the same (similar) positions
     * as in the old tree. Prevous hints are removed.
     * 
     * @param <T>
     * @param treeNew the new tree instance
     * @param treeOld the old tree instance
     * @return the new tree instance unchanged
     * @see #asReplacementOf(com.sun.source.tree.Tree, com.sun.source.tree.Tree, boolean) 
     * @since 0.137
     */
    public <T extends Tree> T asReplacementOf(T treeNew, Tree treeOld) {
        return asReplacementOf(treeNew, treeOld, false);
    }
    
    /**
     * Marks a tree as a replacement of some old one. The hint may cause surrounding whitespace to be 
     * carried over to the new tree and comments to be attached to the same (similar) positions
     * as in the old tree. 
     * <p/>
     * If 'defaultOnly' is true, the hint is only added if no previous hint exists. You generally want
     * to force the hint, in code manipulation operations. Bulk tree transformers should preserve existing
     * hints - the {@link TreeUtilities#translate} preserves existing relationships.
     * 
     * @param <T>
     * @param treeNew
     * @param treeOld
     * @param defaultOnly
     * @return a tree that corresponds to treeNew.
     * @since 0.137
     */
    public <T extends Tree> T asReplacementOf(T treeNew, Tree treeOld, boolean defaultOnly) {
        if (handler == null) {
            throw new IllegalStateException("Cannot work with comments outside runModificationTask.");
        }
        if (treeOld == null) {
            throw new NullPointerException("treeOld");
        }
        if (treeNew != null) {
            copy.associateTree(treeNew, treeOld, !defaultOnly);
        }
        return treeNew;
    }
    
    /**
     * Marks the tree as removed. The mark may affect whitespace and comment handling. For example, if the tree was 
     * rewritten by a different construct, and there's no direct replacement for the tree, the tree node should be marked
     * as removed, so that comments do not end up with the replacement. The caller is then responsible for preserving
     * comments or other whitespace in the removed node.
     * 
     * @param <T>
     * @param tree tree that has been removed.
     * @return the tree.
     * @since 0.137
     */
    public <T extends Tree> T asRemoved(T tree) {
        if (tree == null) {
            throw new NullPointerException("tree");
        }
        copy.associateTree(tree, null, true);
        return tree;
    }
    
    /**
     * Creates a new BlockTree for provided <tt>bodyText</tt>.
     * 
     * @param   method    figures out the scope for attribution.
     * @param   bodyText  text which will be used for method body creation.
     * @return  a new tree for <tt>bodyText</tt>.
     */
    public BlockTree createMethodBody(MethodTree method, String bodyText) {
        SourcePositions[] positions = new SourcePositions[1];
        final TreeUtilities treeUtils = copy.getTreeUtilities();
        StatementTree body = treeUtils.parseStatement(bodyText, positions);
        assert Tree.Kind.BLOCK == body.getKind() : "Not a statement block!";
        Scope scope = copy.getTrees().getScope(TreePath.getPath(copy.getCompilationUnit(), method));
        treeUtils.attributeTree(body, scope);
        mapComments((BlockTree) body, bodyText, copy, handler, positions[0]);
        new TreePosCleaner().scan(body, null);
        return (BlockTree) body;
    }

    /**
     * Creates a new BlockTree for provided <tt>bodyText</tt>.
     * 
     * @param   lambda    figures out the scope for attribution.
     * @param   bodyText  text which will be used for lambda body creation.
     * @return  a new tree for <tt>bodyText</tt>.
     * @since 2.19
     */
    public BlockTree createLambdaBody(LambdaExpressionTree lambda, String bodyText) {
        SourcePositions[] positions = new SourcePositions[1];
        final TreeUtilities treeUtils = copy.getTreeUtilities();
        StatementTree body = treeUtils.parseStatement(bodyText, positions);
        assert Tree.Kind.BLOCK == body.getKind() : "Not a statement block!";
        Scope scope = copy.getTrees().getScope(TreePath.getPath(copy.getCompilationUnit(), lambda));
        treeUtils.attributeTree(body, scope);
        mapComments((BlockTree) body, bodyText, copy, handler, positions[0]);
        new TreePosCleaner().scan(body, null);
        return (BlockTree) body;
    }

    /**
     * Creates a new MethodTree.
     *
     * @param modifiers the modifiers of this method.
     * @param name the name of the method.
     * @param returnType the return type for this method.
     * @param typeParameters the list of generic type parameters, or an empty list.
     * @param parameters the list of parameters, or an empty list.
     * @param throwsList the list of throws clauses, or an empty list.
     * @param bodyText the method's code block provided as a plain text
     * @param defaultValue the default value, used by annotation types.
     * @see com.sun.source.tree.MethodTree
     * 
     */
    public MethodTree Method(ModifiersTree modifiers,
                      CharSequence name,
                      Tree returnType,
                      List<? extends TypeParameterTree> typeParameters,
                      List<? extends VariableTree> parameters,
                      List<? extends ExpressionTree> throwsList,
                      String bodyText,
                      ExpressionTree defaultValue) 
    {
        SourcePositions[] positions = new SourcePositions[1];
        StatementTree body = bodyText != null ? copy.getTreeUtilities().parseStatement(bodyText, positions) : null;
        if (body != null) {
            assert Tree.Kind.BLOCK == body.getKind() : "Not a statement block!";
            mapComments((BlockTree) body, bodyText, copy, handler, positions[0]);
            new TreePosCleaner().scan(body, null);
        }
        return delegate.Method(modifiers, name, returnType, typeParameters, parameters, throwsList, (BlockTree) body, defaultValue);
    }
    
    private void mapComments(BlockTree block, String inputText, WorkingCopy copy, CommentHandler comments, SourcePositions positions) {
        if (copy.getFileObject() == null) {
            // prevent IllegalStateException thrown form AssignComments constructor below
            return;
        }
        TokenSequence<JavaTokenId> seq = TokenHierarchy.create(inputText, JavaTokenId.language()).tokenSequence(JavaTokenId.language());
        AssignComments ti = new AssignComments(copy, block, seq, positions);
        ti.scan(block, null);
        /*List<? extends StatementTree> trees = block.getStatements();
        SourcePositions pos = copy.getTrees().getSourcePositions();
        for (StatementTree statement : trees) {
            seq.move((int) pos.getStartPosition(null, statement));
            PositionEstimator.moveToSrcRelevant(seq, Direction.BACKWARD);
            int indent = NOPOS;
            while (seq.moveNext() && nonRelevant.contains(seq.token().id())) {
                switch (seq.token().id()) {
                    case LINE_COMMENT:
                        comments.addComment(statement, Comment.create(Style.LINE, NOPOS, NOPOS, indent, seq.token().toString()));
                        indent = 0;
                        break;
                    case BLOCK_COMMENT:
                        comments.addComment(statement, Comment.create(Style.BLOCK, NOPOS, NOPOS, indent, seq.token().toString()));
                        indent = NOPOS;
                        break;
                    case JAVADOC_COMMENT:
                        comments.addComment(statement, Comment.create(Style.JAVADOC, NOPOS, NOPOS, indent, seq.token().toString()));
                        indent = NOPOS;
                        break;
                    case WHITESPACE:
                        String tokenText = seq.token().toString();
                        comments.addComment(statement, Comment.create(Style.WHITESPACE, NOPOS, NOPOS, NOPOS, tokenText));
                        int newLinePos = tokenText.lastIndexOf('\n');
                        if (newLinePos < 0) {
                            if (indent >= 0)
                                indent += tokenText.length();
                        } else {
                            indent = tokenText.length() - newLinePos - 1;
                        }
                        break;
                }
            }
        }*/
    }

    private static class TreePosCleaner extends ErrorAwareTreeScanner<Void, Void> {

        @Override
        public Void scan(Tree tree, Void p) {
            if (tree != null) ((JCTree) tree).pos = PositionEstimator.NOPOS;
            return super.scan(tree, p);
        }

    }

    /**Creates the DocTree's HTML AttributeTree.
     * 
     * @param name attribute name
     * @param vkind attribute value kid
     * @param value attribute value
     * @return newly created AttributeTree
     * @since 0.124
     */
    public AttributeTree Attribute(CharSequence name, AttributeTree.ValueKind vkind, List<? extends DocTree> value) {
        return delegate.Attribute(name, vkind, value);
    }

    /**Creates the DocTree's AuthorTree.
     * 
     * @param name the content of the tree
     * @return newly created AuthorTree
     * @since 0.124
     */
    public AuthorTree Author(List<? extends DocTree> name) {
        return delegate.Author(name);
    }

    /**Creates the DocTree's HTML EntityTree.
     * 
     * @param name entity name/code
     * @return newly created EntityTree
     * @since 0.124
     */
    public EntityTree Entity(CharSequence name) {
        return delegate.Entity(name);
    }

    /**Creates the DocTree's DeprecatedTree.
     * 
     * @param text the deprecation message
     * @return newly created DeprecatedTree
     * @since 0.124
     */
    public DeprecatedTree Deprecated(List<? extends DocTree> text) {
        return delegate.Deprecated(text);
    }

    /**Creates a new javadoc comment.
     * 
     * @param firstSentence the javadoc comment's first sentence
     * @param body the main body of the comment
     * @param tags the block tags of the comment (after the main body)
     * @return newly created DocCommentTree
     * @since 0.124
     */
    public DocCommentTree DocComment(List<? extends DocTree> firstSentence, List<? extends DocTree> body, List<? extends DocTree> tags) {
        return delegate.DocComment(firstSentence, body, tags);
    }

    /**Creates the DocTree's ParamTree.
     * 
     * @param isTypeParameter true if and only if the parameter is a type parameter
     * @param name the name of the parameter
     * @param description the description of the parameter
     * @return newly created ParamTree
     * @since 0.124
     */
    public ParamTree Param(boolean isTypeParameter, com.sun.source.doctree.IdentifierTree name, List<? extends DocTree> description) {
        return delegate.Param(isTypeParameter, name, description);
    }

    /**Creates the DocTree's LinkTree.
     * 
     * @param ref the reference linked by the {@code @link}
     * @param label the optional description of the reference
     * @return newly created LinkTree
     * @since 0.124
     */
    public LinkTree Link(ReferenceTree ref, List<? extends DocTree> label) {
        return delegate.Link(ref, label);
    }

    /**Creates the DocTree's LiteralTree.
     * 
     * @param text the literal content
     * @since 0.124
     * @return newly created LiteralTree
     */
    public com.sun.source.doctree.LiteralTree DocLiteral(TextTree text) {
        return delegate.Literal(text);
    }

    /**Creates the DocTree's ReturnTree.
     * 
     * @param description the description of the method's return
     * @return newly created ReturnTree
     * @since 0.124
     */
    public com.sun.source.doctree.ReturnTree DocReturn(List<? extends DocTree> description) {
        return delegate.Return(description);
    }

    /**Creates the DocTree's ReferenceTree.
     * 
     * @param qualExpr the type to to which the reference is being made (the part of the reference before {@code '#'})
     * @param member the member to which the reference is being made (the part of the reference after {@code '#'})
     * @param paramTypes optional parameter type of the methods to which this reference is being made
     * @return newly created ReferenceTree
     * @since 0.124
     */
    public ReferenceTree Reference(@NullAllowed ExpressionTree qualExpr, @NullAllowed CharSequence member, @NullAllowed List<? extends Tree> paramTypes) {
        return delegate.Reference(qualExpr, member, paramTypes);
    }

    /**Creates the DocTree's SeeTree.
     * 
     * @param reference to an element the tag refers to
     * @return newly created SeeTree
     * @since 0.124
     */
    public SeeTree See(List<? extends DocTree> reference) {
        return delegate.See(reference);
    }

    /**Creates the DocTree's SerialTree.
     * 
     * @param description the description of the field
     * @return newly created SerialTree
     * @since 0.124
     */
    public SerialTree Serial(List<? extends DocTree> description) {
        return delegate.Serial(description);
    }

    /**Creates the DocTree's SerialDataTree.
     * 
     * @param description the description of the serial data
     * @return newly created SerialDataTree
     * @since 0.124
     */
    public SerialDataTree SerialData(List<? extends DocTree> description) {
        return delegate.SerialData(description);
    }

    /**Creates the DocTree's SerialFieldTree.
     * 
     * @param name the name of the field
     * @param type the type of the field
     * @param description the description of the field
     * @return newly created SerialFieldTree
     * @since 0.124
     */
    public SerialFieldTree SerialField(com.sun.source.doctree.IdentifierTree name, ReferenceTree type, List<? extends DocTree> description) {
        return delegate.SerialField(name, type, description);
    }

    /**Creates the DocTree's SinceTree.
     * 
     * @param text the content of the tag
     * @return newly created SinceTree
     * @since 0.124
     */
    public SinceTree Since(List<? extends DocTree> text) {
        return delegate.Since(text);
    }

    /**Creates the DocTree's HTML StartElementTree.
     * 
     * @param name name of the element
     * @param attrs elements attributes
     * @param selfClosing if the element is also the closing element (e.g. {@code <br/>}).
     * @return newly created StartElementTree
     * @since 0.124
     */
    public StartElementTree StartElement(CharSequence name, List<? extends DocTree> attrs, boolean selfClosing) {
        return delegate.StartElement(name, attrs, selfClosing);
    }

    /**Creates the DocTree's TextTree.
     * 
     * @param text the text
     * @return newly created TextTree
     * @since 0.124
     */
    public TextTree Text(String text) {
        return delegate.Text(text);
    }

    /**Creates the DocTree's ThrowsTree that will produce @throws.
     * 
     * @param name reference to the documented exception
     * @param description the description of the thrown exception
     * @return newly created ThrowsTree
     * @since 0.124
     */
    public ThrowsTree Throws(ReferenceTree name, List<? extends DocTree> description) {
        return delegate.Throws(name, description);
    }

    /**Creates the DocTree's UnknownBlockTagTree.
     * 
     * @param name the tag's name
     * @param content the tag's content
     * @return newly created UnknownBlockTagTree
     * @since 0.124
     */
    public UnknownBlockTagTree UnknownBlockTag(CharSequence name, List<? extends DocTree> content) {
        return delegate.UnknownBlockTag(name, content);
    }

    /**Creates the DocTree's UnknownInlineTagTree.
     * 
     * @param name the tag's name
     * @param content the tag's content
     * @return newly created UnknownInlineTagTree
     * @since 0.124
     */
    public UnknownInlineTagTree UnknownInlineTag(CharSequence name, List<? extends DocTree> content) {
        return delegate.UnknownInlineTag(name, content);
    }

    /**Creates the DocTree's VersionTree.
     * 
     * @param text the version's text
     * @return newly created VersionTree
     * @since 0.124
     */
    public VersionTree Version(List<? extends DocTree> text) {
        return delegate.Version(text);
    }

    /**Creates the DocTree's ValueTree.
     * 
     * @param ref the value's reference
     * @return newly created ValueTree
     * @since 0.124
     */
    public ValueTree Value(ReferenceTree ref) {
        return delegate.Value(ref);
    }

    /**Creates the DocTree's LiteralTree for a verbatim code.
     * 
     * @param text the text that should be wrapped by {@code @code}
     * @return newly created LiteralTree
     * @since 0.124
     */
    public com.sun.source.doctree.LiteralTree Code(TextTree text) {
        return delegate.Code(text);
    }

    /**Creates the DocTree's HTML CommentTree.
     * 
     * @param text the text that should be wrapped as HTML comment
     * @return newly created CommentTree
     * @since 0.124
     */
    public CommentTree Comment(String text) {
        return delegate.Comment(text);
    }

    /**Creates the DocTree's DocRootTree.
     * 
     * @return newly created DocRootTree
     * @since 0.124
     */
    public DocRootTree DocRoot() {
        return delegate.DocRoot();
    }

    /**Creates the DocTree's HTML EndElementTree.
     * 
     * @param name name of the element to be closed
     * @return newly created EndElementTree
     * @since 0.124
     */
    public EndElementTree EndElement(CharSequence name) {
        return delegate.EndElement(name);
    }

    /**Creates the DocTree's ThrowsTree that will produce @exception.
     * 
     * @param name reference to the documented exception
     * @param description the description of the thrown exception
     * @return newly created Exception
     * @since 0.124
     */
    public ThrowsTree Exception(ReferenceTree name, List<? extends DocTree> description) {
        return delegate.Exception(name, description);
    }

    /**Creates the DocTree's IdentifierTree.
     * 
     * @param name the identifier name
     * @return newly created IdentifierTree
     * @since 0.124
     */
    public com.sun.source.doctree.IdentifierTree DocIdentifier(CharSequence name) {
        return delegate.DocIdentifier(name);
    }

    /**Creates the DocTree's InheritDocTree.
     * 
     * @return newly created InheritDocTree
     * @since 0.124
     */
    public InheritDocTree InheritDoc() {
        return delegate.InheritDoc();
    }

    /**Creates the DocTree's LinkTree for {@code @linkplain}.
     * 
     * @param ref the reference linked by the {@code @link}
     * @param label the optional description of the reference
     * @return newly created LinkTree
     * @since 0.124
     */
    public LinkTree LinkPlain(ReferenceTree ref, List<? extends DocTree> label) {
        return delegate.LinkPlain(ref, label);
    }

    /**
     * Appends specified element <tt>parameter</tt>
     * to the end of parameters list.
     *
     * @param  method        lambda expression tree containing parameters list.
     * @param  parameter     element to be appended to parameters list.
     * @return lambda expression tree with modified parameters.
     * @since 0.112
     */
    public LambdaExpressionTree addLambdaParameter(LambdaExpressionTree method, VariableTree parameter) {
        return delegate.addLambdaParameter(method, parameter);
    }
    
    /**
     * Inserts the specified element <tt>parameter</tt> 
     * at the specified position in parameters list.
     *
     * @param  method lambda expression tree containing parameters list.
     * @param  index  index at which the specified elements is to be inserted.
     * @param  parameter   element to be inserted to parameters list.
     * @return lambda expression  tree with modified parameters.
     *
     * @throws    IndexOutOfBoundsException if the index is out of range
     *		  (index &lt; 0 || index &gt; size()).
     * @since 0.112
     */
    public LambdaExpressionTree insertLambdaParameter(LambdaExpressionTree method, int index, VariableTree parameter) {
        return delegate.insertLambdaParameter(method, index, parameter);
    }
    
    /**
     * Removes the first occurrence in parameters list of the specified 
     * elements. If this list do not contain the element, it is
     * unchanged.
     *
     * @param   method lambda expression tree containing parameters list.
     * @param   parameter   element to be removed from this list, if present.
     * @return  lambda expression tree with modified parameters and type parameters.
     * @since 0.112
     */
    public LambdaExpressionTree removeLambdaParameter(LambdaExpressionTree method, VariableTree parameter) {
        return delegate.removeLambdaParameter(method, parameter);
    }
    
    /**
     * Removes the element at the specified position in parameters list.
     * Returns the modified lambda expression tree.
     *
     * @param   method lambda expression tree containing parameters list.
     * @param   index  the index of the element to be removed.
     * @return  method tree with modified parameters.
     * 
     * @throws IndexOutOfBoundsException if the index is out of range (index
     *            &lt; 0 || index &gt;= size()).
     * @since 0.112
     */
    public LambdaExpressionTree removeLambdaParameter(LambdaExpressionTree method, int index) {
        return delegate.removeLambdaParameter(method, index);
    }
    
    /**Creates a new lambda expression as a copy of the given lambda expression
     * with the specified body.
     * 
     * @param method the source lambda expression
     * @param newBody the new body
     * @return new lambda expression tree with the new body
     * @since 0.112
     */
    public LambdaExpressionTree setLambdaBody(LambdaExpressionTree method, Tree newBody) {
        return delegate.setLambdaBody(method, newBody);
    }
}<|MERGE_RESOLUTION|>--- conflicted
+++ resolved
@@ -278,11 +278,7 @@
     public CaseTree CasePatterns(List<? extends Tree> patterns, Tree body) {
         return delegate.CaseMultiplePatterns(patterns, body);
     }
-<<<<<<< HEAD
-
-=======
-    
->>>>>>> c5cc187c
+    
     /**
      * Creates a new CaseTree.
      *
