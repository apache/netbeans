/*
 * Licensed to the Apache Software Foundation (ASF) under one
 * or more contributor license agreements.  See the NOTICE file
 * distributed with this work for additional information
 * regarding copyright ownership.  The ASF licenses this file
 * to you under the Apache License, Version 2.0 (the
 * "License"); you may not use this file except in compliance
 * with the License.  You may obtain a copy of the License at
 *
 *   http://www.apache.org/licenses/LICENSE-2.0
 *
 * Unless required by applicable law or agreed to in writing,
 * software distributed under the License is distributed on an
 * "AS IS" BASIS, WITHOUT WARRANTIES OR CONDITIONS OF ANY
 * KIND, either express or implied.  See the License for the
 * specific language governing permissions and limitations
 * under the License.
 */
package org.netbeans.modules.java.source;

import com.sun.source.tree.BreakTree;
import com.sun.source.tree.CaseTree;
import com.sun.source.tree.ExpressionTree;
import com.sun.source.tree.InstanceOfTree;
import com.sun.source.tree.SwitchTree;
import com.sun.source.tree.Tree;
import com.sun.tools.javac.tree.JCTree;
import com.sun.tools.javac.tree.TreeMaker;
import com.sun.tools.javac.util.ListBuffer;
import java.lang.reflect.InvocationTargetException;
import java.lang.reflect.Method;
import java.util.ArrayList;
import java.util.Collections;
import java.util.List;
import javax.lang.model.element.Name;
import org.openide.util.Exceptions;

public class TreeShims {

    public static final String SWITCH_EXPRESSION = "SWITCH_EXPRESSION"; //NOI18N
    public static final String YIELD = "YIELD"; //NOI18N

    public static List<? extends ExpressionTree> getExpressions(CaseTree node) {
        try {
            Method getExpressions = CaseTree.class.getDeclaredMethod("getExpressions");
            return (List<? extends ExpressionTree>) getExpressions.invoke(node);
        } catch (NoSuchMethodException ex) {
            return Collections.singletonList(node.getExpression());
        } catch (IllegalAccessException | IllegalArgumentException | InvocationTargetException ex) {
            throw TreeShims.<RuntimeException>throwAny(ex);
        }
    }

    public static Tree getBody(CaseTree node) {
        try {
            Method getBody = CaseTree.class.getDeclaredMethod("getBody");
            return (Tree) getBody.invoke(node);
        } catch (NoSuchMethodException ex) {
            return null;
        } catch (IllegalAccessException | IllegalArgumentException | InvocationTargetException ex) {
            throw TreeShims.<RuntimeException>throwAny(ex);
        }
    }

    public static Tree getPattern(InstanceOfTree node) {
        try {
            Method getPattern = InstanceOfTree.class.getDeclaredMethod("getPattern");
            return (Tree) getPattern.invoke(node);
        } catch (NoSuchMethodException ex) {
            return null;
        } catch (IllegalAccessException | IllegalArgumentException | InvocationTargetException ex) {
            throw TreeShims.<RuntimeException>throwAny(ex);
        }
    }

    public static List<? extends ExpressionTree> getExpressions(Tree node) {
        List<? extends ExpressionTree> exprTrees = new ArrayList<>();

        switch (node.getKind().toString()) {
            case "CASE":
                exprTrees = getExpressions((CaseTree) node);
                break;
            case SWITCH_EXPRESSION: {
                try {
                    Class swExprTreeClass = Class.forName("com.sun.source.tree.SwitchExpressionTree");
                    Method getExpressions = swExprTreeClass.getDeclaredMethod("getExpression");
                    exprTrees = Collections.singletonList((ExpressionTree) getExpressions.invoke(node));
                } catch (ClassNotFoundException | NoSuchMethodException | SecurityException | IllegalAccessException | IllegalArgumentException | InvocationTargetException ex) {
                    throw TreeShims.<RuntimeException>throwAny(ex);
                }
                break;
            }
            case "SWITCH":
                exprTrees = Collections.singletonList(((SwitchTree) node).getExpression());
                break;
            default:
                break;
        }
        return exprTrees;
    }

    public static List<? extends CaseTree> getCases(Tree node) {
        List<? extends CaseTree> caseTrees = new ArrayList<>();

        switch (node.getKind().toString()) {
            case "SWITCH":
                caseTrees = ((SwitchTree) node).getCases();
                break;
            case "SWITCH_EXPRESSION": {
                try {
                    Class swExprTreeClass = Class.forName("com.sun.source.tree.SwitchExpressionTree");
                    Method getCases = swExprTreeClass.getDeclaredMethod("getCases");
                    caseTrees = (List<? extends CaseTree>) getCases.invoke(node);
                } catch (ClassNotFoundException | NoSuchMethodException | SecurityException | IllegalAccessException | IllegalArgumentException | InvocationTargetException ex) {
                    throw TreeShims.<RuntimeException>throwAny(ex);
                }
            }
        }
        return caseTrees;
    }

    public static ExpressionTree getValue(BreakTree node) {
        try {
            Method getExpression = BreakTree.class.getDeclaredMethod("getValue");
            return (ExpressionTree) getExpression.invoke(node);
        } catch (NoSuchMethodException ex) {
            return null;
        } catch (IllegalAccessException | IllegalArgumentException | InvocationTargetException ex) {
            throw TreeShims.<RuntimeException>throwAny(ex);
        }
    }

<<<<<<< HEAD
    public static Name getBinding(Tree node) {
        try {
            Class bpt = Class.forName("com.sun.source.tree.BindingPatternTree");
            Method getBinding = bpt.getDeclaredMethod("getBinding");
            return (Name) getBinding.invoke(node);
        } catch (NoSuchMethodException | ClassNotFoundException ex) {
            return null;
        } catch (IllegalAccessException | IllegalArgumentException | InvocationTargetException ex) {
=======
    public static ExpressionTree getYieldValue(Tree node) {
        if (!node.getKind().toString().equals(YIELD)) {
            return null;
        }
        try {
            Class yieldTreeClass = Class.forName("com.sun.source.tree.YieldTree"); //NOI18N
            Method getExpression = yieldTreeClass.getDeclaredMethod("getValue");  //NOI18N
            return (ExpressionTree) getExpression.invoke(node);
        } catch (NoSuchMethodException ex) {
            return null;
        } catch (IllegalAccessException | IllegalArgumentException | InvocationTargetException | ClassNotFoundException ex) {
>>>>>>> 1b566033
            throw TreeShims.<RuntimeException>throwAny(ex);
        }
    }

    public static Tree SwitchExpression(TreeMaker make, ExpressionTree selector, List<? extends CaseTree> caseList) throws SecurityException {
        ListBuffer<JCTree.JCCase> cases = new ListBuffer<JCTree.JCCase>();
        for (CaseTree t : caseList) {
            cases.append((JCTree.JCCase) t);
        }
        try {
            Method getMethod = TreeMaker.class.getDeclaredMethod("SwitchExpression", JCTree.JCExpression.class, com.sun.tools.javac.util.List.class);
            return (Tree) getMethod.invoke(make, (JCTree.JCExpression) selector, cases.toList());
        } catch (NoSuchMethodException | IllegalAccessException | IllegalArgumentException | InvocationTargetException ex) {
            throw TreeShims.<RuntimeException>throwAny(ex);
        }
    }
  
    @SuppressWarnings("unchecked")
    private static <T extends Throwable> RuntimeException throwAny(Throwable t) throws T {
        throw (T) t;
    }
}<|MERGE_RESOLUTION|>--- conflicted
+++ resolved
@@ -130,7 +130,6 @@
         }
     }
 
-<<<<<<< HEAD
     public static Name getBinding(Tree node) {
         try {
             Class bpt = Class.forName("com.sun.source.tree.BindingPatternTree");
@@ -139,7 +138,10 @@
         } catch (NoSuchMethodException | ClassNotFoundException ex) {
             return null;
         } catch (IllegalAccessException | IllegalArgumentException | InvocationTargetException ex) {
-=======
+            throw TreeShims.<RuntimeException>throwAny(ex);
+        }
+    }
+
     public static ExpressionTree getYieldValue(Tree node) {
         if (!node.getKind().toString().equals(YIELD)) {
             return null;
@@ -151,7 +153,6 @@
         } catch (NoSuchMethodException ex) {
             return null;
         } catch (IllegalAccessException | IllegalArgumentException | InvocationTargetException | ClassNotFoundException ex) {
->>>>>>> 1b566033
             throw TreeShims.<RuntimeException>throwAny(ex);
         }
     }
