# Licensed to the Apache Software Foundation (ASF) under one
# or more contributor license agreements.  See the NOTICE file
# distributed with this work for additional information
# regarding copyright ownership.  The ASF licenses this file
# to you under the Apache License, Version 2.0 (the
# "License"); you may not use this file except in compliance
# with the License.  You may obtain a copy of the License at
#
#   http://www.apache.org/licenses/LICENSE-2.0
#
# Unless required by applicable law or agreed to in writing,
# software distributed under the License is distributed on an
# "AS IS" BASIS, WITHOUT WARRANTIES OR CONDITIONS OF ANY
# KIND, either express or implied.  See the License for the
# specific language governing permissions and limitations
# under the License.
language: java
jdk:
  - oraclejdk8
script:
  - if [ "x$RAT" == "xtrue" ]; then (ant -quiet build-source-config && mkdir scratch && cd scratch && unzip -qq ../nbbuild/build/basic-src* && ant -quiet rat -Drat-report.haltonfailure=true && cd .. && rm -rf scratch); fi
  - ant -quiet build -Djavac.compilerargs=-nowarn -Dbuild.compiler.deprecation=false
<<<<<<< HEAD
  - if [ "x$COMPILETEST" == "xtrue" ]; then ant -quiet test -Djavac.compilerargs=-nowarn -Dbuild.compiler.deprecation=false -Dtest.includes=NoTestsJustBuild; fi
  - if [ "x$LICENSE" == "xtrue" ]; then ant -quiet verify-libs-and-licenses -Dverify-libs-and-licenses.haltonfailure=true; fi
  - if [ "x$EOL" == "xtrue" ]; then ./travis-check-line-endings.sh; fi
  - if [ "x$SIGTEST" == "xtrue" ]; then ant check-sigtests; fi
env:
  - SIGTEST=false COMPILETEST=true RAT=true EOL=false LICENSE=true
  - SIGTEST=true COMPILETEST=false RAT=false EOL=true LICENSE=false
=======
  - ant -quiet test -Djavac.compilerargs=-nowarn -Dbuild.compiler.deprecation=false -Dtest.includes=NoTestsJustBuild
  - ant -quiet verify-libs-and-licenses -Dverify-libs-and-licenses.haltonfailure=true
  - ant -quiet -f ide.ergonomics/ test -Dtest.config=commit
  - ./travis-check-line-endings.sh
>>>>>>> 9f431d23
<|MERGE_RESOLUTION|>--- conflicted
+++ resolved
@@ -20,17 +20,11 @@
 script:
   - if [ "x$RAT" == "xtrue" ]; then (ant -quiet build-source-config && mkdir scratch && cd scratch && unzip -qq ../nbbuild/build/basic-src* && ant -quiet rat -Drat-report.haltonfailure=true && cd .. && rm -rf scratch); fi
   - ant -quiet build -Djavac.compilerargs=-nowarn -Dbuild.compiler.deprecation=false
-<<<<<<< HEAD
   - if [ "x$COMPILETEST" == "xtrue" ]; then ant -quiet test -Djavac.compilerargs=-nowarn -Dbuild.compiler.deprecation=false -Dtest.includes=NoTestsJustBuild; fi
   - if [ "x$LICENSE" == "xtrue" ]; then ant -quiet verify-libs-and-licenses -Dverify-libs-and-licenses.haltonfailure=true; fi
   - if [ "x$EOL" == "xtrue" ]; then ./travis-check-line-endings.sh; fi
   - if [ "x$SIGTEST" == "xtrue" ]; then ant check-sigtests; fi
+  - if [ "x$CV" == "xtrue" ]; then ant -quiet -f ide.ergonomics/ test -Dtest.config=commit; fi
 env:
-  - SIGTEST=false COMPILETEST=true RAT=true EOL=false LICENSE=true
-  - SIGTEST=true COMPILETEST=false RAT=false EOL=true LICENSE=false
-=======
-  - ant -quiet test -Djavac.compilerargs=-nowarn -Dbuild.compiler.deprecation=false -Dtest.includes=NoTestsJustBuild
-  - ant -quiet verify-libs-and-licenses -Dverify-libs-and-licenses.haltonfailure=true
-  - ant -quiet -f ide.ergonomics/ test -Dtest.config=commit
-  - ./travis-check-line-endings.sh
->>>>>>> 9f431d23
+  - SIGTEST=false COMPILETEST=true RAT=true EOL=false LICENSE=true CV=false
+  - SIGTEST=true COMPILETEST=false RAT=false EOL=true LICENSE=false CV=true