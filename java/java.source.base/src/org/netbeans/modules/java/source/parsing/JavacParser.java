--- conflicted
+++ resolved
@@ -447,24 +447,11 @@
                     init(snapshot, task, false);
                     DiagnosticListener<JavaFileObject> diagnosticListener;
                     JavacTaskImpl javacTask;
-<<<<<<< HEAD
-                    boolean oneInstanceJava=Boolean.getBoolean("java.enable.single.javac") && this.snapshotSize <= this.MAX_FILE_SIZE;
-                    if (sequentialParsing == null && ciImpl == null && oneInstanceJava) {
-                        List<JavaFileObject> jfos = new ArrayList<>();
-                        for (Snapshot s : snapshots) {
-                            jfos.add(FileObjects.sourceFileObject(s.getSource().getFileObject(), root, JavaFileFilterQuery.getFilter(s.getSource().getFileObject()), s.getText(), false));
-                        }
-                        diagnosticListener = new CompilationInfoImpl.DiagnosticListenerImpl(this.root, jfos.get(0), this.cpInfo);
-                        javacTask = JavacParser.createJavacTask(this.file, jfos, this.root, this.cpInfo,
-                                this, diagnosticListener, false);
-                     } else if (ciImpl != null && (sequentialParsing != null || oneInstanceJava)) {
-=======
                     Map<JavaFileObject, CompilationUnitTree> oldParsedTrees;
                     Map<FileObject, AbstractSourceFileObject> ide2javacFileObject;
                     Map<FileObject, Snapshot> file2Snapshot;
 
                     if (ciImpl != null && !perFileProcessing) {
->>>>>>> 852bcbb7
                         diagnosticListener = ciImpl.getDiagnosticListener();
                         javacTask = ciImpl.getJavacTask();
                         oldParsedTrees = ciImpl.getParsedTrees();
