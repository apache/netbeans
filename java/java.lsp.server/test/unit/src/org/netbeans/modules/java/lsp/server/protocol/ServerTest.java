/*
 * Licensed to the Apache Software Foundation (ASF) under one
 * or more contributor license agreements.  See the NOTICE file
 * distributed with this work for additional information
 * regarding copyright ownership.  The ASF licenses this file
 * to you under the Apache License, Version 2.0 (the
 * "License"); you may not use this file except in compliance
 * with the License.  You may obtain a copy of the License at
 *
 *   http://www.apache.org/licenses/LICENSE-2.0
 *
 * Unless required by applicable law or agreed to in writing,
 * software distributed under the License is distributed on an
 * "AS IS" BASIS, WITHOUT WARRANTIES OR CONDITIONS OF ANY
 * KIND, either express or implied.  See the License for the
 * specific language governing permissions and limitations
 * under the License.
 */
package org.netbeans.modules.java.lsp.server.protocol;

import com.google.gson.JsonObject;
import com.google.gson.JsonParser;
import java.io.File;
import java.io.FileWriter;
import java.io.IOException;
import java.io.OutputStreamWriter;
import java.io.Writer;
import java.lang.ref.Reference;
import java.lang.ref.WeakReference;
import java.net.InetAddress;
import java.net.ServerSocket;
import java.net.Socket;
import java.nio.charset.StandardCharsets;
import java.nio.file.Files;
import java.nio.file.Path;
import java.util.ArrayList;
import java.util.Arrays;
import java.util.EnumSet;
import java.util.HashSet;
import java.util.List;
import java.util.Optional;
import java.util.Set;
import java.util.concurrent.CompletableFuture;
import java.util.concurrent.CountDownLatch;
import java.util.concurrent.Semaphore;
import java.util.concurrent.TimeUnit;
import java.util.function.Consumer;
import java.util.stream.Collectors;
import java.util.stream.Stream;
import javax.swing.text.Document;
import javax.swing.text.StyledDocument;
<<<<<<< HEAD
import org.eclipse.lsp4j.ClientCapabilities;
=======
import org.eclipse.lsp4j.ApplyWorkspaceEditParams;
import org.eclipse.lsp4j.ApplyWorkspaceEditResponse;
>>>>>>> fb89333c
import org.eclipse.lsp4j.CodeAction;
import org.eclipse.lsp4j.CodeActionContext;
import org.eclipse.lsp4j.CodeActionParams;
import org.eclipse.lsp4j.Command;
import org.eclipse.lsp4j.CompletionItem;
import org.eclipse.lsp4j.CompletionItemKind;
import org.eclipse.lsp4j.CompletionList;
import org.eclipse.lsp4j.CompletionParams;
import org.eclipse.lsp4j.DefinitionParams;
import org.eclipse.lsp4j.Diagnostic;
import org.eclipse.lsp4j.DidChangeTextDocumentParams;
import org.eclipse.lsp4j.DidCloseTextDocumentParams;
import org.eclipse.lsp4j.DidOpenTextDocumentParams;
import org.eclipse.lsp4j.DocumentHighlight;
import org.eclipse.lsp4j.DocumentHighlightKind;
import org.eclipse.lsp4j.DocumentHighlightParams;
import org.eclipse.lsp4j.DocumentSymbol;
import org.eclipse.lsp4j.DocumentSymbolParams;
import org.eclipse.lsp4j.ExecuteCommandParams;
import org.eclipse.lsp4j.InitializeParams;
import org.eclipse.lsp4j.InitializeResult;
import org.eclipse.lsp4j.InsertTextFormat;
import org.eclipse.lsp4j.Location;
import org.eclipse.lsp4j.MessageActionItem;
import org.eclipse.lsp4j.MessageParams;
import org.eclipse.lsp4j.Position;
import org.eclipse.lsp4j.PublishDiagnosticsParams;
import org.eclipse.lsp4j.Range;
import org.eclipse.lsp4j.ReferenceContext;
import org.eclipse.lsp4j.ReferenceParams;
import org.eclipse.lsp4j.RenameFile;
import org.eclipse.lsp4j.RenameParams;
import org.eclipse.lsp4j.ResourceOperation;
import org.eclipse.lsp4j.ShowMessageRequestParams;
import org.eclipse.lsp4j.SymbolInformation;
import org.eclipse.lsp4j.TextDocumentContentChangeEvent;
import org.eclipse.lsp4j.TextDocumentEdit;
import org.eclipse.lsp4j.TextDocumentIdentifier;
import org.eclipse.lsp4j.TextDocumentItem;
import org.eclipse.lsp4j.TextEdit;
import org.eclipse.lsp4j.VersionedTextDocumentIdentifier;
<<<<<<< HEAD
import org.eclipse.lsp4j.WorkspaceClientCapabilities;
import org.eclipse.lsp4j.WorkspaceEdit;
import org.eclipse.lsp4j.WorkspaceEditCapabilities;
=======
import org.eclipse.lsp4j.WorkspaceEdit;
>>>>>>> fb89333c
import org.eclipse.lsp4j.WorkspaceFolder;
import org.eclipse.lsp4j.WorkspaceSymbolParams;
import org.eclipse.lsp4j.jsonrpc.Launcher;
import org.eclipse.lsp4j.jsonrpc.messages.Either;
import org.eclipse.lsp4j.launch.LSPLauncher;
import org.eclipse.lsp4j.services.LanguageClient;
import org.eclipse.lsp4j.services.LanguageServer;
import org.netbeans.api.java.classpath.ClassPath;
import org.netbeans.api.java.classpath.GlobalPathRegistry;
import org.netbeans.api.java.source.JavaSource;
import org.netbeans.api.project.Project;
import org.netbeans.api.project.ui.OpenProjects;
import org.netbeans.api.sendopts.CommandLine;
import org.netbeans.junit.NbTestCase;
import org.netbeans.modules.java.source.BootClassPathUtil;
import org.netbeans.modules.parsing.impl.indexing.implspi.CacheFolderProvider;
import org.netbeans.spi.java.classpath.ClassPathProvider;
import org.netbeans.spi.java.classpath.support.ClassPathSupport;
import org.netbeans.spi.project.ProjectFactory;
import org.netbeans.spi.project.ProjectState;
import org.netbeans.spi.project.ui.ProjectOpenedHook;
import org.openide.cookies.EditorCookie;
import org.openide.cookies.LineCookie;
import org.openide.filesystems.FileObject;
import org.openide.filesystems.FileUtil;
import org.openide.modules.ModuleInfo;
import org.openide.modules.Places;
import org.openide.text.Line;
import org.openide.text.NbDocument;
import org.openide.util.Lookup;
import org.openide.util.Utilities;
import org.openide.util.lookup.Lookups;
import org.openide.util.lookup.ServiceProvider;

/**
 *
 * @author lahvac
 */
public class ServerTest extends NbTestCase {

    private Socket client;
    private Thread serverThread;

    public ServerTest(String name) {
        super(name);
    }

    @Override
    protected void setUp() throws Exception {
        super.setUp();
        clearWorkDir();
        ServerSocket srv = new ServerSocket(0, 1, InetAddress.getLoopbackAddress());
        serverThread = new Thread(() -> {
            try {
                Socket server = srv.accept();

                Path tempDir = Files.createTempDirectory("lsp-server");
                File userdir = tempDir.resolve("scratch-user").toFile();
                File cachedir = tempDir.resolve("scratch-cache").toFile();
                System.setProperty("netbeans.user", userdir.getAbsolutePath());
                File varLog = new File(new File(userdir, "var"), "log");
                varLog.mkdirs();
                System.setProperty("jdk.home", System.getProperty("java.home")); //for j2seplatform
                Class<?> main = Class.forName("org.netbeans.core.startup.Main");
                main.getDeclaredMethod("initializeURLFactory").invoke(null);
                new File(cachedir, "index").mkdirs();
                Class jsClass = JavaSource.class;
                File javaCluster = Utilities.toFile(jsClass.getProtectionDomain().getCodeSource().getLocation().toURI()).getParentFile().getParentFile();
                System.setProperty("netbeans.dirs", javaCluster.getAbsolutePath());
                CacheFolderProvider.getCacheFolderForRoot(Utilities.toURI(Places.getUserDirectory()).toURL(), EnumSet.noneOf(CacheFolderProvider.Kind.class), CacheFolderProvider.Mode.EXISTENT);

                Lookup.getDefault().lookup(ModuleInfo.class); //start the module system

                CommandLine.getDefault().process(new String[] {"--start-java-language-server"}, server.getInputStream(), server.getOutputStream(), System.err, getWorkDir());
            } catch (Exception ex) {
                throw new IllegalStateException(ex);
            }
        });
        serverThread.start();
        client = new Socket(srv.getInetAddress(), srv.getLocalPort());
    }

    @Override
    protected void tearDown() throws Exception {
        super.tearDown();
        TextDocumentServiceImpl.HOOK_NOTIFICATION = null;
        serverThread.stop();
        OpenProjects.getDefault().close(OpenProjects.getDefault().getOpenProjects());
    }
    
    List<Diagnostic>[] diags = new List[1];
    
    class LspClient implements LanguageClient {
        List<MessageParams> loggedMessages = new ArrayList<>();
        
        @Override
        public void telemetryEvent(Object arg0) {
            throw new UnsupportedOperationException("Not supported yet.");
        }

        @Override
        public void publishDiagnostics(PublishDiagnosticsParams params) {
            synchronized (diags) {
                diags[0] = params.getDiagnostics();
                diags.notifyAll();
            }
        }

        @Override
        public void showMessage(MessageParams arg0) {
        }

        @Override
        public CompletableFuture<MessageActionItem> showMessageRequest(ShowMessageRequestParams arg0) {
            throw new UnsupportedOperationException("Not supported yet.");
        }

        @Override
        public void logMessage(MessageParams arg0) {
            loggedMessages.add(arg0);
        }
    }

    public void testMain() throws Exception {
        File src = new File(getWorkDir(), "Test.java");
        src.getParentFile().mkdirs();
        String code = "public class Test { int i = \"\".hashCode(); public void run() { this.test(); } /**Test.*/public void test() {} }";
        try (Writer w = new FileWriter(src)) {
            w.write(code);
        }
        Launcher<LanguageServer> serverLauncher = LSPLauncher.createClientLauncher(new LspClient(), client.getInputStream(), client.getOutputStream());
        serverLauncher.startListening();
        LanguageServer server = serverLauncher.getRemoteProxy();
        InitializeResult result = server.initialize(new InitializeParams()).get();
        server.getTextDocumentService().didOpen(new DidOpenTextDocumentParams(new TextDocumentItem(toURI(src), "java", 0, code)));
        assertDiags(diags);//errors
        assertDiags(diags);//hints
        int hashCodeStart = code.indexOf("hashCode");
        Either<List<CompletionItem>, CompletionList> completion = server.getTextDocumentService().completion(new CompletionParams(new TextDocumentIdentifier(toURI(src)), new Position(0, hashCodeStart + 2))).get();
        assertTrue(completion.isRight());
        List<String> actualItems = completion.getRight().getItems().stream().map(ci -> ci.getKind() + ":" + ci.getLabel()).collect(Collectors.toList());
        assertEquals(Arrays.asList("Method:hashCode() : int"), actualItems);
        VersionedTextDocumentIdentifier id = new VersionedTextDocumentIdentifier(1);
        id.setUri(toURI(src));
        server.getTextDocumentService().didChange(new DidChangeTextDocumentParams(id, Arrays.asList(new TextDocumentContentChangeEvent(new Range(new Position(0, hashCodeStart), new Position(0, hashCodeStart + "hashCode".length())), "hashCode".length(), "equ"))));
        assertDiags(diags, "Error:0:31-0:34");//errors
        assertDiags(diags, "Error:0:31-0:34");//hints
        completion = server.getTextDocumentService().completion(new CompletionParams(new TextDocumentIdentifier(toURI(src)), new Position(0, hashCodeStart + 2))).get();
        actualItems = completion.getRight().getItems().stream().map(ci -> ci.getKind() + ":" + ci.getLabel()).collect(Collectors.toList());
        if (jdk9Plus()) {
            assertEquals(Arrays.asList("Method:equals(Object anObject) : boolean", "Method:equalsIgnoreCase(String anotherString) : boolean"), actualItems);
        }
        int testStart = code.indexOf("test") + "equ".length() - "hashCode".length();
        completion = server.getTextDocumentService().completion(new CompletionParams(new TextDocumentIdentifier(toURI(src)), new Position(0, testStart + 3))).get();
        List<CompletionItem> actualCompletionItem = completion.getRight().getItems();
        actualItems = actualCompletionItem.stream().map(ci -> ci.getKind() + ":" + ci.getLabel()).collect(Collectors.toList());
        assertEquals(Arrays.asList("Method:test() : void"), actualItems);
        assertEquals(null, actualCompletionItem.get(0).getDocumentation());
        CompletionItem resolvedItem = server.getTextDocumentService().resolveCompletionItem(actualCompletionItem.get(0)).get();
        assertEquals("**[Test](*0)**\n" +
                     "\n" +
                     "```\n" +
                     "public void test()\n" +
                     "```\n" +
                     "\n" +
                     "Test.\n" +
                     "\n",
                     resolvedItem.getDocumentation().getRight().getValue());
        completion = server.getTextDocumentService().completion(new CompletionParams(new TextDocumentIdentifier(toURI(src)), new Position(0, 0))).get();
        actualItems = completion.getRight().getItems().stream().map(ci -> ci.getKind() + ":" + ci.getLabel()).collect(Collectors.toList());
        assertTrue(actualItems.contains("Keyword:interface"));
        server.getTextDocumentService().didChange(new DidChangeTextDocumentParams(id, Arrays.asList(new TextDocumentContentChangeEvent(new Range(new Position(0, hashCodeStart), new Position(0, hashCodeStart + "equ".length())), "equ".length(), "hashCode"))));
        int closingBrace = code.lastIndexOf("}");
        server.getTextDocumentService().didChange(new DidChangeTextDocumentParams(id, Arrays.asList(new TextDocumentContentChangeEvent(new Range(new Position(0, closingBrace), new Position(0, closingBrace)), 0, "public String c(Object o) {\nreturn o;\n}"))));
        List<Diagnostic> diagnostics = assertDiags(diags, "Error:1:0-1:9"); //errors
        assertDiags(diags, "Error:1:0-1:9");//hints
        List<Either<Command, CodeAction>> codeActions = server.getTextDocumentService().codeAction(new CodeActionParams(id, new Range(new Position(1, 0), new Position(1, 9)), new CodeActionContext(Arrays.asList(diagnostics.get(0))))).get();
        String log = codeActions.toString();
        assertEquals(log, 2, codeActions.size());
        assertTrue(log, codeActions.get(0).isRight());
        CodeAction action = codeActions.get(0).getRight();
        assertEquals("Cast ...o to String", action.getTitle());
        assertEquals(1, action.getEdit().getDocumentChanges().size());
        assertEquals(1, action.getEdit().getDocumentChanges().get(0).getLeft().getEdits().size());
        TextEdit edit = action.getEdit().getDocumentChanges().get(0).getLeft().getEdits().get(0);
        assertEquals(1, edit.getRange().getStart().getLine());
        assertEquals(7, edit.getRange().getStart().getCharacter());
        assertEquals(1, edit.getRange().getEnd().getLine());
        assertEquals(7, edit.getRange().getEnd().getCharacter());
        assertEquals("(String) ", edit.getNewText());
        server.getTextDocumentService().didChange(new DidChangeTextDocumentParams(id, Arrays.asList(new TextDocumentContentChangeEvent(new Range(new Position(0, closingBrace), new Position(0, closingBrace)), 0, "public  void assignToSelf(Object o) { o = o; }"))));
        assertDiags(diags, "Error:1:0-1:9");//errors
        assertDiags(diags, "Error:1:0-1:9", "Warning:0:148-0:153", "Warning:0:152-0:153");//hints
    }
    
    private class OpenCloseHook {
        private Semaphore didOpenCompleted = new Semaphore(0);
        private Semaphore didCloseCompleted = new Semaphore(0);
        private Semaphore didChangeCompleted = new Semaphore(0);
        
        public void accept(String n, Object params){
            switch (n) {
                case "didOpen":
                    didOpenCompleted.release();
                    break;
                case "didClose":
                    didCloseCompleted.release();
                    break;
                case "didChange":
                    didChangeCompleted.release();
                    break;
            }
        }
    }
    
    private static final String SAMPLE_CODE = 
                "public class Test \n"
                + "{ \n"
                + "  int i = \"\".hashCode();\n"
                + "  public void run() {\n"
                + "    this.test(); \n"
                + "  }\n\n"
                + "  /**Test.*/public void test() {\n"
                + "  }\n"
                + "}";
    
    /**
     * Checks that opening the document preserves lines. This is necessary for breakpoints
     * or computed markers. The test will:
     * <ul>
     * <li>Open a document, create a Line object (which uses PositionRefs). Close the doucment. Load with didOpen(). This is the initial scenario.
     * <li>Leave line's document opened; load with didOpen(). Simulates the case that the backend has been working with the text.
     * <li>Initially opens a document with didOpen(). Then simulate close with didClose() with a recorded position; open again with didOpen().
     * </ul>
     * 
     * @throws Exception 
     */
    public void testDidOpenPreservesLines() throws Exception {
        File src = new File(getWorkDir(), "Test.java");
        File src2 = new File(getWorkDir(), "Test2.java");
        File src3 = new File(getWorkDir(), "Test3.java");
        src.getParentFile().mkdirs();
        String code = SAMPLE_CODE;
        String code2 = code.replace("Test", "Test2");
        String code3 = code.replace("Test", "Test3");
        try (Writer w = new FileWriter(src)) {
            w.write(code);
        }
        try (Writer w = new FileWriter(src2)) {
            w.write(code2);
        }
        try (Writer w = new FileWriter(src3)) {
            w.write(code3);
        }
        
        FileObject f1 = FileUtil.toFileObject(src);
        EditorCookie cake = f1.getLookup().lookup(EditorCookie.class);
        LineCookie lines = f1.getLookup().lookup(LineCookie.class);
        
        StyledDocument d = cake.openDocument();
        javax.swing.text.Position p = NbDocument.createPosition(d, 23, javax.swing.text.Position.Bias.Forward);
        int offset1 = p.getOffset();
        int line1 = NbDocument.findLineNumber(d, p.getOffset());
        Line lineObject1 = lines.getLineSet().getCurrent(line1);
        cake.close();
        
        
        FileObject f2 = FileUtil.toFileObject(src2);
        cake = f2.getLookup().lookup(EditorCookie.class);
        StyledDocument d2 = cake.openDocument();
        javax.swing.text.Position p2 = NbDocument.createPosition(d2, 40, javax.swing.text.Position.Bias.Forward);
        int offset2 = p2.getOffset();
        int line2 = NbDocument.findLineNumber(d2, offset2);
        
        LineCookie lines2 = f2.getLookup().lookup(LineCookie.class);
        Line lineObject2 = lines2.getLineSet().getCurrent(line2);
        
        OpenCloseHook hook = new OpenCloseHook();
        TextDocumentServiceImpl.HOOK_NOTIFICATION = hook::accept;

        Launcher<LanguageServer> serverLauncher = LSPLauncher.createClientLauncher(new LspClient(), client.getInputStream(), client.getOutputStream());
        serverLauncher.startListening();
        LanguageServer server = serverLauncher.getRemoteProxy();
        InitializeResult result = server.initialize(new InitializeParams()).get();


        server.getTextDocumentService().didOpen(new DidOpenTextDocumentParams(new TextDocumentItem(src2.toURI().toString(), "java", 0, code2)));
        assertTrue(hook.didOpenCompleted.tryAcquire(400, TimeUnit.MILLISECONDS));
        int nl2 = NbDocument.findLineNumber(d2, p2.getOffset());
        assertEquals(line2, lineObject2.getLineNumber());
        assertEquals(line2, nl2);
        
        server.getTextDocumentService().didOpen(new DidOpenTextDocumentParams(new TextDocumentItem(src.toURI().toString(), "java", 0, code)));
        assertTrue(hook.didOpenCompleted.tryAcquire(400, TimeUnit.MILLISECONDS));
        d = cake.openDocument();
        int nl1 = NbDocument.findLineNumber(d, p.getOffset());
        assertEquals(line1, lineObject1.getLineNumber());
        assertEquals(line1, nl1);

        FileObject f3 = FileUtil.toFileObject(src3);
        TextDocumentItem tdi = new TextDocumentItem(src3.toURI().toString(), "java", 0, code3);
        server.getTextDocumentService().didOpen(new DidOpenTextDocumentParams(tdi));
        assertTrue(hook.didOpenCompleted.tryAcquire(400, TimeUnit.MILLISECONDS));

        cake = f3.getLookup().lookup(EditorCookie.class);
        StyledDocument d3 = cake.openDocument();
        javax.swing.text.Position p3 = NbDocument.createPosition(d3, 40, javax.swing.text.Position.Bias.Forward);
        int offset3 = p3.getOffset();
        int line3 = NbDocument.findLineNumber(d3, offset3);
        LineCookie lines3 = f3.getLookup().lookup(LineCookie.class);
        Line lineObject3 = lines3.getLineSet().getCurrent(line3);

        server.getTextDocumentService().didClose(new DidCloseTextDocumentParams(new TextDocumentIdentifier(src3.toURI().toString())));
        assertTrue(hook.didCloseCompleted.tryAcquire(400, TimeUnit.MILLISECONDS));
        // open again
        server.getTextDocumentService().didOpen(new DidOpenTextDocumentParams(tdi));
        assertTrue(hook.didOpenCompleted.tryAcquire(400, TimeUnit.MILLISECONDS));
        int nl3 = NbDocument.findLineNumber(d, p3.getOffset());
        assertEquals(line3, lineObject3.getLineNumber());
        assertEquals(line3, nl3);

        // close and release the document, too
        server.getTextDocumentService().didClose(new DidCloseTextDocumentParams(new TextDocumentIdentifier(src3.toURI().toString())));
        assertTrue(hook.didCloseCompleted.tryAcquire(400, TimeUnit.MILLISECONDS));
        Reference<StyledDocument> refDoc = new WeakReference<>(d3);
        d3 = null;
        assertGC("Document should be collected", refDoc);
        assertNull(cake.getDocument());

        // open again
        server.getTextDocumentService().didOpen(new DidOpenTextDocumentParams(tdi));
        assertTrue(hook.didOpenCompleted.tryAcquire(400, TimeUnit.MILLISECONDS));
        nl3 = NbDocument.findLineNumber(d, p3.getOffset());
        assertEquals(line3, lineObject3.getLineNumber());
        assertEquals(line3, nl3);
    }
    
    /**
     * Simulates Ctrl-N ve VScode plus paste of initial content, then save. According to the
     * report, DidOpen will come with an empty forced initial content. The DidChange comes that will
     * inject the pasted content. 
     * @throws Exception 
     */
    public void testSimulateNewUnnamedFile() throws Exception {
        File src = new File(getWorkDir(), "Test.java");
        
        String code = SAMPLE_CODE;
        // write in an initial code on the disk
        try (Writer w = new FileWriter(src)) {
            w.write(code);
        }
        
        FileObject f1 = FileUtil.toFileObject(src);
        OpenCloseHook hook = new OpenCloseHook();
        TextDocumentServiceImpl.HOOK_NOTIFICATION = hook::accept;

        Launcher<LanguageServer> serverLauncher = LSPLauncher.createClientLauncher(new LspClient(), client.getInputStream(), client.getOutputStream());
        serverLauncher.startListening();
        LanguageServer server = serverLauncher.getRemoteProxy();
        InitializeResult result = server.initialize(new InitializeParams()).get();
        
        // open with empty initial content.
        String uriString = src.toURI().toString();
        server.getTextDocumentService().didOpen(
                new DidOpenTextDocumentParams(new TextDocumentItem(uriString, "java", 0, ""))
        );
        
        EditorCookie cake = f1.getLookup().lookup(EditorCookie.class);
        assertTrue(hook.didOpenCompleted.tryAcquire(400, TimeUnit.MILLISECONDS));
        
        VersionedTextDocumentIdentifier id = new VersionedTextDocumentIdentifier(uriString, 1);
        server.getTextDocumentService().didChange(new DidChangeTextDocumentParams(
                id, Arrays.asList(
                    new TextDocumentContentChangeEvent(new Range(new Position(0, 0), new Position(0, 0)), 0, code)
                )
        ));
        
        assertTrue(hook.didChangeCompleted.tryAcquire(400, TimeUnit.MILLISECONDS));
        
        Document doc = cake.openDocument();
        assertEquals(code, doc.getText(0, doc.getLength()));
        
    }
    
    public void testCodeActionWithRemoval() throws Exception {
        File src = new File(getWorkDir(), "Test.java");
        src.getParentFile().mkdirs();
        String code = "public class Test { public String c(String s) {\nreturn s.toString();\n} }";
        try (Writer w = new FileWriter(src)) {
            w.write(code);
        }
        List<Diagnostic>[] diags = new List[1];
        Launcher<LanguageServer> serverLauncher = LSPLauncher.createClientLauncher(new LanguageClient() {
            @Override
            public void telemetryEvent(Object arg0) {
                throw new UnsupportedOperationException("Not supported yet.");
            }

            @Override
            public void publishDiagnostics(PublishDiagnosticsParams params) {
                synchronized (diags) {
                    diags[0] = params.getDiagnostics();
                    diags.notifyAll();
                }
            }

            @Override
            public void showMessage(MessageParams arg0) {
            }

            @Override
            public CompletableFuture<MessageActionItem> showMessageRequest(ShowMessageRequestParams arg0) {
                throw new UnsupportedOperationException("Not supported yet.");
            }

            @Override
            public void logMessage(MessageParams arg0) {
                throw new UnsupportedOperationException("Not supported yet.");
            }
        }, client.getInputStream(), client.getOutputStream());
        serverLauncher.startListening();
        LanguageServer server = serverLauncher.getRemoteProxy();
        InitializeResult result = server.initialize(new InitializeParams()).get();
        server.getTextDocumentService().didOpen(new DidOpenTextDocumentParams(new TextDocumentItem(toURI(src), "java", 0, code)));
        assertDiags(diags); //errors
        List<Diagnostic> diagnostics = assertDiags(diags, "Warning:1:7-1:19");//hints
        VersionedTextDocumentIdentifier id = new VersionedTextDocumentIdentifier(1);
        id.setUri(toURI(src));
        List<Either<Command, CodeAction>> codeActions = server.getTextDocumentService().codeAction(new CodeActionParams(id, new Range(new Position(1, 7), new Position(1, 19)), new CodeActionContext(Arrays.asList(diagnostics.get(0))))).get();
        String log = codeActions.toString();
        assertEquals(log, 1, codeActions.size());
        assertTrue(log, codeActions.get(0).isRight());
        CodeAction action = codeActions.get(0).getRight();
        assertEquals("Remove .toString()", action.getTitle());
        assertEquals(1, action.getEdit().getDocumentChanges().size());
        assertEquals(1, action.getEdit().getDocumentChanges().get(0).getLeft().getEdits().size());
        TextEdit edit = action.getEdit().getDocumentChanges().get(0).getLeft().getEdits().get(0);
        assertEquals(1, edit.getRange().getStart().getLine());
        assertEquals(8, edit.getRange().getStart().getCharacter());
        assertEquals(1, edit.getRange().getEnd().getLine());
        assertEquals(19, edit.getRange().getEnd().getCharacter());
        assertEquals("", edit.getNewText());
    }

    private List<Diagnostic> assertDiags(List<Diagnostic>[] diags, String... expected) {
        synchronized (diags) {
            while (diags[0] == null) {
                try {
                    diags.wait();
                } catch (InterruptedException ex) {
                    //ignore
                }
            }
            Set<String> actualDiags = diags[0].stream()
                                               .map(d -> d.getSeverity() + ":" +
                                                         d.getRange().getStart().getLine() + ":" + d.getRange().getStart().getCharacter() + "-" +
                                                         d.getRange().getEnd().getLine() + ":" + d.getRange().getEnd().getCharacter())
                                               .collect(Collectors.toSet());
            String diagsMessage = diags[0].stream()
                                          .map(d -> d.getSeverity() + ":" +
                                                    d.getRange().getStart().getLine() + ":" + d.getRange().getStart().getCharacter() + "-" +
                                                    d.getRange().getEnd().getLine() + ":" + d.getRange().getEnd().getCharacter() + ": " +
                                                    d.getMessage())
                                               .collect(Collectors.joining("\n"));
            assertEquals(diagsMessage, new HashSet<>(Arrays.asList(expected)), actualDiags);

            List<Diagnostic> result = diags[0];

            diags[0] = null;

            return result;
        }
    }

    public void testNavigator() throws Exception {
        File src = new File(getWorkDir(), "Test.java");
        src.getParentFile().mkdirs();
        String code = "public class Test {\n" +
                      "    private int field;\n" +
                      "    public void method() {\n" +
                      "    }\n" +
                      "    class Inner {\n" +
                      "        public void innerMethod() {\n" +
                      "        }\n" +
                      "    }\n" +
                      "}\n";
        try (Writer w = new FileWriter(src)) {
            w.write(code);
        }
        FileUtil.refreshFor(getWorkDir());
        Launcher<LanguageServer> serverLauncher = LSPLauncher.createClientLauncher(new LanguageClient() {
            @Override
            public void telemetryEvent(Object arg0) {
                throw new UnsupportedOperationException("Not supported yet.");
            }

            @Override
            public void publishDiagnostics(PublishDiagnosticsParams params) {
            }

            @Override
            public void showMessage(MessageParams arg0) {
            }

            @Override
            public CompletableFuture<MessageActionItem> showMessageRequest(ShowMessageRequestParams arg0) {
                throw new UnsupportedOperationException("Not supported yet.");
            }

            @Override
            public void logMessage(MessageParams arg0) {
                throw new UnsupportedOperationException("Not supported yet.");
            }
        }, client.getInputStream(), client.getOutputStream());
        serverLauncher.startListening();
        LanguageServer server = serverLauncher.getRemoteProxy();
        InitializeResult result = server.initialize(new InitializeParams()).get();
        server.getTextDocumentService().didOpen(new DidOpenTextDocumentParams(new TextDocumentItem(toURI(src), "java", 0, code)));
        List<Either<SymbolInformation, DocumentSymbol>> symbols = server.getTextDocumentService().documentSymbol(new DocumentSymbolParams(new TextDocumentIdentifier(toURI(src)))).get();
        String textualSymbols = "";
        String sep = "";
        for (Either<SymbolInformation, DocumentSymbol> sym : symbols) {
            assertTrue(sym.isRight());
            textualSymbols += sep;
            textualSymbols += toString(sym.getRight());
            sep = ", ";
        }
        String expected = "Class:Test:Range [\n" +
                          "  start = Position [\n" +
                          "    line = 0\n" +
                          "    character = 0\n" +
                          "  ]\n" +
                          "  end = Position [\n" +
                          "    line = 8\n" +
                          "    character = 1\n" +
                          "  ]\n" +
                          "]:(Class:Inner:Range [\n" +
                          "  start = Position [\n" +
                          "    line = 4\n" +
                          "    character = 4\n" +
                          "  ]\n" +
                          "  end = Position [\n" +
                          "    line = 7\n" +
                          "    character = 5\n" +
                          "  ]\n" +
                          "]:(Constructor:Inner:Range [\n" +
                          "  start = Position [\n" +
                          "    line = 4\n" +
                          "    character = 4\n" +
                          "  ]\n" +
                          "  end = Position [\n" +
                          "    line = 4\n" +
                          "    character = 4\n" +
                          "  ]\n" +
                          "]:(), Method:innerMethod:Range [\n" +
                          "  start = Position [\n" +
                          "    line = 5\n" +
                          "    character = 8\n" +
                          "  ]\n" +
                          "  end = Position [\n" +
                          "    line = 6\n" +
                          "    character = 9\n" +
                          "  ]\n" +
                          "]:()), Constructor:Test:Range [\n" +
                          "  start = Position [\n" +
                          "    line = 0\n" +
                          "    character = 7\n" +
                          "  ]\n" +
                          "  end = Position [\n" +
                          "    line = 0\n" +
                          "    character = 7\n" +
                          "  ]\n" +
                          "]:(), Field:field:Range [\n" +
                          "  start = Position [\n" +
                          "    line = 1\n" +
                          "    character = 4\n" +
                          "  ]\n" +
                          "  end = Position [\n" +
                          "    line = 1\n" +
                          "    character = 22\n" +
                          "  ]\n" +
                          "]:(), Method:method:Range [\n" +
                          "  start = Position [\n" +
                          "    line = 2\n" +
                          "    character = 4\n" +
                          "  ]\n" +
                          "  end = Position [\n" +
                          "    line = 3\n" +
                          "    character = 5\n" +
                          "  ]\n" +
                          "]:())";
        assertEquals(expected, textualSymbols);
    }

    private String toString(DocumentSymbol sym) {
        return sym.getKind().toString() + ":" +
               sym.getName() + ":" +
               sym.getRange() + ":" +
               sym.getChildren()
                  .stream()
                  .map(this::toString)
                  .collect(Collectors.joining(", ", "(", ")"));
    }

    public void testGoToDefinition() throws Exception {
        File src = new File(getWorkDir(), "Test.java");
        src.getParentFile().mkdirs();
        String code = "public class Test {\n" +
                      "    private int field;\n" +
                      "    public void method(int ppp) {\n" +
                      "        System.err.println(field);\n" +
                      "        System.err.println(ppp);\n" +
                      "        new Other().test();\n" +
                      "    }\n" +
                      "}\n";
        try (Writer w = new FileWriter(src)) {
            w.write(code);
        }
        File otherSrc = new File(getWorkDir(), "Other.java");
        try (Writer w = new FileWriter(otherSrc)) {
            w.write("/**Some source*/\n" +
                    "public class Other {\n" +
                    "    public void test() { }\n" +
                    "}");
        }
        FileUtil.refreshFor(getWorkDir());
        Launcher<LanguageServer> serverLauncher = LSPLauncher.createClientLauncher(new LanguageClient() {
            @Override
            public void telemetryEvent(Object arg0) {
                throw new UnsupportedOperationException("Not supported yet.");
            }

            @Override
            public void publishDiagnostics(PublishDiagnosticsParams params) {
            }

            @Override
            public void showMessage(MessageParams arg0) {
            }

            @Override
            public CompletableFuture<MessageActionItem> showMessageRequest(ShowMessageRequestParams arg0) {
                throw new UnsupportedOperationException("Not supported yet.");
            }

            @Override
            public void logMessage(MessageParams arg0) {
                throw new UnsupportedOperationException("Not supported yet.");
            }
        }, client.getInputStream(), client.getOutputStream());
        serverLauncher.startListening();
        LanguageServer server = serverLauncher.getRemoteProxy();
        InitializeResult result = server.initialize(new InitializeParams()).get();
        server.getTextDocumentService().didOpen(new DidOpenTextDocumentParams(new TextDocumentItem(toURI(src), "java", 0, code)));
        Position pos = new Position(3, 30);
        List<? extends Location> definition = server.getTextDocumentService().definition(new DefinitionParams(new TextDocumentIdentifier(toURI(src)), pos)).get().getLeft();
        assertEquals(1, definition.size());
        assertEquals(toURI(src), definition.get(0).getUri());
        assertEquals(1, definition.get(0).getRange().getStart().getLine());
        assertEquals(4, definition.get(0).getRange().getStart().getCharacter());
        assertEquals(1, definition.get(0).getRange().getEnd().getLine());
        assertEquals(22, definition.get(0).getRange().getEnd().getCharacter());
        pos = new Position(4, 30);
        definition = server.getTextDocumentService().definition(new DefinitionParams(new TextDocumentIdentifier(toURI(src)), pos)).get().getLeft();
        assertEquals(1, definition.size());
        assertEquals(toURI(src), definition.get(0).getUri());
        assertEquals(2, definition.get(0).getRange().getStart().getLine());
        assertEquals(23, definition.get(0).getRange().getStart().getCharacter());
        assertEquals(2, definition.get(0).getRange().getEnd().getLine());
        assertEquals(30, definition.get(0).getRange().getEnd().getCharacter());
        pos = new Position(5, 22);
        definition = server.getTextDocumentService().definition(new DefinitionParams(new TextDocumentIdentifier(toURI(src)), pos)).get().getLeft();
        assertEquals(1, definition.size());
        assertEquals(toURI(otherSrc), definition.get(0).getUri());
        assertEquals(2, definition.get(0).getRange().getStart().getLine());
        assertEquals(4, definition.get(0).getRange().getStart().getCharacter());
        assertEquals(2, definition.get(0).getRange().getEnd().getLine());
        assertEquals(26, definition.get(0).getRange().getEnd().getCharacter());
    }

    public void testOpenProjectOpenJDK() throws Exception {
        getWorkDir().mkdirs();

        FileObject root = FileUtil.toFileObject(getWorkDir());
        try (Writer w = new OutputStreamWriter(FileUtil.createData(root, "jdk/src/java.base/share/classes/java/lang/Object.java").getOutputStream(), StandardCharsets.UTF_8)) {
            w.write("package java.lang; public class Object {}");
        }
        FileUtil.createData(root, "jdk/src/java.base/share/classes/impl/Service.java");
        FileObject javaBaseMI = FileUtil.createData(root, "jdk/src/java.base/share/classes/module-info.java");
        try (Writer w = new OutputStreamWriter(javaBaseMI.getOutputStream(), StandardCharsets.UTF_8)) {
            w.write("module java.base { exports java.lang; }");
        }
        try (Writer w = new OutputStreamWriter(FileUtil.createData(root, "jdk/src/java.compiler/share/classes/module-info.java").getOutputStream(), StandardCharsets.UTF_8)) {
            w.write("module java.compiler { }");
        }

        List<Diagnostic>[] diags = new List[1];
        boolean[] indexingComplete = new boolean[1];
        Launcher<LanguageServer> serverLauncher = LSPLauncher.createClientLauncher(new LanguageClient() {
            @Override
            public void telemetryEvent(Object arg0) {
                throw new UnsupportedOperationException("Not supported yet.");
            }

            @Override
            public void publishDiagnostics(PublishDiagnosticsParams params) {
                synchronized (diags) {
                    diags[0] = params.getDiagnostics();
                    diags.notifyAll();
                }
            }

            @Override
            public void showMessage(MessageParams params) {
                if (Server.INDEXING_COMPLETED.equals(params.getMessage())) {
                    synchronized (indexingComplete) {
                        indexingComplete[0] = true;
                        indexingComplete.notifyAll();
                    }
                } else {
                    throw new UnsupportedOperationException("Unexpected message.");
                }
            }

            @Override
            public CompletableFuture<MessageActionItem> showMessageRequest(ShowMessageRequestParams arg0) {
                throw new UnsupportedOperationException("Not supported yet.");
            }

            @Override
            public void logMessage(MessageParams arg0) {
                throw new UnsupportedOperationException("Not supported yet.");
            }
        }, client.getInputStream(), client.getOutputStream());
        serverLauncher.startListening();
        LanguageServer server = serverLauncher.getRemoteProxy();
        InitializeParams initParams = new InitializeParams();
        initParams.setWorkspaceFolders(Arrays.asList(new WorkspaceFolder(root.getFileObject("jdk/src/java.base").toURI().toString())));
        InitializeResult result = server.initialize(initParams).get();
        synchronized (indexingComplete) {
            while (!indexingComplete[0]) {
                try {
                    indexingComplete.wait();
                } catch (InterruptedException ex) {
                    //ignore...
                }
            }
        }
        server.getTextDocumentService().didOpen(new DidOpenTextDocumentParams(new TextDocumentItem(javaBaseMI.toURI().toString(), "java", 0, javaBaseMI.asText("UTF-8"))));
        assertDiags(diags);
    }
    
    public void testMarkOccurrences() throws Exception {
        File src = new File(getWorkDir(), "Test.java");
        src.getParentFile().mkdirs();
        String code = "public class Test {\n" +
                      "    public int method(int ppp) {\n" +
                      "        if (ppp < 0) return -1;\n" +
                      "        else if (ppp > 0) return 1;\n" +
                      "        else return 0;\n" +
                      "    }\n" +
                      "}\n";
        try (Writer w = new FileWriter(src)) {
            w.write(code);
        }
        FileUtil.refreshFor(getWorkDir());
        Launcher<LanguageServer> serverLauncher = LSPLauncher.createClientLauncher(new LanguageClient() {
            @Override
            public void telemetryEvent(Object arg0) {
                throw new UnsupportedOperationException("Not supported yet.");
            }

            @Override
            public void publishDiagnostics(PublishDiagnosticsParams params) {
            }

            @Override
            public void showMessage(MessageParams arg0) {
            }

            @Override
            public CompletableFuture<MessageActionItem> showMessageRequest(ShowMessageRequestParams arg0) {
                throw new UnsupportedOperationException("Not supported yet.");
            }

            @Override
            public void logMessage(MessageParams arg0) {
                throw new UnsupportedOperationException("Not supported yet.");
            }
        }, client.getInputStream(), client.getOutputStream());
        serverLauncher.startListening();
        LanguageServer server = serverLauncher.getRemoteProxy();
        InitializeResult result = server.initialize(new InitializeParams()).get();
        assertTrue(result.getCapabilities().getDocumentHighlightProvider());
        server.getTextDocumentService().didOpen(new DidOpenTextDocumentParams(new TextDocumentItem(toURI(src), "java", 0, code)));
        assertHighlights(server.getTextDocumentService().documentHighlight(new DocumentHighlightParams(new TextDocumentIdentifier(toURI(src)), new Position(1, 13))).get(),
                         "<none>:2:21-2:31", "<none>:3:26-3:35", "<none>:4:13-4:22");
        assertHighlights(server.getTextDocumentService().documentHighlight(new DocumentHighlightParams(new TextDocumentIdentifier(toURI(src)), new Position(1, 27))).get(),
                         "<none>:1:26-1:29", "<none>:2:12-2:15", "<none>:3:17-3:20");
    }

    public void testAdvancedCompletion1() throws Exception {
        File src = new File(getWorkDir(), "Test.java");
        src.getParentFile().mkdirs();
        try (Writer w = new FileWriter(new File(src.getParentFile(), ".test-project"))) {}
        String code = "public class Test {\n" +
                      "    private void t(String s) {\n" +
                      "        \n" +
                      "    }\n" +
                      "}\n";
        try (Writer w = new FileWriter(src)) {
            w.write(code);
        }
        List<Diagnostic>[] diags = new List[1];
        CountDownLatch indexingComplete = new CountDownLatch(1);
        Launcher<LanguageServer> serverLauncher = LSPLauncher.createClientLauncher(new LanguageClient() {
            @Override
            public void telemetryEvent(Object arg0) {
                throw new UnsupportedOperationException("Not supported yet.");
            }

            @Override
            public void publishDiagnostics(PublishDiagnosticsParams params) {
                synchronized (diags) {
                    diags[0] = params.getDiagnostics();
                    diags.notifyAll();
                }
            }

            @Override
            public void showMessage(MessageParams params) {
                if (Server.INDEXING_COMPLETED.equals(params.getMessage())) {
                    indexingComplete.countDown();
                } else {
                    throw new UnsupportedOperationException("Unexpected message.");
                }
            }

            @Override
            public CompletableFuture<MessageActionItem> showMessageRequest(ShowMessageRequestParams arg0) {
                throw new UnsupportedOperationException("Not supported yet.");
            }

            @Override
            public void logMessage(MessageParams arg0) {
                throw new UnsupportedOperationException("Not supported yet.");
            }
        }, client.getInputStream(), client.getOutputStream());
        serverLauncher.startListening();
        LanguageServer server = serverLauncher.getRemoteProxy();
        InitializeParams initParams = new InitializeParams();
        initParams.setRootUri(toURI(getWorkDir()));
        InitializeResult result = server.initialize(initParams).get();
        indexingComplete.await();
        server.getTextDocumentService().didOpen(new DidOpenTextDocumentParams(new TextDocumentItem(toURI(src), "java", 0, code)));

        {
            VersionedTextDocumentIdentifier id1 = new VersionedTextDocumentIdentifier(toURI(src), 1);
            server.getTextDocumentService().didChange(new DidChangeTextDocumentParams(id1, Arrays.asList(new TextDocumentContentChangeEvent(new Range(new Position(2, 8), new Position(2, 8)), 0, "s."))));

            Either<List<CompletionItem>, CompletionList> completion = server.getTextDocumentService().completion(new CompletionParams(new TextDocumentIdentifier(toURI(src)), new Position(2, 8 + "s.".length()))).get();
            assertTrue(completion.isRight());
            Optional<CompletionItem> lengthItem = completion.getRight().getItems().stream().filter(ci -> "length() : int".equals(ci.getLabel())).findAny();
            assertTrue(lengthItem.isPresent());
            assertEquals(InsertTextFormat.PlainText, lengthItem.get().getInsertTextFormat());
            assertEquals("length()", lengthItem.get().getInsertText());
            Optional<CompletionItem> substringItem = completion.getRight().getItems().stream().filter(ci -> ci.getLabel().startsWith("substring(") && ci.getLabel().contains(",")).findAny();
            assertTrue(substringItem.isPresent());
            assertEquals(InsertTextFormat.PlainText, substringItem.get().getInsertTextFormat());
            assertEquals("substring(", substringItem.get().getInsertText());
        }

        {
            VersionedTextDocumentIdentifier id2 = new VersionedTextDocumentIdentifier(toURI(src), 1);
            server.getTextDocumentService().didChange(new DidChangeTextDocumentParams(id2, Arrays.asList(new TextDocumentContentChangeEvent(new Range(new Position(1, 1), new Position(1, 1)), 0, "@java.lang."))));

            Position afterJavaLang = new Position(1, 1 + "@java.lang.".length());

            {
                Either<List<CompletionItem>, CompletionList> completion = server.getTextDocumentService().completion(new CompletionParams(new TextDocumentIdentifier(toURI(src)), afterJavaLang)).get();
                assertTrue(completion.isRight());
                Optional<CompletionItem> annotationItem = completion.getRight().getItems().stream().filter(ci -> "annotation".equals(ci.getLabel())).findAny();
                assertTrue(annotationItem.isPresent());
                assertEquals("annotation", annotationItem.get().getLabel());
                assertEquals(CompletionItemKind.Folder, annotationItem.get().getKind());
            }

            server.getTextDocumentService().didChange(new DidChangeTextDocumentParams(id2, Arrays.asList(new TextDocumentContentChangeEvent(new Range(afterJavaLang, afterJavaLang), 0, "annotation."))));

            Position afterJavaLangAnnotation = new Position(1, afterJavaLang.getCharacter() + "annotation.".length());

            {
                Either<List<CompletionItem>, CompletionList> completion = server.getTextDocumentService().completion(new CompletionParams(new TextDocumentIdentifier(toURI(src)), afterJavaLangAnnotation)).get();
                assertTrue(completion.isRight());
                completion.getRight().getItems().stream().forEach(ci -> System.err.println(ci.getLabel()));
                Optional<CompletionItem> targetItem = completion.getRight().getItems().stream().filter(ci -> "Target".equals(ci.getLabel())).findAny();
                assertTrue(targetItem.isPresent());
                assertEquals("Target", targetItem.get().getLabel()); //TODO: insert text '('!
                assertEquals(CompletionItemKind.Interface, targetItem.get().getKind());
            }

            server.getTextDocumentService().didChange(new DidChangeTextDocumentParams(id2, Arrays.asList(new TextDocumentContentChangeEvent(new Range(afterJavaLangAnnotation, afterJavaLangAnnotation), 0, "Target("))));

            Position afterTarget = new Position(1, afterJavaLangAnnotation.getCharacter() + "Target(".length());

            {
                Either<List<CompletionItem>, CompletionList> completion = server.getTextDocumentService().completion(new CompletionParams(new TextDocumentIdentifier(toURI(src)), afterTarget)).get();
                assertTrue(completion.isRight());
                completion.getRight().getItems().stream().forEach(ci -> System.err.println(ci.getLabel()));
                Optional<CompletionItem> methodItem = completion.getRight().getItems().stream().filter(ci -> "ElementType.METHOD".equals(ci.getLabel())).findAny();
                assertTrue(methodItem.isPresent());
                assertEquals(InsertTextFormat.PlainText, methodItem.get().getInsertTextFormat());
                assertEquals("ElementType.METHOD", methodItem.get().getInsertText());
                assertEquals(1, methodItem.get().getAdditionalTextEdits().size());
                assertEquals(0, methodItem.get().getAdditionalTextEdits().get(0).getRange().getStart().getLine());
                assertEquals(0, methodItem.get().getAdditionalTextEdits().get(0).getRange().getStart().getCharacter());
                assertEquals(0, methodItem.get().getAdditionalTextEdits().get(0).getRange().getEnd().getLine());
                assertEquals(0, methodItem.get().getAdditionalTextEdits().get(0).getRange().getEnd().getCharacter());
                assertEquals("\nimport java.lang.annotation.ElementType;\n\n", methodItem.get().getAdditionalTextEdits().get(0).getNewText());
            }

            server.getTextDocumentService().didChange(new DidChangeTextDocumentParams(id2, Arrays.asList(new TextDocumentContentChangeEvent(new Range(new Position(0, 0), new Position(0, 0)), 0, "import java.lang.annotation.ElementType;"))));

            {
                //import already exists:
                Either<List<CompletionItem>, CompletionList> completion = server.getTextDocumentService().completion(new CompletionParams(new TextDocumentIdentifier(toURI(src)), afterTarget)).get();
                assertTrue(completion.isRight());
                completion.getRight().getItems().stream().forEach(ci -> System.err.println(ci.getLabel()));
                Optional<CompletionItem> methodItem = completion.getRight().getItems().stream().filter(ci -> "ElementType.METHOD".equals(ci.getLabel())).findAny();
                assertTrue(methodItem.isPresent());
                assertEquals(InsertTextFormat.PlainText, methodItem.get().getInsertTextFormat());
                assertEquals("ElementType.METHOD", methodItem.get().getInsertText());
                assertEquals(0, methodItem.get().getAdditionalTextEdits().size());
            }
        }
    }

    public void testAutoImportOnCompletion() throws Exception {
        File src = new File(getWorkDir(), "Test.java");
        src.getParentFile().mkdirs();
        try (Writer w = new FileWriter(new File(src.getParentFile(), ".test-project"))) {}
        String code = "public class Test {\n" +
                      "    private void t(String s) {\n" +
                      "        \n" +
                      "    }\n" +
                      "}\n";
        try (Writer w = new FileWriter(src)) {
            w.write(code);
        }
        List<Diagnostic>[] diags = new List[1];
        CountDownLatch indexingComplete = new CountDownLatch(1);
        Launcher<LanguageServer> serverLauncher = LSPLauncher.createClientLauncher(new LanguageClient() {
            @Override
            public void telemetryEvent(Object arg0) {
                throw new UnsupportedOperationException("Not supported yet.");
            }

            @Override
            public void publishDiagnostics(PublishDiagnosticsParams params) {
                synchronized (diags) {
                    diags[0] = params.getDiagnostics();
                    diags.notifyAll();
                }
            }

            @Override
            public void showMessage(MessageParams params) {
                if (Server.INDEXING_COMPLETED.equals(params.getMessage())) {
                    indexingComplete.countDown();
                } else {
                    throw new UnsupportedOperationException("Unexpected message.");
                }
            }

            @Override
            public CompletableFuture<MessageActionItem> showMessageRequest(ShowMessageRequestParams arg0) {
                throw new UnsupportedOperationException("Not supported yet.");
            }

            @Override
            public void logMessage(MessageParams arg0) {
                throw new UnsupportedOperationException("Not supported yet.");
            }
        }, client.getInputStream(), client.getOutputStream());
        serverLauncher.startListening();
        LanguageServer server = serverLauncher.getRemoteProxy();
        InitializeParams initParams = new InitializeParams();
        initParams.setRootUri(toURI(getWorkDir()));
        server.initialize(initParams).get();
        indexingComplete.await();
        server.getTextDocumentService().didOpen(new DidOpenTextDocumentParams(new TextDocumentItem(toURI(src), "java", 0, code)));

        {
            VersionedTextDocumentIdentifier id1 = new VersionedTextDocumentIdentifier(toURI(src), 1);
            server.getTextDocumentService().didChange(new DidChangeTextDocumentParams(id1, Arrays.asList(new TextDocumentContentChangeEvent(new Range(new Position(2, 8), new Position(2, 8)), 0, "ArrayL"))));

            Either<List<CompletionItem>, CompletionList> completion = server.getTextDocumentService().completion(new CompletionParams(new TextDocumentIdentifier(toURI(src)), new Position(2, 8 + "ArrayL".length()))).get();
            assertTrue(completion.isRight());
            Optional<CompletionItem> arrayListItem = completion.getRight().getItems().stream().filter(ci -> "ArrayList".equals(ci.getLabel())).findAny();
            assertTrue(arrayListItem.isPresent());
            assertNull(arrayListItem.get().getAdditionalTextEdits());
            CompletableFuture<CompletionItem> resolvedItem = server.getTextDocumentService().resolveCompletionItem(arrayListItem.get());
            assertEquals(1, resolvedItem.get().getAdditionalTextEdits().size());
            assertEquals(0, resolvedItem.get().getAdditionalTextEdits().get(0).getRange().getStart().getLine());
            assertEquals(0, resolvedItem.get().getAdditionalTextEdits().get(0).getRange().getStart().getCharacter());
            assertEquals(0, resolvedItem.get().getAdditionalTextEdits().get(0).getRange().getEnd().getLine());
            assertEquals(0, resolvedItem.get().getAdditionalTextEdits().get(0).getRange().getEnd().getCharacter());
            assertEquals("\nimport java.util.ArrayList;\n\n", resolvedItem.get().getAdditionalTextEdits().get(0).getNewText());
        }

        {
            VersionedTextDocumentIdentifier id2 = new VersionedTextDocumentIdentifier(toURI(src), 1);
            server.getTextDocumentService().didChange(new DidChangeTextDocumentParams(id2, Arrays.asList(new TextDocumentContentChangeEvent(new Range(new Position(0, 0), new Position(0, 0)), 0, "import java.util.ArrayList;\n"))));
            server.getTextDocumentService().didChange(new DidChangeTextDocumentParams(id2, Arrays.asList(new TextDocumentContentChangeEvent(new Range(new Position(3, 8), new Position(3, 8)), 0, "ArrayL"))));

            Either<List<CompletionItem>, CompletionList> completion = server.getTextDocumentService().completion(new CompletionParams(new TextDocumentIdentifier(toURI(src)), new Position(3, 8 + "ArrayL".length()))).get();
            assertTrue(completion.isRight());
            Optional<CompletionItem> arrayListItem = completion.getRight().getItems().stream().filter(ci -> "ArrayList".equals(ci.getLabel())).findAny();
            assertTrue(arrayListItem.isPresent());
            assertNull(arrayListItem.get().getAdditionalTextEdits());
            CompletableFuture<CompletionItem> resolvedItem = server.getTextDocumentService().resolveCompletionItem(arrayListItem.get());
            assertNull(resolvedItem.get().getAdditionalTextEdits());
        }
    }

    public void testFixImports() throws Exception {
        File src = new File(getWorkDir(), "Test.java");
        src.getParentFile().mkdirs();
        try (Writer w = new FileWriter(new File(src.getParentFile(), ".test-project"))) {}
        String code = "public class Test {\n" +
                      "    private void t() {\n" +
                      "        List l;\n" +
                      "    }\n" +
                      "}\n";
        try (Writer w = new FileWriter(src)) {
            w.write(code);
        }
        List<Diagnostic>[] diags = new List[1];
        CountDownLatch indexingComplete = new CountDownLatch(1);
        Launcher<LanguageServer> serverLauncher = LSPLauncher.createClientLauncher(new NbCodeLanguageClient() {
            @Override
            public void showStatusBarMessage(ShowStatusMessageParams params) {
                if (Server.INDEXING_COMPLETED.equals(params.getMessage())) {
                    indexingComplete.countDown();
                }
            }

            @Override
            public NbCodeClientCapabilities getNbCodeCapabilities() {
                throw new UnsupportedOperationException("Not supported yet.");
            }
            
            @Override
            public void telemetryEvent(Object arg0) {
                throw new UnsupportedOperationException("Not supported yet.");
            }

            @Override
            public void publishDiagnostics(PublishDiagnosticsParams params) {
                synchronized (diags) {
                    diags[0] = params.getDiagnostics();
                    diags.notifyAll();
                }
            }

            @Override
            public void showMessage(MessageParams params) {
                throw new UnsupportedOperationException("Unexpected message.");
            }

            @Override
            public CompletableFuture<MessageActionItem> showMessageRequest(ShowMessageRequestParams arg0) {
                throw new UnsupportedOperationException("Not supported yet.");
            }

            @Override
            public void logMessage(MessageParams arg0) {
                throw new UnsupportedOperationException("Not supported yet.");
            }
        }, client.getInputStream(), client.getOutputStream());
        serverLauncher.startListening();
        LanguageServer server = serverLauncher.getRemoteProxy();
        InitializeParams initParams = new InitializeParams();
        initParams.setInitializationOptions(new JsonParser().parse(
                "{ nbcodeCapabilities: { statusBarMessageSupport : true } }").getAsJsonObject());
        initParams.setRootUri(toURI(getWorkDir()));
        InitializeResult result = server.initialize(initParams).get();
        indexingComplete.await();
        server.getTextDocumentService().didOpen(new DidOpenTextDocumentParams(new TextDocumentItem(toURI(src), "java", 0, code)));

        Diagnostic unresolvable = assertDiags(diags, "Error:2:8-2:12").get(0);
        List<Either<Command, CodeAction>> codeActions = server.getTextDocumentService().codeAction(new CodeActionParams(new TextDocumentIdentifier(toURI(src)), unresolvable.getRange(), new CodeActionContext(Arrays.asList(unresolvable)))).get();
        if (jdk9Plus()) {
            assertEquals(2, codeActions.size());
        }
    }

    public void testFindUsages() throws Exception {
        File src = new File(getWorkDir(), "Test.java");
        src.getParentFile().mkdirs();
        try (Writer w = new FileWriter(new File(src.getParentFile(), ".test-project"))) {}
        String code = "public class Test {\n" +
                      "    int val = new Test2().get();\n" +
                      "}\n";
        try (Writer w = new FileWriter(src)) {
            w.write(code);
        }
        File src2 = new File(getWorkDir(), "Test2.java");
        try (Writer w = new FileWriter(src2)) {
            w.write("public class Test2 extends Test {\n" +
                    "    Test t;\n" +
                    "    void m(Test p) {};\n" +
                    "    int get() { return t.val; };\n" +
                    "}\n");
        }
        List<Diagnostic>[] diags = new List[1];
        CountDownLatch indexingComplete = new CountDownLatch(1);
        Launcher<LanguageServer> serverLauncher = LSPLauncher.createClientLauncher(new LanguageClient() {
            @Override
            public void telemetryEvent(Object arg0) {
                throw new UnsupportedOperationException("Not supported yet.");
            }

            @Override
            public void publishDiagnostics(PublishDiagnosticsParams params) {
                synchronized (diags) {
                    diags[0] = params.getDiagnostics();
                    diags.notifyAll();
                }
            }

            @Override
            public void showMessage(MessageParams params) {
                if (Server.INDEXING_COMPLETED.equals(params.getMessage())) {
                    indexingComplete.countDown();
                } else {
                    throw new UnsupportedOperationException("Unexpected message.");
                }
            }

            @Override
            public CompletableFuture<MessageActionItem> showMessageRequest(ShowMessageRequestParams arg0) {
                throw new UnsupportedOperationException("Not supported yet.");
            }

            @Override
            public void logMessage(MessageParams arg0) {
                throw new UnsupportedOperationException("Not supported yet.");
            }
        }, client.getInputStream(), client.getOutputStream());
        serverLauncher.startListening();
        LanguageServer server = serverLauncher.getRemoteProxy();
        InitializeParams initParams = new InitializeParams();
        initParams.setRootUri(getWorkDir().toURI().toString());
        InitializeResult result = server.initialize(initParams).get();
        indexingComplete.await();
        server.getTextDocumentService().didOpen(new DidOpenTextDocumentParams(new TextDocumentItem(toURI(src), "java", 0, code)));

        {
            ReferenceParams params = new ReferenceParams(new TextDocumentIdentifier(toURI(src)),
                                                         new Position(0, 15),
                                                         new ReferenceContext(false));

            Set<? extends String> locations = server.getTextDocumentService().references(params).get().stream().map(this::toString).collect(Collectors.toSet());
            Set<? extends String> expected = new HashSet<>(Arrays.asList("Test2.java:1:4-1:8", "Test2.java:0:27-0:31", "Test2.java:2:11-2:15"));

            assertEquals(expected, locations);
        }

        {
            ReferenceParams params = new ReferenceParams(new TextDocumentIdentifier(toURI(src)),
                                                         new Position(0, 15),
                                                         new ReferenceContext(true));

            Set<? extends String> locations = server.getTextDocumentService().references(params).get().stream().map(this::toString).collect(Collectors.toSet());
            Set<? extends String> expected = new HashSet<>(Arrays.asList("Test2.java:1:4-1:8", "Test2.java:0:27-0:31", "Test2.java:2:11-2:15", "Test.java:0:13-0:17"));

            assertEquals(expected, locations);
        }

        {
            ReferenceParams params = new ReferenceParams(new TextDocumentIdentifier(src2.toURI().toString()),
                                                         new Position(0, 29),
                                                         new ReferenceContext(true));

            Set<? extends String> locations = server.getTextDocumentService().references(params).get().stream().map(this::toString).collect(Collectors.toSet());
            Set<? extends String> expected = new HashSet<>(Arrays.asList("Test2.java:1:4-1:8", "Test2.java:0:27-0:31", "Test2.java:2:11-2:15", "Test.java:0:13-0:17"));

            assertEquals(expected, locations);
        }

        {
            ReferenceParams params = new ReferenceParams(new TextDocumentIdentifier(src2.toURI().toString()),
                                                         new Position(3, 10),
                                                         new ReferenceContext(true));

            Set<? extends String> locations = server.getTextDocumentService().references(params).get().stream().map(this::toString).collect(Collectors.toSet());
            Set<? extends String> expected = new HashSet<>(Arrays.asList("Test.java:1:26-1:29", "Test2.java:3:8-3:11"));

            assertEquals(expected, locations);
        }

        {
            ReferenceParams params = new ReferenceParams(new TextDocumentIdentifier(src2.toURI().toString()),
                                                         new Position(3, 27),
                                                         new ReferenceContext(true));

            Set<? extends String> locations = server.getTextDocumentService().references(params).get().stream().map(this::toString).collect(Collectors.toSet());
            Set<? extends String> expected = new HashSet<>(Arrays.asList("Test.java:1:8-1:11", "Test2.java:3:25-3:28"));

            assertEquals(expected, locations);
        }
    }

    public void testWorkspaceSymbols() throws Exception {
        File src = new File(getWorkDir(), "Test.java");
        src.getParentFile().mkdirs();
        try (Writer w = new FileWriter(new File(src.getParentFile(), ".test-project"))) {}
        String code = "public class Test {\n" +
                      "    public static class TestNested {}\n" +
                      "    public static void testMethod() {}\n" +
                      "}\n";
        try (Writer w = new FileWriter(src)) {
            w.write(code);
        }
        CountDownLatch indexingComplete = new CountDownLatch(1);
        Launcher<LanguageServer> serverLauncher = LSPLauncher.createClientLauncher(new LanguageClient() {
            @Override
            public void telemetryEvent(Object arg0) {
                throw new UnsupportedOperationException("Not supported yet.");
            }

            @Override
            public void publishDiagnostics(PublishDiagnosticsParams params) {
                throw new UnsupportedOperationException("Not supported yet.");
            }

            @Override
            public void showMessage(MessageParams params) {
                if (Server.INDEXING_COMPLETED.equals(params.getMessage())) {
                    indexingComplete.countDown();
                } else {
                    throw new UnsupportedOperationException("Unexpected message.");
                }
            }

            @Override
            public CompletableFuture<MessageActionItem> showMessageRequest(ShowMessageRequestParams arg0) {
                throw new UnsupportedOperationException("Not supported yet.");
            }

            @Override
            public void logMessage(MessageParams arg0) {
                throw new UnsupportedOperationException("Not supported yet.");
            }
        }, client.getInputStream(), client.getOutputStream());
        serverLauncher.startListening();
        LanguageServer server = serverLauncher.getRemoteProxy();
        InitializeParams initParams = new InitializeParams();
        initParams.setRootUri(toURI(getWorkDir()));
        InitializeResult result = server.initialize(initParams).get();
        indexingComplete.await();
        List<? extends SymbolInformation> symbols = server.getWorkspaceService().symbol(new WorkspaceSymbolParams("Tes")).get();
        List<String> actual = symbols.stream().map(si -> si.getKind() + ":" + si.getName() + ":" + si.getContainerName() + ":" + si.getDeprecated() + ":" + toString(si.getLocation())).collect(Collectors.toList());
        assertEquals(Arrays.asList("Class:Test:Test:false:Test.java:0:0-3:1",
                                   "Constructor:Test():Test:false:Test.java:0:7-0:7",
                                   "Method:testMethod():Test:false:Test.java:2:4-2:38",
                                   "Class:TestNested:Test.TestNested:false:Test.java:1:4-1:37",
                                   "Constructor:TestNested():Test.TestNested:false:Test.java:1:18-1:18"),
                     actual);
    }

<<<<<<< HEAD
    public void testRenameDocumentChangesCapabilitiesRenameOp() throws Exception {
        doTestRename(init -> {
                        WorkspaceEditCapabilities wec = new WorkspaceEditCapabilities();
                        wec.setDocumentChanges(true);
                        wec.setResourceOperations(Arrays.asList("rename"));
                        WorkspaceClientCapabilities wcc = new WorkspaceClientCapabilities();
                        wcc.setWorkspaceEdit(wec);
                        init.setCapabilities(new ClientCapabilities(wcc, null, null));
                     },
                     cf -> {
                         WorkspaceEdit edit = cf.get();
                         assertTrue(edit.getChanges().isEmpty());
                         Set<String> actual = edit.getDocumentChanges().stream().map(this::toString).collect(Collectors.toSet());
                         Set<String> expected = new HashSet<>(Arrays.asList("Test2.java:[3:25-3:28=>nue]", "Test2.java:[1:8-1:11=>nue]"));
                         assertEquals(expected, actual);
                     },
                     cf -> {
                         WorkspaceEdit edit = cf.get();
                         assertTrue(edit.getChanges().isEmpty());
                         Set<String> actual = edit.getDocumentChanges().stream().map(this::toString).collect(Collectors.toSet());
                         Set<String> expected = new HashSet<>(Arrays.asList("Test.java:[0:27-0:31=>TestNew, 1:4-1:8=>TestNew, 2:11-2:15=>TestNew]", "Test.java:[0:13-0:17=>TestNew]", "Test.java=>TestNew.java"));
                         assertEquals(expected, actual);
                     });
    }
    
    public void testRenameDocumentChangesCapabilitiesNoRenameOp() throws Exception {
        doTestRename(init -> {
                        WorkspaceEditCapabilities wec = new WorkspaceEditCapabilities();
                        wec.setDocumentChanges(true);
                        WorkspaceClientCapabilities wcc = new WorkspaceClientCapabilities();
                        wcc.setWorkspaceEdit(wec);
                        init.setCapabilities(new ClientCapabilities(wcc, null, null));
                     },
                     cf -> {
                         WorkspaceEdit edit = cf.get();
                         assertTrue(edit.getChanges().isEmpty());
                         Set<String> actual = edit.getDocumentChanges().stream().map(this::toString).collect(Collectors.toSet());
                         Set<String> expected = new HashSet<>(Arrays.asList("Test2.java:[3:25-3:28=>nue]", "Test2.java:[1:8-1:11=>nue]"));
                         assertEquals(expected, actual);
                     },
                     cf -> {
                         WorkspaceEdit edit = cf.get();
                         assertTrue(edit.getChanges().isEmpty());
                         Set<String> actual = edit.getDocumentChanges().stream().map(this::toString).collect(Collectors.toSet());
                         Set<String> expected = new HashSet<>(Arrays.asList("Test.java:[0:27-0:31=>TestNew, 1:4-1:8=>TestNew, 2:11-2:15=>TestNew]", "Test.java:[0:13-0:17=>TestNew]", "Test.java=>TestNew.java"));
                         assertEquals(expected, actual);
                     });
    }
    
    private void doTestRename(Consumer<InitializeParams> settings,
                              Validator<CompletableFuture<WorkspaceEdit>> validateFieldRename,
                              Validator<CompletableFuture<WorkspaceEdit>> validateClassRename) throws Exception {
        File src = new File(getWorkDir(), "Test.java");
        src.getParentFile().mkdirs();
        try (Writer w = new FileWriter(new File(src.getParentFile(), ".test-project"))) {}
        String code = "public class Test {\n" +
                      "    int val = new Test2().get();\n" +
=======
    public void testCodeActionGetterSetting() throws Exception {
        File src = new File(getWorkDir(), "Test.java");
        src.getParentFile().mkdirs();
        String code = "public class Test {\n" +
                      "    private final String f1;\n" +
                      "    private String f2;\n" +
                      "    private final String f3;\n" +
                      "    private final String f4;\n" +
                      "    public String getF4() { return f4; }\n" +
>>>>>>> fb89333c
                      "}\n";
        try (Writer w = new FileWriter(src)) {
            w.write(code);
        }
<<<<<<< HEAD
        File src2 = new File(getWorkDir(), "Test2.java");
        try (Writer w = new FileWriter(src2)) {
            w.write("public class Test2 extends Test {\n" +
                    "    Test t;\n" +
                    "    void m(Test p) {};\n" +
                    "    int get() { return t.val; };\n" +
                    "}\n");
        }
        List<Diagnostic>[] diags = new List[1];
        CountDownLatch indexingComplete = new CountDownLatch(1);
=======
        WorkspaceEdit[] edit = new WorkspaceEdit[1];
>>>>>>> fb89333c
        Launcher<LanguageServer> serverLauncher = LSPLauncher.createClientLauncher(new LanguageClient() {
            @Override
            public void telemetryEvent(Object arg0) {
                throw new UnsupportedOperationException("Not supported yet.");
            }

            @Override
            public void publishDiagnostics(PublishDiagnosticsParams params) {
<<<<<<< HEAD
                synchronized (diags) {
                    diags[0] = params.getDiagnostics();
                    diags.notifyAll();
                }
            }

            @Override
            public void showMessage(MessageParams params) {
                if (Server.INDEXING_COMPLETED.equals(params.getMessage())) {
                    indexingComplete.countDown();
                } else {
                    throw new UnsupportedOperationException("Unexpected message.");
                }
=======
            }

            @Override
            public void showMessage(MessageParams arg0) {
>>>>>>> fb89333c
            }

            @Override
            public CompletableFuture<MessageActionItem> showMessageRequest(ShowMessageRequestParams arg0) {
                throw new UnsupportedOperationException("Not supported yet.");
            }

            @Override
            public void logMessage(MessageParams arg0) {
                throw new UnsupportedOperationException("Not supported yet.");
            }
<<<<<<< HEAD
        }, client.getInputStream(), client.getOutputStream());
        serverLauncher.startListening();
        LanguageServer server = serverLauncher.getRemoteProxy();
        InitializeParams initParams = new InitializeParams();
        initParams.setRootUri(getWorkDir().toURI().toString());
        settings.accept(initParams);
        InitializeResult result = server.initialize(initParams).get();
        indexingComplete.await();
        server.getTextDocumentService().didOpen(new DidOpenTextDocumentParams(new TextDocumentItem(toURI(src), "java", 0, code)));

        {
            RenameParams params = new RenameParams(new TextDocumentIdentifier(src2.toURI().toString()),
                                                   new Position(3, 27),
                                                   "nue");

            validateFieldRename.validate(server.getTextDocumentService().rename(params));
        }

        {
            RenameParams params = new RenameParams(new TextDocumentIdentifier(src.toURI().toString()),
                                                   new Position(0, 15),
                                                   "TestNew");

            validateClassRename.validate(server.getTextDocumentService().rename(params));
        }

    }

    interface Validator<T> {
        public void validate(T t) throws Exception;
    }

    private String toString(Either<TextDocumentEdit, ResourceOperation> e) {
        if (e.isLeft()) {
            TextDocumentEdit ted = e.getLeft();
            VersionedTextDocumentIdentifier td = ted.getTextDocument();

            return toString(td) + ":" + ted.getEdits().stream().map(this::toString).collect(Collectors.joining(", ", "[", "]"));
        } else {
            switch (e.getRight().getKind()) {
                case "rename":
                    RenameFile rf = (RenameFile) e.getRight();
                    return uriToString(rf.getOldUri()) + "=>" + uriToString(rf.getNewUri());
                default:
                    throw new IllegalStateException(e.getRight().getKind());
            }
        }
    }

    private String toString(VersionedTextDocumentIdentifier td) {
        return uriToString(td.getUri())/* + "(" + td.getVersion() + ")"*/;
    }

    private String toString(TextEdit edit) {
        return toString(edit.getRange()) + "=>" + edit.getNewText();
=======

            @Override
            public CompletableFuture<ApplyWorkspaceEditResponse> applyEdit(ApplyWorkspaceEditParams params) {
                edit[0] = params.getEdit();
                return CompletableFuture.completedFuture(new ApplyWorkspaceEditResponse(false));
            }

        }, client.getInputStream(), client.getOutputStream());
        serverLauncher.startListening();
        LanguageServer server = serverLauncher.getRemoteProxy();
        InitializeResult result = server.initialize(new InitializeParams()).get();
        String uri = src.toURI().toString();
        server.getTextDocumentService().didOpen(new DidOpenTextDocumentParams(new TextDocumentItem(uri, "java", 0, code)));
        VersionedTextDocumentIdentifier id = new VersionedTextDocumentIdentifier(src.toURI().toString(), 1);
        List<Either<Command, CodeAction>> codeActions = server.getTextDocumentService().codeAction(new CodeActionParams(id, new Range(new Position(2, 6), new Position(3, 7)), new CodeActionContext(Arrays.asList()))).get();
        assertEquals(3, codeActions.size());
        Optional<CodeAction> generateGettersSetters =
                codeActions.stream()
                           .filter(Either::isRight)
                           .map(Either::getRight)
                           .filter(a -> Bundle.DN_GenerateGettersSetters().equals(a.getTitle()))
                           .findAny();
        assertTrue(generateGettersSetters.isPresent());
        server.getWorkspaceService().executeCommand(new ExecuteCommandParams(generateGettersSetters.get().getCommand().getCommand(), generateGettersSetters.get().getCommand().getArguments())).get();
        assertEquals(1, edit[0].getChanges().size());
        List<TextEdit> fileChanges = edit[0].getChanges().get(uri);
        assertNotNull(fileChanges);
        assertEquals(1, fileChanges.size());
        assertEquals(new Range(new Position(3, 0),
                               new Position(3, 0)),
                     fileChanges.get(0).getRange());
        assertEquals("\n" +
                     "    public String getF2() {\n" +
                     "        return f2;\n" +
                     "    }\n" +
                     "\n" +
                     "    public void setF2(String f2) {\n" +
                     "        this.f2 = f2;\n" +
                     "    }\n" +
                     "\n" +
                     "    public String getF3() {\n" +
                     "        return f3;\n" +
                     "    }\n" +
                     "\n" +
                     "    public void setF3(String f3) {\n" +
                     "        this.f3 = f3;\n" +
                     "    }\n",
                     fileChanges.get(0).getNewText());
>>>>>>> fb89333c
    }

    private String toString(Location location) {
        String path = location.getUri();
        String simpleName = path.substring(path.lastIndexOf('/') + 1);
        return simpleName + ":" + toString(location.getRange());
    }

    private String uriToString(String uri) {
        return uri.substring(uri.lastIndexOf('/') + 1);
    }

    private String toString(Range range) {
        return       range.getStart().getLine() + ":" + range.getStart().getCharacter() +
               "-" + range.getEnd().getLine() + ":" + range.getEnd().getCharacter();
    }

    private void assertHighlights(List<? extends DocumentHighlight> highlights, String... expected) {
        Set<String> stringHighlights = new HashSet<>();
        for (DocumentHighlight h : highlights) {
            DocumentHighlightKind kind = h.getKind();
            stringHighlights.add((kind != null ? kind.name() : "<none>") + ":" +
                                 h.getRange().getStart().getLine() + ":" + h.getRange().getStart().getCharacter() + "-" +
                                 h.getRange().getEnd().getLine() + ":" + h.getRange().getEnd().getCharacter());
        }
        assertEquals(new HashSet<>(Arrays.asList(expected)),
                     stringHighlights);
    }

    private String toURI(File f) {
        return Utilities.toURI(f).toString();
    }

    private static boolean jdk9Plus() {
        String version = System.getProperty("java.version");
        if (version == null || version.startsWith("1.")) {
            return false;
        }
        return true;
    }

    //make sure files can access other files in the same directory:
    @ServiceProvider(service=ClassPathProvider.class, position=100)
    public static final class ClassPathProviderImpl implements ClassPathProvider {

        @Override
        public ClassPath findClassPath(FileObject file, String type) {
            if (ClassPath.SOURCE.equals(type) && file.isData()) {
                return ClassPathSupport.createClassPath(file.getParent());
            }
            if (ClassPath.BOOT.equals(type)) {
                return BootClassPathUtil.getBootClassPath();
            }
            return null;
        }

    }

    //tests may run as a project, so that indexing works properly:
    @ServiceProvider(service=ProjectFactory.class)
    public static class TestProjectFactory implements ProjectFactory {

        @Override
        public boolean isProject(FileObject projectDirectory) {
            return projectDirectory.getFileObject(".test-project") != null;
        }

        @Override
        public Project loadProject(FileObject projectDirectory, ProjectState state) throws IOException {
            if (isProject(projectDirectory)) {
                ClassPath source = ClassPathSupport.createClassPath(projectDirectory);
                Lookup lookup = Lookups.fixed(new ProjectOpenedHook() {
                        @Override
                        protected void projectOpened() {
                            GlobalPathRegistry.getDefault().register(ClassPath.SOURCE, new ClassPath[] {source});
                        }

                        @Override
                        protected void projectClosed() {
                            GlobalPathRegistry.getDefault().unregister(ClassPath.SOURCE, new ClassPath[] {source});
                        }
                    }, new ClassPathProvider() {
                        @Override
                        public ClassPath findClassPath(FileObject file, String type) {
                            switch (type) {
                                case ClassPath.SOURCE: return source;
                                case ClassPath.BOOT: return BootClassPathUtil.getBootClassPath();
                            }
                            return null;
                        }
                    }
                );
                return new Project() {
                    @Override
                    public FileObject getProjectDirectory() {
                        return projectDirectory;
                    }

                    @Override
                    public Lookup getLookup() {
                        return lookup;
                    }
                };
            }
            return null;
        }

        @Override
        public void saveProject(Project project) throws IOException, ClassCastException {
        }
    }

    static {
        System.setProperty("SourcePath.no.source.filter", "true");
    }
}<|MERGE_RESOLUTION|>--- conflicted
+++ resolved
@@ -49,12 +49,9 @@
 import java.util.stream.Stream;
 import javax.swing.text.Document;
 import javax.swing.text.StyledDocument;
-<<<<<<< HEAD
-import org.eclipse.lsp4j.ClientCapabilities;
-=======
 import org.eclipse.lsp4j.ApplyWorkspaceEditParams;
 import org.eclipse.lsp4j.ApplyWorkspaceEditResponse;
->>>>>>> fb89333c
+import org.eclipse.lsp4j.ClientCapabilities;
 import org.eclipse.lsp4j.CodeAction;
 import org.eclipse.lsp4j.CodeActionContext;
 import org.eclipse.lsp4j.CodeActionParams;
@@ -96,13 +93,9 @@
 import org.eclipse.lsp4j.TextDocumentItem;
 import org.eclipse.lsp4j.TextEdit;
 import org.eclipse.lsp4j.VersionedTextDocumentIdentifier;
-<<<<<<< HEAD
 import org.eclipse.lsp4j.WorkspaceClientCapabilities;
 import org.eclipse.lsp4j.WorkspaceEdit;
 import org.eclipse.lsp4j.WorkspaceEditCapabilities;
-=======
-import org.eclipse.lsp4j.WorkspaceEdit;
->>>>>>> fb89333c
 import org.eclipse.lsp4j.WorkspaceFolder;
 import org.eclipse.lsp4j.WorkspaceSymbolParams;
 import org.eclipse.lsp4j.jsonrpc.Launcher;
@@ -1375,65 +1368,6 @@
                      actual);
     }
 
-<<<<<<< HEAD
-    public void testRenameDocumentChangesCapabilitiesRenameOp() throws Exception {
-        doTestRename(init -> {
-                        WorkspaceEditCapabilities wec = new WorkspaceEditCapabilities();
-                        wec.setDocumentChanges(true);
-                        wec.setResourceOperations(Arrays.asList("rename"));
-                        WorkspaceClientCapabilities wcc = new WorkspaceClientCapabilities();
-                        wcc.setWorkspaceEdit(wec);
-                        init.setCapabilities(new ClientCapabilities(wcc, null, null));
-                     },
-                     cf -> {
-                         WorkspaceEdit edit = cf.get();
-                         assertTrue(edit.getChanges().isEmpty());
-                         Set<String> actual = edit.getDocumentChanges().stream().map(this::toString).collect(Collectors.toSet());
-                         Set<String> expected = new HashSet<>(Arrays.asList("Test2.java:[3:25-3:28=>nue]", "Test2.java:[1:8-1:11=>nue]"));
-                         assertEquals(expected, actual);
-                     },
-                     cf -> {
-                         WorkspaceEdit edit = cf.get();
-                         assertTrue(edit.getChanges().isEmpty());
-                         Set<String> actual = edit.getDocumentChanges().stream().map(this::toString).collect(Collectors.toSet());
-                         Set<String> expected = new HashSet<>(Arrays.asList("Test.java:[0:27-0:31=>TestNew, 1:4-1:8=>TestNew, 2:11-2:15=>TestNew]", "Test.java:[0:13-0:17=>TestNew]", "Test.java=>TestNew.java"));
-                         assertEquals(expected, actual);
-                     });
-    }
-    
-    public void testRenameDocumentChangesCapabilitiesNoRenameOp() throws Exception {
-        doTestRename(init -> {
-                        WorkspaceEditCapabilities wec = new WorkspaceEditCapabilities();
-                        wec.setDocumentChanges(true);
-                        WorkspaceClientCapabilities wcc = new WorkspaceClientCapabilities();
-                        wcc.setWorkspaceEdit(wec);
-                        init.setCapabilities(new ClientCapabilities(wcc, null, null));
-                     },
-                     cf -> {
-                         WorkspaceEdit edit = cf.get();
-                         assertTrue(edit.getChanges().isEmpty());
-                         Set<String> actual = edit.getDocumentChanges().stream().map(this::toString).collect(Collectors.toSet());
-                         Set<String> expected = new HashSet<>(Arrays.asList("Test2.java:[3:25-3:28=>nue]", "Test2.java:[1:8-1:11=>nue]"));
-                         assertEquals(expected, actual);
-                     },
-                     cf -> {
-                         WorkspaceEdit edit = cf.get();
-                         assertTrue(edit.getChanges().isEmpty());
-                         Set<String> actual = edit.getDocumentChanges().stream().map(this::toString).collect(Collectors.toSet());
-                         Set<String> expected = new HashSet<>(Arrays.asList("Test.java:[0:27-0:31=>TestNew, 1:4-1:8=>TestNew, 2:11-2:15=>TestNew]", "Test.java:[0:13-0:17=>TestNew]", "Test.java=>TestNew.java"));
-                         assertEquals(expected, actual);
-                     });
-    }
-    
-    private void doTestRename(Consumer<InitializeParams> settings,
-                              Validator<CompletableFuture<WorkspaceEdit>> validateFieldRename,
-                              Validator<CompletableFuture<WorkspaceEdit>> validateClassRename) throws Exception {
-        File src = new File(getWorkDir(), "Test.java");
-        src.getParentFile().mkdirs();
-        try (Writer w = new FileWriter(new File(src.getParentFile(), ".test-project"))) {}
-        String code = "public class Test {\n" +
-                      "    int val = new Test2().get();\n" +
-=======
     public void testCodeActionGetterSetting() throws Exception {
         File src = new File(getWorkDir(), "Test.java");
         src.getParentFile().mkdirs();
@@ -1443,25 +1377,11 @@
                       "    private final String f3;\n" +
                       "    private final String f4;\n" +
                       "    public String getF4() { return f4; }\n" +
->>>>>>> fb89333c
                       "}\n";
         try (Writer w = new FileWriter(src)) {
             w.write(code);
         }
-<<<<<<< HEAD
-        File src2 = new File(getWorkDir(), "Test2.java");
-        try (Writer w = new FileWriter(src2)) {
-            w.write("public class Test2 extends Test {\n" +
-                    "    Test t;\n" +
-                    "    void m(Test p) {};\n" +
-                    "    int get() { return t.val; };\n" +
-                    "}\n");
-        }
-        List<Diagnostic>[] diags = new List[1];
-        CountDownLatch indexingComplete = new CountDownLatch(1);
-=======
         WorkspaceEdit[] edit = new WorkspaceEdit[1];
->>>>>>> fb89333c
         Launcher<LanguageServer> serverLauncher = LSPLauncher.createClientLauncher(new LanguageClient() {
             @Override
             public void telemetryEvent(Object arg0) {
@@ -1470,26 +1390,10 @@
 
             @Override
             public void publishDiagnostics(PublishDiagnosticsParams params) {
-<<<<<<< HEAD
-                synchronized (diags) {
-                    diags[0] = params.getDiagnostics();
-                    diags.notifyAll();
-                }
-            }
-
-            @Override
-            public void showMessage(MessageParams params) {
-                if (Server.INDEXING_COMPLETED.equals(params.getMessage())) {
-                    indexingComplete.countDown();
-                } else {
-                    throw new UnsupportedOperationException("Unexpected message.");
-                }
-=======
             }
 
             @Override
             public void showMessage(MessageParams arg0) {
->>>>>>> fb89333c
             }
 
             @Override
@@ -1501,63 +1405,6 @@
             public void logMessage(MessageParams arg0) {
                 throw new UnsupportedOperationException("Not supported yet.");
             }
-<<<<<<< HEAD
-        }, client.getInputStream(), client.getOutputStream());
-        serverLauncher.startListening();
-        LanguageServer server = serverLauncher.getRemoteProxy();
-        InitializeParams initParams = new InitializeParams();
-        initParams.setRootUri(getWorkDir().toURI().toString());
-        settings.accept(initParams);
-        InitializeResult result = server.initialize(initParams).get();
-        indexingComplete.await();
-        server.getTextDocumentService().didOpen(new DidOpenTextDocumentParams(new TextDocumentItem(toURI(src), "java", 0, code)));
-
-        {
-            RenameParams params = new RenameParams(new TextDocumentIdentifier(src2.toURI().toString()),
-                                                   new Position(3, 27),
-                                                   "nue");
-
-            validateFieldRename.validate(server.getTextDocumentService().rename(params));
-        }
-
-        {
-            RenameParams params = new RenameParams(new TextDocumentIdentifier(src.toURI().toString()),
-                                                   new Position(0, 15),
-                                                   "TestNew");
-
-            validateClassRename.validate(server.getTextDocumentService().rename(params));
-        }
-
-    }
-
-    interface Validator<T> {
-        public void validate(T t) throws Exception;
-    }
-
-    private String toString(Either<TextDocumentEdit, ResourceOperation> e) {
-        if (e.isLeft()) {
-            TextDocumentEdit ted = e.getLeft();
-            VersionedTextDocumentIdentifier td = ted.getTextDocument();
-
-            return toString(td) + ":" + ted.getEdits().stream().map(this::toString).collect(Collectors.joining(", ", "[", "]"));
-        } else {
-            switch (e.getRight().getKind()) {
-                case "rename":
-                    RenameFile rf = (RenameFile) e.getRight();
-                    return uriToString(rf.getOldUri()) + "=>" + uriToString(rf.getNewUri());
-                default:
-                    throw new IllegalStateException(e.getRight().getKind());
-            }
-        }
-    }
-
-    private String toString(VersionedTextDocumentIdentifier td) {
-        return uriToString(td.getUri())/* + "(" + td.getVersion() + ")"*/;
-    }
-
-    private String toString(TextEdit edit) {
-        return toString(edit.getRange()) + "=>" + edit.getNewText();
-=======
 
             @Override
             public CompletableFuture<ApplyWorkspaceEditResponse> applyEdit(ApplyWorkspaceEditParams params) {
@@ -1606,7 +1453,166 @@
                      "        this.f3 = f3;\n" +
                      "    }\n",
                      fileChanges.get(0).getNewText());
->>>>>>> fb89333c
+    }
+
+    public void testRenameDocumentChangesCapabilitiesRenameOp() throws Exception {
+        doTestRename(init -> {
+                        WorkspaceEditCapabilities wec = new WorkspaceEditCapabilities();
+                        wec.setDocumentChanges(true);
+                        wec.setResourceOperations(Arrays.asList("rename"));
+                        WorkspaceClientCapabilities wcc = new WorkspaceClientCapabilities();
+                        wcc.setWorkspaceEdit(wec);
+                        init.setCapabilities(new ClientCapabilities(wcc, null, null));
+                     },
+                     cf -> {
+                         WorkspaceEdit edit = cf.get();
+                         assertTrue(edit.getChanges().isEmpty());
+                         Set<String> actual = edit.getDocumentChanges().stream().map(this::toString).collect(Collectors.toSet());
+                         Set<String> expected = new HashSet<>(Arrays.asList("Test2.java:[3:25-3:28=>nue]", "Test2.java:[1:8-1:11=>nue]"));
+                         assertEquals(expected, actual);
+                     },
+                     cf -> {
+                         WorkspaceEdit edit = cf.get();
+                         assertTrue(edit.getChanges().isEmpty());
+                         Set<String> actual = edit.getDocumentChanges().stream().map(this::toString).collect(Collectors.toSet());
+                         Set<String> expected = new HashSet<>(Arrays.asList("Test.java:[0:27-0:31=>TestNew, 1:4-1:8=>TestNew, 2:11-2:15=>TestNew]", "Test.java:[0:13-0:17=>TestNew]", "Test.java=>TestNew.java"));
+                         assertEquals(expected, actual);
+                     });
+    }
+    
+    public void testRenameDocumentChangesCapabilitiesNoRenameOp() throws Exception {
+        doTestRename(init -> {
+                        WorkspaceEditCapabilities wec = new WorkspaceEditCapabilities();
+                        wec.setDocumentChanges(true);
+                        WorkspaceClientCapabilities wcc = new WorkspaceClientCapabilities();
+                        wcc.setWorkspaceEdit(wec);
+                        init.setCapabilities(new ClientCapabilities(wcc, null, null));
+                     },
+                     cf -> {
+                         WorkspaceEdit edit = cf.get();
+                         assertTrue(edit.getChanges().isEmpty());
+                         Set<String> actual = edit.getDocumentChanges().stream().map(this::toString).collect(Collectors.toSet());
+                         Set<String> expected = new HashSet<>(Arrays.asList("Test2.java:[3:25-3:28=>nue]", "Test2.java:[1:8-1:11=>nue]"));
+                         assertEquals(expected, actual);
+                     },
+                     cf -> {
+                         WorkspaceEdit edit = cf.get();
+                         assertTrue(edit.getChanges().isEmpty());
+                         Set<String> actual = edit.getDocumentChanges().stream().map(this::toString).collect(Collectors.toSet());
+                         Set<String> expected = new HashSet<>(Arrays.asList("Test.java:[0:27-0:31=>TestNew, 1:4-1:8=>TestNew, 2:11-2:15=>TestNew]", "Test.java:[0:13-0:17=>TestNew]", "Test.java=>TestNew.java"));
+                         assertEquals(expected, actual);
+                     });
+    }
+    
+    private void doTestRename(Consumer<InitializeParams> settings,
+                              Validator<CompletableFuture<WorkspaceEdit>> validateFieldRename,
+                              Validator<CompletableFuture<WorkspaceEdit>> validateClassRename) throws Exception {
+        File src = new File(getWorkDir(), "Test.java");
+        src.getParentFile().mkdirs();
+        try (Writer w = new FileWriter(new File(src.getParentFile(), ".test-project"))) {}
+        String code = "public class Test {\n" +
+                      "    int val = new Test2().get();\n" +
+                      "}\n";
+        try (Writer w = new FileWriter(src)) {
+            w.write(code);
+        }
+        File src2 = new File(getWorkDir(), "Test2.java");
+        try (Writer w = new FileWriter(src2)) {
+            w.write("public class Test2 extends Test {\n" +
+                    "    Test t;\n" +
+                    "    void m(Test p) {};\n" +
+                    "    int get() { return t.val; };\n" +
+                    "}\n");
+        }
+        List<Diagnostic>[] diags = new List[1];
+        CountDownLatch indexingComplete = new CountDownLatch(1);
+        Launcher<LanguageServer> serverLauncher = LSPLauncher.createClientLauncher(new LanguageClient() {
+            @Override
+            public void telemetryEvent(Object arg0) {
+                throw new UnsupportedOperationException("Not supported yet.");
+            }
+
+            @Override
+            public void publishDiagnostics(PublishDiagnosticsParams params) {
+                synchronized (diags) {
+                    diags[0] = params.getDiagnostics();
+                    diags.notifyAll();
+                }
+            }
+
+            @Override
+            public void showMessage(MessageParams params) {
+                if (Server.INDEXING_COMPLETED.equals(params.getMessage())) {
+                    indexingComplete.countDown();
+                } else {
+                    throw new UnsupportedOperationException("Unexpected message.");
+                }
+            }
+
+            @Override
+            public CompletableFuture<MessageActionItem> showMessageRequest(ShowMessageRequestParams arg0) {
+                throw new UnsupportedOperationException("Not supported yet.");
+            }
+
+            @Override
+            public void logMessage(MessageParams arg0) {
+                throw new UnsupportedOperationException("Not supported yet.");
+            }
+        }, client.getInputStream(), client.getOutputStream());
+        serverLauncher.startListening();
+        LanguageServer server = serverLauncher.getRemoteProxy();
+        InitializeParams initParams = new InitializeParams();
+        initParams.setRootUri(getWorkDir().toURI().toString());
+        settings.accept(initParams);
+        InitializeResult result = server.initialize(initParams).get();
+        indexingComplete.await();
+        server.getTextDocumentService().didOpen(new DidOpenTextDocumentParams(new TextDocumentItem(toURI(src), "java", 0, code)));
+
+        {
+            RenameParams params = new RenameParams(new TextDocumentIdentifier(src2.toURI().toString()),
+                                                   new Position(3, 27),
+                                                   "nue");
+
+            validateFieldRename.validate(server.getTextDocumentService().rename(params));
+        }
+
+        {
+            RenameParams params = new RenameParams(new TextDocumentIdentifier(src.toURI().toString()),
+                                                   new Position(0, 15),
+                                                   "TestNew");
+
+            validateClassRename.validate(server.getTextDocumentService().rename(params));
+        }
+
+    }
+
+    interface Validator<T> {
+        public void validate(T t) throws Exception;
+    }
+
+    private String toString(Either<TextDocumentEdit, ResourceOperation> e) {
+        if (e.isLeft()) {
+            TextDocumentEdit ted = e.getLeft();
+            VersionedTextDocumentIdentifier td = ted.getTextDocument();
+
+            return toString(td) + ":" + ted.getEdits().stream().map(this::toString).collect(Collectors.joining(", ", "[", "]"));
+        } else {
+            switch (e.getRight().getKind()) {
+                case "rename":
+                    RenameFile rf = (RenameFile) e.getRight();
+                    return uriToString(rf.getOldUri()) + "=>" + uriToString(rf.getNewUri());
+                default:
+                    throw new IllegalStateException(e.getRight().getKind());
+            }
+        }
+    }
+
+    private String toString(VersionedTextDocumentIdentifier td) {
+        return uriToString(td.getUri())/* + "(" + td.getVersion() + ")"*/;
+    }
+
+    private String toString(TextEdit edit) {
+        return toString(edit.getRange()) + "=>" + edit.getNewText();
     }
 
     private String toString(Location location) {
