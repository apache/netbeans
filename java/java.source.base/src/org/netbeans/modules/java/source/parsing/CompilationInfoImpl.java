--- conflicted
+++ resolved
@@ -411,10 +411,8 @@
                              .forEach(jfos::add);
             }
             diagnosticListener = new DiagnosticListenerImpl(this.root, this.jfo, this.cpInfo);
-<<<<<<< HEAD
-            Iterable<? extends JavaFileObject> jfos = this.jfo != null ? Arrays.asList(this.jfo) : Collections.emptyList();
-=======
->>>>>>> d69f4d18
+<           Iterable<? extends JavaFileObject> jfos = this.jfo != null ? Arrays.asList(this.jfo) : Collections.emptyList();
+=
             javacTask = JavacParser.createJavacTask(this.file, jfos, this.root, this.cpInfo,
                     this.parser, diagnosticListener, isDetached);
         }
